--- conflicted
+++ resolved
@@ -21,14 +21,7 @@
 	url = git@github.com:GerHobbelt/libpng.git
 [submodule "third_party/zlib"]
 	path = third_party/zlib
-<<<<<<< HEAD
 	url = git@github.com:GerHobbelt/zlib.git
-[submodule "third_party/gflags"]
-	path = third_party/gflags
-	url = git@github.com:GerHobbelt/gflags
-=======
-	url = https://github.com/madler/zlib.git
->>>>>>> 658017a0
 [submodule "third_party/testdata"]
 	path = testdata
 	url = https://github.com/libjxl/testdata