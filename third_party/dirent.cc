--- conflicted
+++ resolved
@@ -123,13 +123,8 @@
   for (;;) {
     if (d->numCalls++ != 0)  // (skip first call to FindNextFile - see opendir)
     {
-<<<<<<< HEAD
       if (!FindNextFileA(d->hFind, &d->findData)) {
-        JXL_ASSERT(GetLastError() == ERROR_NO_MORE_FILES);
-=======
-      if (!FindNextFile(d->hFind, &d->findData)) {
         JXL_DASSERT(GetLastError() == ERROR_NO_MORE_FILES);
->>>>>>> f7f20ce0
         SetLastError(0);
         return nullptr;  // end of directory or error
       }
