# Copyright (c) the JPEG XL Project
#
# Licensed under the Apache License, Version 2.0 (the "License");
# you may not use this file except in compliance with the License.
# You may obtain a copy of the License at
#
#      http://www.apache.org/licenses/LICENSE-2.0
#
# Unless required by applicable law or agreed to in writing, software
# distributed under the License is distributed on an "AS IS" BASIS,
# WITHOUT WARRANTIES OR CONDITIONS OF ANY KIND, either express or implied.
# See the License for the specific language governing permissions and
# limitations under the License.

# Enable tests in third_party/ as well.
enable_testing()
include(CTest)

if(BUILD_TESTING)
# Add GTest from source and alias it to what the find_package(GTest) workflow
# defines. Omitting googletest/ directory would require it to be available in
# the base system instead, but it would work just fine. This makes packages
# using GTest and calling find_package(GTest) actually work.
if (EXISTS "${CMAKE_CURRENT_SOURCE_DIR}/googletest/CMakeLists.txt" AND
    NOT JPEGXL_FORCE_SYSTEM_GTEST)
  add_subdirectory(googletest EXCLUDE_FROM_ALL)

  set(GTEST_ROOT "${CMAKE_CURRENT_SOURCE_DIR}/googletest/googletest")
  set(GTEST_INCLUDE_DIR "$<TARGET_PROPERTY:INCLUDE_DIRECTORIES,gtest>"
      CACHE STRING "")
  set(GMOCK_INCLUDE_DIR "$<TARGET_PROPERTY:INCLUDE_DIRECTORIES,gmock>")
  set(GTEST_LIBRARY "$<TARGET_FILE:gtest>")
  set(GTEST_MAIN_LIBRARY "$<TARGET_FILE:gtest_main>")
  add_library(GTest::GTest ALIAS gtest)
  add_library(GTest::Main ALIAS gtest_main)

  set_target_properties(gtest PROPERTIES POSITION_INDEPENDENT_CODE TRUE)
  set_target_properties(gmock PROPERTIES POSITION_INDEPENDENT_CODE TRUE)
  set_target_properties(gtest_main PROPERTIES POSITION_INDEPENDENT_CODE TRUE)
  set_target_properties(gmock_main PROPERTIES POSITION_INDEPENDENT_CODE TRUE)

  # googletest doesn't compile clean with clang-cl (-Wundef)
  if (WIN32 AND ${CMAKE_CXX_COMPILER_ID} STREQUAL "Clang")
    set_target_properties(gtest PROPERTIES COMPILE_FLAGS "-Wno-error")
    set_target_properties(gmock PROPERTIES COMPILE_FLAGS "-Wno-error")
    set_target_properties(gtest_main PROPERTIES COMPILE_FLAGS "-Wno-error")
    set_target_properties(gmock_main PROPERTIES COMPILE_FLAGS "-Wno-error")
  endif ()
  configure_file("${CMAKE_CURRENT_SOURCE_DIR}/googletest/LICENSE"
                 ${PROJECT_BINARY_DIR}/LICENSE.googletest COPYONLY)
else()
  if(JPEGXL_DEP_LICENSE_DIR)
    configure_file("${JPEGXL_DEP_LICENSE_DIR}/googletest/copyright"
                   ${PROJECT_BINARY_DIR}/LICENSE.googletest COPYONLY)
  endif()  # JPEGXL_DEP_LICENSE_DIR
endif()
find_package(GTest)
if (NOT GTEST_FOUND)
  set(BUILD_TESTING OFF CACHE BOOL "Build tests" FORCE)
  message(SEND_ERROR "GTest not found. Install googletest package "
          "(libgtest-dev) in the system or download googletest to "
          "third_party/googletest from https://github.com/google/googletest ."
          "To disable tests instead re-run cmake with -DBUILD_TESTING=OFF.")
endif()  # NOT GTEST_FOUND

# Look for gmock in the system too.
if (NOT DEFINED GMOCK_INCLUDE_DIR)
  find_path(
      GMOCK_INCLUDE_DIR "gmock/gmock.h"
      HINTS ${GTEST_INCLUDE_DIRS})
  if ("${GMOCK_INCLUDE_DIR}" STREQUAL "GMOCK_INCLUDE_DIR-NOTFOUND")
    set(BUILD_TESTING OFF CACHE BOOL "Build tests" FORCE)
    message(SEND_ERROR "GMock not found. Install googletest package "
            "(libgmock-dev) in the system or download googletest to "
            "third_party/googletest from https://github.com/google/googletest ."
            "To disable tests instead re-run cmake with -DBUILD_TESTING=OFF.")
  else()
    message(STATUS "Found GMock: ${GMOCK_INCLUDE_DIR}")
  endif()  # GMOCK_INCLUDE_DIR-NOTFOUND
endif()  # NOT DEFINED GMOCK_INCLUDE_DIR
endif()  # BUILD_TESTING

# Highway
set(HWY_SYSTEM_GTEST ON CACHE INTERNAL "")
if (EXISTS "${CMAKE_CURRENT_SOURCE_DIR}/highway/CMakeLists.txt" AND
    NOT JPEGXL_FORCE_SYSTEM_HWY)
  add_subdirectory(highway)
  configure_file("${CMAKE_CURRENT_SOURCE_DIR}/highway/LICENSE"
                 ${PROJECT_BINARY_DIR}/LICENSE.highway COPYONLY)
else()
  find_package(HWY 0.15.0)
  if (NOT HWY_FOUND)
    message(FATAL_ERROR
        "Highway library (hwy) not found. Install libhwy-dev or download it "
        "to third_party/highway from https://github.com/google/highway . "
        "Highway is required to build JPEG XL. You can run "
        "${PROJECT_SOURCE_DIR}/deps.sh to download this dependency.")
  endif()
  if(JPEGXL_DEP_LICENSE_DIR)
    configure_file("${JPEGXL_DEP_LICENSE_DIR}/libhwy-dev/copyright"
                   ${PROJECT_BINARY_DIR}/LICENSE.highway COPYONLY)
  endif()  # JPEGXL_DEP_LICENSE_DIR
endif()

<<<<<<< HEAD
# lodepng
#if( NOT EXISTS "${CMAKE_CURRENT_SOURCE_DIR}/lodepng/lodepng.h" )
#  message(FATAL_ERROR "Please run ${PROJECT_SOURCE_DIR}/deps.sh to fetch the "
#          "build dependencies.")
#endif()
#include(lodepng.cmake)
#configure_file("${CMAKE_CURRENT_SOURCE_DIR}/lodepng/LICENSE"
#               ${PROJECT_BINARY_DIR}/LICENSE.lodepng COPYONLY)

=======
>>>>>>> 73848ac3
# brotli
if (NOT EXISTS "${CMAKE_CURRENT_SOURCE_DIR}/brotli/c/include/brotli/decode.h" OR
    JPEGXL_FORCE_SYSTEM_BROTLI)
  find_package(Brotli)
  if (NOT Brotli_FOUND)
    message(FATAL_ERROR
        "Brotli not found, install brotli-dev or download brotli source code to"
        " third_party/brotli from https://github.com/google/brotli. You can use"
        " ${PROJECT_SOURCE_DIR}/deps.sh to download this dependency.")
  endif ()
  if(JPEGXL_DEP_LICENSE_DIR)
    configure_file("${JPEGXL_DEP_LICENSE_DIR}/libbrotli-dev/copyright"
                   ${PROJECT_BINARY_DIR}/LICENSE.brotli COPYONLY)
  endif()  # JPEGXL_DEP_LICENSE_DIR
else()
  # Compile brotli from sources.
  set(BROTLI_DISABLE_TESTS ON CACHE STRING "Disable Brotli tests")
  add_subdirectory(brotli EXCLUDE_FROM_ALL)
  configure_file("${CMAKE_CURRENT_SOURCE_DIR}/brotli/LICENSE"
                 ${PROJECT_BINARY_DIR}/LICENSE.brotli COPYONLY)
  if(BROTLI_EMSCRIPTEN)
    # Brotli only defines the -static targets when using emscripten.
    foreach(brlib IN ITEMS brotlienc brotlidec brotlicommon)
      add_library(${brlib} ALIAS ${brlib}-static)
    endforeach()
  endif()  # BROTLI_EMSCRIPTEN
endif()

# *cms
if (JPEGXL_ENABLE_SKCMS OR JPEGXL_ENABLE_PLUGINS)
  if( NOT EXISTS "${CMAKE_CURRENT_SOURCE_DIR}/skcms/skcms.h" )
    message(FATAL_ERROR "Please run ${PROJECT_SOURCE_DIR}/deps.sh to fetch the "
            "build dependencies.")
  endif()
  include(skcms.cmake)
  configure_file("${CMAKE_CURRENT_SOURCE_DIR}/skcms/LICENSE"
                 ${PROJECT_BINARY_DIR}/LICENSE.skcms COPYONLY)
endif ()
if (JPEGXL_ENABLE_VIEWERS OR NOT JPEGXL_ENABLE_SKCMS)
  if( NOT EXISTS "${CMAKE_CURRENT_SOURCE_DIR}/lcms/.git" OR JPEGXL_FORCE_SYSTEM_LCMS2 )
    find_package(LCMS2 2.10)
    if ( NOT LCMS2_FOUND )
      message(FATAL_ERROR "Please install lcms2 or run git submodule update --init")
    endif ()
  else()
    include(lcms2.cmake)
    configure_file("${CMAKE_CURRENT_SOURCE_DIR}/lcms/COPYING"
                   ${PROJECT_BINARY_DIR}/LICENSE.lcms COPYONLY)
  endif()
endif()

# libpng
if (JPEGXL_BUNDLE_LIBPNG)
  if (NOT EXISTS "${CMAKE_CURRENT_SOURCE_DIR}/libpng/CMakeLists.txt")
    message(FATAL_ERROR "Please run ${PROJECT_SOURCE_DIR}/deps.sh to fetch the "
            "build dependencies.")
  endif()
  add_subdirectory(zlib)
  set(PNG_BUILD_ZLIB ON CACHE BOOL "")
  set(PNG_STATIC ON CACHE BOOL "")
  set(PNG_EXECUTABLES OFF CACHE BOOL "")
  set(PNG_TESTS OFF CACHE BOOL "")
  set(SKIP_INSTALL_ALL ON CACHE BOOL "")
  set(ZLIB_INCLUDE_DIR "${CMAKE_CURRENT_SOURCE_DIR}/zlib/")
  set(ZLIB_LIBRARY zlibstatic)
  add_subdirectory(libpng EXCLUDE_FROM_ALL)
  set(PNG_FOUND YES PARENT_SCOPE)
  set(PNG_INCLUDE_DIRS "${CMAKE_CURRENT_SOURCE_DIR}/libpng/" PARENT_SCOPE)
  set(PNG_LIBRARIES png_static PARENT_SCOPE)
  if(JPEGXL_DEP_LICENSE_DIR)
    configure_file("${CMAKE_CURRENT_SOURCE_DIR}/libpng/LICENSE"
                   ${PROJECT_BINARY_DIR}/LICENSE.libpng COPYONLY)
  endif()
else()
  find_package(PNG)
  if(PNG_FOUND AND JPEGXL_DEP_LICENSE_DIR)
    configure_file("${JPEGXL_DEP_LICENSE_DIR}/zlib1g-dev/copyright"
                   ${PROJECT_BINARY_DIR}/LICENSE.zlib COPYONLY)
    configure_file("${JPEGXL_DEP_LICENSE_DIR}/libpng-dev/copyright"
                   ${PROJECT_BINARY_DIR}/LICENSE.libpng COPYONLY)
  endif()  # JPEGXL_DEP_LICENSE_DIR
endif()

# sjpeg
if (JPEGXL_ENABLE_SJPEG)
  if (NOT EXISTS "${CMAKE_CURRENT_SOURCE_DIR}/sjpeg/CMakeLists.txt")
    message(FATAL_ERROR "Please run ${PROJECT_SOURCE_DIR}/deps.sh to fetch the "
            "build dependencies.")
  endif()
  include(sjpeg.cmake)
  configure_file("${CMAKE_CURRENT_SOURCE_DIR}/sjpeg/COPYING"
                 ${PROJECT_BINARY_DIR}/LICENSE.sjpeg COPYONLY)
endif ()
<|MERGE_RESOLUTION|>--- conflicted
+++ resolved
@@ -102,18 +102,6 @@
   endif()  # JPEGXL_DEP_LICENSE_DIR
 endif()
 
-<<<<<<< HEAD
-# lodepng
-#if( NOT EXISTS "${CMAKE_CURRENT_SOURCE_DIR}/lodepng/lodepng.h" )
-#  message(FATAL_ERROR "Please run ${PROJECT_SOURCE_DIR}/deps.sh to fetch the "
-#          "build dependencies.")
-#endif()
-#include(lodepng.cmake)
-#configure_file("${CMAKE_CURRENT_SOURCE_DIR}/lodepng/LICENSE"
-#               ${PROJECT_BINARY_DIR}/LICENSE.lodepng COPYONLY)
-
-=======
->>>>>>> 73848ac3
 # brotli
 if (NOT EXISTS "${CMAKE_CURRENT_SOURCE_DIR}/brotli/c/include/brotli/decode.h" OR
     JPEGXL_FORCE_SYSTEM_BROTLI)
