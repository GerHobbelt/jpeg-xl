# Copyright (c) the JPEG XL Project
#
# Licensed under the Apache License, Version 2.0 (the "License");
# you may not use this file except in compliance with the License.
# You may obtain a copy of the License at
#
#      http://www.apache.org/licenses/LICENSE-2.0
#
# Unless required by applicable law or agreed to in writing, software
# distributed under the License is distributed on an "AS IS" BASIS,
# WITHOUT WARRANTIES OR CONDITIONS OF ANY KIND, either express or implied.
# See the License for the specific language governing permissions and
# limitations under the License.

# Enable tests in third_party/ as well.
enable_testing()
include(CTest)

if(BUILD_TESTING)
# Add GTest from source and alias it to what the find_package(GTest) workflow
# defines. Omitting googletest/ directory would require it to be available in
# the base system instead, but it would work just fine. This makes packages
# using GTest and calling find_package(GTest) actually work.
if (EXISTS "${CMAKE_CURRENT_SOURCE_DIR}/googletest/CMakeLists.txt" AND
    NOT JPEGXL_FORCE_SYSTEM_GTEST)
  add_subdirectory(googletest EXCLUDE_FROM_ALL)

  set(GTEST_ROOT "${CMAKE_CURRENT_SOURCE_DIR}/googletest/googletest")
  set(GTEST_INCLUDE_DIR "$<TARGET_PROPERTY:INCLUDE_DIRECTORIES,gtest>"
      CACHE STRING "")
  set(GMOCK_INCLUDE_DIR "$<TARGET_PROPERTY:INCLUDE_DIRECTORIES,gmock>")
  set(GTEST_LIBRARY "$<TARGET_FILE:gtest>")
  set(GTEST_MAIN_LIBRARY "$<TARGET_FILE:gtest_main>")
  add_library(GTest::GTest ALIAS gtest)
  add_library(GTest::Main ALIAS gtest_main)

  set_target_properties(gtest PROPERTIES POSITION_INDEPENDENT_CODE TRUE)
  set_target_properties(gmock PROPERTIES POSITION_INDEPENDENT_CODE TRUE)
  set_target_properties(gtest_main PROPERTIES POSITION_INDEPENDENT_CODE TRUE)
  set_target_properties(gmock_main PROPERTIES POSITION_INDEPENDENT_CODE TRUE)

  # googletest doesn't compile clean with clang-cl (-Wundef)
  if (WIN32 AND ${CMAKE_CXX_COMPILER_ID} STREQUAL "Clang")
    set_target_properties(gtest PROPERTIES COMPILE_FLAGS "-Wno-error")
    set_target_properties(gmock PROPERTIES COMPILE_FLAGS "-Wno-error")
    set_target_properties(gtest_main PROPERTIES COMPILE_FLAGS "-Wno-error")
    set_target_properties(gmock_main PROPERTIES COMPILE_FLAGS "-Wno-error")
  endif ()
  configure_file("${CMAKE_CURRENT_SOURCE_DIR}/googletest/LICENSE"
                 ${PROJECT_BINARY_DIR}/LICENSE.googletest COPYONLY)
else()
  if(JPEGXL_DEP_LICENSE_DIR)
    configure_file("${JPEGXL_DEP_LICENSE_DIR}/googletest/copyright"
                   ${PROJECT_BINARY_DIR}/LICENSE.googletest COPYONLY)
  endif()  # JPEGXL_DEP_LICENSE_DIR
endif()
find_package(GTest)
if (NOT GTEST_FOUND)
  set(BUILD_TESTING OFF CACHE BOOL "Build tests" FORCE)
  message(SEND_ERROR "GTest not found. Install googletest package "
          "(libgtest-dev) in the system or download googletest to "
          "third_party/googletest from https://github.com/google/googletest ."
          "To disable tests instead re-run cmake with -DBUILD_TESTING=OFF.")
endif()  # NOT GTEST_FOUND

# Look for gmock in the system too.
if (NOT DEFINED GMOCK_INCLUDE_DIR)
  find_path(
      GMOCK_INCLUDE_DIR "gmock/gmock.h"
      HINTS ${GTEST_INCLUDE_DIRS})
  if ("${GMOCK_INCLUDE_DIR}" STREQUAL "GMOCK_INCLUDE_DIR-NOTFOUND")
    set(BUILD_TESTING OFF CACHE BOOL "Build tests" FORCE)
    message(SEND_ERROR "GMock not found. Install googletest package "
            "(libgmock-dev) in the system or download googletest to "
            "third_party/googletest from https://github.com/google/googletest ."
            "To disable tests instead re-run cmake with -DBUILD_TESTING=OFF.")
  else()
    message(STATUS "Found GMock: ${GMOCK_INCLUDE_DIR}")
  endif()  # GMOCK_INCLUDE_DIR-NOTFOUND
endif()  # NOT DEFINED GMOCK_INCLUDE_DIR
endif()  # BUILD_TESTING

# Highway
set(HWY_SYSTEM_GTEST ON CACHE INTERNAL "")
if (EXISTS "${CMAKE_CURRENT_SOURCE_DIR}/highway/CMakeLists.txt" AND
    NOT JPEGXL_FORCE_SYSTEM_HWY)
  add_subdirectory(highway)
  configure_file("${CMAKE_CURRENT_SOURCE_DIR}/highway/LICENSE"
                 ${PROJECT_BINARY_DIR}/LICENSE.highway COPYONLY)
else()
  find_package(HWY 0.15.0)
  if (NOT HWY_FOUND)
    message(FATAL_ERROR
        "Highway library (hwy) not found. Install libhwy-dev or download it "
        "to third_party/highway from https://github.com/google/highway . "
        "Highway is required to build JPEG XL. You can run "
        "${PROJECT_SOURCE_DIR}/deps.sh to download this dependency.")
  endif()
  if(JPEGXL_DEP_LICENSE_DIR)
    configure_file("${JPEGXL_DEP_LICENSE_DIR}/libhwy-dev/copyright"
                   ${PROJECT_BINARY_DIR}/LICENSE.highway COPYONLY)
  endif()  # JPEGXL_DEP_LICENSE_DIR
endif()

# lodepng
#if( NOT EXISTS "${CMAKE_CURRENT_SOURCE_DIR}/lodepng/lodepng.h" )
#  message(FATAL_ERROR "Please run ${PROJECT_SOURCE_DIR}/deps.sh to fetch the "
#          "build dependencies.")
#endif()
#include(lodepng.cmake)
#configure_file("${CMAKE_CURRENT_SOURCE_DIR}/lodepng/LICENSE"
#               ${PROJECT_BINARY_DIR}/LICENSE.lodepng COPYONLY)

# brotli
if (NOT EXISTS "${CMAKE_CURRENT_SOURCE_DIR}/brotli/c/include/brotli/decode.h" OR
    JPEGXL_FORCE_SYSTEM_BROTLI)
  # Create the libbrotli* and libbrotli*-static targets.
  foreach(brlib IN ITEMS brotlienc brotlidec brotlicommon)
    # Use uppercase like "BROTLIENC" for the cmake variables
    string(TOUPPER "${brlib}" BRPREFIX)
    pkg_check_modules(${BRPREFIX} lib${brlib})
    if (${BRPREFIX}_FOUND)
      if(${CMAKE_VERSION} VERSION_LESS "3.13.5")
        add_library(${brlib} INTERFACE IMPORTED GLOBAL)
        set_property(TARGET ${brlib} PROPERTY INTERFACE_INCLUDE_DIRECTORIES ${${BRPREFIX}_INCLUDE_DIR})
        target_link_libraries(${brlib} INTERFACE ${${BRPREFIX}_LDFLAGS})
        set_property(TARGET ${brlib} PROPERTY INTERFACE_COMPILE_OPTIONS ${${BRPREFIX}_CFLAGS_OTHER})

        add_library(${brlib}-static INTERFACE IMPORTED GLOBAL)
        set_property(TARGET ${brlib}-static PROPERTY INTERFACE_INCLUDE_DIRECTORIES ${${BRPREFIX}_INCLUDE_DIR})
        target_link_libraries(${brlib}-static INTERFACE ${${BRPREFIX}_LDFLAGS})
        set_property(TARGET ${brlib}-static PROPERTY INTERFACE_COMPILE_OPTIONS ${${BRPREFIX}_CFLAGS_OTHER})
      else()
        add_library(${brlib} INTERFACE IMPORTED GLOBAL)
        target_include_directories(${brlib}
            INTERFACE ${${BRPREFIX}_INCLUDE_DIRS})
        target_link_libraries(${brlib}
            INTERFACE ${${BRPREFIX}_LINK_LIBRARIES})
        target_link_options(${brlib}
            INTERFACE ${${BRPREFIX}_LDFLAGS_OTHER})
        target_compile_options(${brlib}
            INTERFACE ${${BRPREFIX}_CFLAGS_OTHER})

        # TODO(deymo): Remove the -static library versions, this target is
        # currently needed by brunsli.cmake. When importing it this way, the
        # brotli*-static target is just an alias.
        add_library(${brlib}-static ALIAS ${brlib})
      endif()
    endif()
    unset(BRPREFIX)
  endforeach()

  if (BROTLIENC_FOUND AND BROTLIDEC_FOUND AND BROTLICOMMON_FOUND)
    set(BROTLI_FOUND 1)
  else()
    set(BROTLI_FOUND 0)
  endif()

  if (NOT BROTLI_FOUND)
    message(FATAL_ERROR
        "Brotli not found, install brotli-dev or download brotli source code to"
        " third_party/brotli from https://github.com/google/brotli. You can use"
        " ${PROJECT_SOURCE_DIR}/deps.sh to download this dependency.")
  endif ()
  if(JPEGXL_DEP_LICENSE_DIR)
    configure_file("${JPEGXL_DEP_LICENSE_DIR}/libbrotli-dev/copyright"
                   ${PROJECT_BINARY_DIR}/LICENSE.brotli COPYONLY)
  endif()  # JPEGXL_DEP_LICENSE_DIR
else()
  # Compile brotli from sources.
  set(BROTLI_DISABLE_TESTS ON CACHE STRING "Disable Brotli tests")
  add_subdirectory(brotli EXCLUDE_FROM_ALL)
  configure_file("${CMAKE_CURRENT_SOURCE_DIR}/brotli/LICENSE"
                 ${PROJECT_BINARY_DIR}/LICENSE.brotli COPYONLY)
  if(BROTLI_EMSCRIPTEN)
    # Brotli only defines the -static targets when using emscripten.
    foreach(brlib IN ITEMS brotlienc brotlidec brotlicommon)
      add_library(${brlib} ALIAS ${brlib}-static)
    endforeach()
  endif()  # BROTLI_EMSCRIPTEN
endif()

# *cms
if (JPEGXL_ENABLE_SKCMS OR JPEGXL_ENABLE_PLUGINS)
  if( NOT EXISTS "${CMAKE_CURRENT_SOURCE_DIR}/skcms/skcms.h" )
    message(FATAL_ERROR "Please run ${PROJECT_SOURCE_DIR}/deps.sh to fetch the "
            "build dependencies.")
  endif()
  include(skcms.cmake)
  configure_file("${CMAKE_CURRENT_SOURCE_DIR}/skcms/LICENSE"
                 ${PROJECT_BINARY_DIR}/LICENSE.skcms COPYONLY)
endif ()
<<<<<<< HEAD
#if (JPEGXL_ENABLE_VIEWERS OR NOT JPEGXL_ENABLE_SKCMS)
#  if( NOT EXISTS "${CMAKE_CURRENT_SOURCE_DIR}/lcms/.git" )
#    message(SEND_ERROR "Please run git submodule update --init")
#  endif()
#  include(lcms2.cmake)
#  configure_file("${CMAKE_CURRENT_SOURCE_DIR}/lcms/COPYING"
#                 ${PROJECT_BINARY_DIR}/LICENSE.lcms COPYONLY)
#endif()
=======
if (JPEGXL_ENABLE_VIEWERS OR NOT JPEGXL_ENABLE_SKCMS)
  if( NOT EXISTS "${CMAKE_CURRENT_SOURCE_DIR}/lcms/.git" OR JPEGXL_FORCE_SYSTEM_LCMS2 )
    find_package(LCMS2 2.10)
    if ( NOT LCMS2_FOUND )
      message(FATAL_ERROR "Please install lcms2 or run git submodule update --init")
    endif ()
  else()
    include(lcms2.cmake)
    configure_file("${CMAKE_CURRENT_SOURCE_DIR}/lcms/COPYING"
                   ${PROJECT_BINARY_DIR}/LICENSE.lcms COPYONLY)
  endif()
endif()
>>>>>>> d182ba3e

# sjpeg
if (JPEGXL_ENABLE_SJPEG)
  if (NOT EXISTS "${CMAKE_CURRENT_SOURCE_DIR}/sjpeg/CMakeLists.txt")
    message(FATAL_ERROR "Please run ${PROJECT_SOURCE_DIR}/deps.sh to fetch the "
            "build dependencies.")
  endif()
  include(sjpeg.cmake)
  configure_file("${CMAKE_CURRENT_SOURCE_DIR}/sjpeg/COPYING"
                 ${PROJECT_BINARY_DIR}/LICENSE.sjpeg COPYONLY)
endif ()
<|MERGE_RESOLUTION|>--- conflicted
+++ resolved
@@ -190,16 +190,6 @@
   configure_file("${CMAKE_CURRENT_SOURCE_DIR}/skcms/LICENSE"
                  ${PROJECT_BINARY_DIR}/LICENSE.skcms COPYONLY)
 endif ()
-<<<<<<< HEAD
-#if (JPEGXL_ENABLE_VIEWERS OR NOT JPEGXL_ENABLE_SKCMS)
-#  if( NOT EXISTS "${CMAKE_CURRENT_SOURCE_DIR}/lcms/.git" )
-#    message(SEND_ERROR "Please run git submodule update --init")
-#  endif()
-#  include(lcms2.cmake)
-#  configure_file("${CMAKE_CURRENT_SOURCE_DIR}/lcms/COPYING"
-#                 ${PROJECT_BINARY_DIR}/LICENSE.lcms COPYONLY)
-#endif()
-=======
 if (JPEGXL_ENABLE_VIEWERS OR NOT JPEGXL_ENABLE_SKCMS)
   if( NOT EXISTS "${CMAKE_CURRENT_SOURCE_DIR}/lcms/.git" OR JPEGXL_FORCE_SYSTEM_LCMS2 )
     find_package(LCMS2 2.10)
@@ -212,7 +202,6 @@
                    ${PROJECT_BINARY_DIR}/LICENSE.lcms COPYONLY)
   endif()
 endif()
->>>>>>> d182ba3e
 
 # sjpeg
 if (JPEGXL_ENABLE_SJPEG)
