--- conflicted
+++ resolved
@@ -22,18 +22,9 @@
 #include <cstring>
 #include <vector>
 
-<<<<<<< HEAD
-#include "jxl/decode.h"
-#include "jxl/decode_cxx.h"
-#include "jxl/resizable_parallel_runner.h"
-#include "jxl/resizable_parallel_runner_cxx.h"
-
 #include "monolithic_examples.h"
 
 static bool WritePAM(const char* filename, const uint8_t* buffer, size_t w, size_t h) {
-=======
-bool WritePAM(const char* filename, const uint8_t* buffer, size_t w, size_t h) {
->>>>>>> f7f20ce0
   FILE* fp = fopen(filename, "wb");
   if (!fp) {
     fprintf(stderr, "Could not open %s for writing", filename);
