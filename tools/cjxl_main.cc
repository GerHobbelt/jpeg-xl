--- conflicted
+++ resolved
@@ -107,11 +107,7 @@
     jxl::PaddedBytes jpeg_data;
     if (args.store_jpeg_metadata && io.Main().IsJPEG()) {
       jxl::jpeg::JPEGData data_in = *io.Main().jpeg_data;
-<<<<<<< HEAD
-      if (EncodeJPEGData(data_in, &jpeg_data, args.params.brotli_effort)) {
-=======
       if (EncodeJPEGData(data_in, &jpeg_data, args.params)) {
->>>>>>> 01c7db8c
         container.jpeg_reconstruction = jpeg_data.data();
         container.jpeg_reconstruction_size = jpeg_data.size();
       } else {
