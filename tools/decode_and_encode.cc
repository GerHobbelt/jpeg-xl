--- conflicted
+++ resolved
@@ -14,25 +14,15 @@
 #include "tools/file_io.h"
 #include "tools/thread_pool_internal.h"
 
-<<<<<<< HEAD
 #include "monolithic_examples.h"
 
-namespace jxl {
-=======
->>>>>>> f7f20ce0
 namespace {
 
 // Reads an input file (typically PNM) with color_space hint and writes to an
 // output file (typically PNG) which supports all required metadata.
-<<<<<<< HEAD
 static int Convert(int argc, const char** argv) {
-  if (argc != 4 && argc != 5) {
-    fprintf(stderr, "Args: in colorspace_description out [bits]\n");
-=======
-int Convert(int argc, char** argv) {
   if (argc != 4) {
     fprintf(stderr, "Args: in colorspace_description out\n");
->>>>>>> f7f20ce0
     return 1;
   }
   const std::string& pathname_in = argv[1];
@@ -78,7 +68,6 @@
 
 }  // namespace
 
-<<<<<<< HEAD
 
 
 
@@ -92,7 +81,4 @@
 
 int main(int argc, const char** argv) {
   return jxl::Convert(argc, argv);
-}
-=======
-int main(int argc, char** argv) { return Convert(argc, argv); }
->>>>>>> f7f20ce0
+}