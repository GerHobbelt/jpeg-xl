// Copyright (c) the JPEG XL Project Authors. All rights reserved.
//
// Use of this source code is governed by a BSD-style
// license that can be found in the LICENSE file.

#include <stdint.h>
#include <stdio.h>
#include <stdlib.h>
#include <sys/stat.h>
#include <sys/types.h>
#if defined(_WIN32) || defined(_WIN64)
#include "third_party/dirent.h"
#else
#include <dirent.h>
#include <unistd.h>
#endif

#include <algorithm>
#include <functional>
#include <iostream>
#include <mutex>
#include <random>
#include <vector>

#if JPEGXL_ENABLE_JPEG
#include "lib/extras/enc/jpg.h"
#endif
#include "lib/jxl/aux_out.h"
#include "lib/jxl/base/data_parallel.h"
#include "lib/jxl/base/file_io.h"
#include "lib/jxl/base/override.h"
#include "lib/jxl/base/span.h"
#include "lib/jxl/base/thread_pool_internal.h"
#include "lib/jxl/codec_in_out.h"
#include "lib/jxl/enc_ans.h"
#include "lib/jxl/enc_cache.h"
#include "lib/jxl/enc_color_management.h"
#include "lib/jxl/enc_external_image.h"
#include "lib/jxl/enc_file.h"
#include "lib/jxl/enc_params.h"
#include "lib/jxl/encode_internal.h"
#include "lib/jxl/jpeg/enc_jpeg_data.h"
#include "lib/jxl/modular/encoding/context_predict.h"

namespace {

const size_t kMaxWidth = 50000;
const size_t kMaxHeight = 50000;
const size_t kMaxPixels = 20 * (1 << 20);  // 20 MP
const size_t kMaxBitDepth = 24;  // The maximum reasonable bit depth supported.

std::mutex stderr_mutex;

typedef std::function<uint8_t()> PixelGenerator;

// ImageSpec needs to be a packed struct to allow us to use the raw memory of
// the struct for hashing to create a consistent.
#pragma pack(push, 1)
struct ImageSpec {
  bool Validate() const {
    if (width > kMaxWidth || height > kMaxHeight ||
        width * height > kMaxPixels) {
      return false;
    }
    if (bit_depth > kMaxBitDepth || bit_depth == 0) return false;
    if (num_frames == 0) return false;
    // JPEG doesn't support all formats, so reconstructible JPEG isn't always
    // valid.
    if (is_reconstructible_jpeg && (bit_depth != 8 || num_channels != 3 ||
                                    alpha_bit_depth != 0 || num_frames != 1))
      return false;
    return true;
  }

  friend std::ostream& operator<<(std::ostream& o, const ImageSpec& spec) {
    o << "ImageSpec<"
      << "size=" << spec.width << "x" << spec.height
      << " * chan=" << spec.num_channels << " depth=" << spec.bit_depth
      << " alpha=" << spec.alpha_bit_depth
      << " (premult=" << spec.alpha_is_premultiplied
      << ") x frames=" << spec.num_frames << " seed=" << spec.seed
      << ", speed=" << static_cast<int>(spec.params.speed_tier)
      << ", butteraugli=" << spec.params.butteraugli_distance
      << ", modular_mode=" << spec.params.modular_mode
      << ", lossy_palette=" << spec.params.lossy_palette
      << ", noise=" << spec.params.noise << ", preview=" << spec.params.preview
      << ", fuzzer_friendly=" << spec.fuzzer_friendly
      << ", is_reconstructible_jpeg=" << spec.is_reconstructible_jpeg
      << ", orientation=" << static_cast<int>(spec.orientation) << ">";
    return o;
  }

  void SpecHash(uint8_t hash[16]) const {
    const uint8_t* from = reinterpret_cast<const uint8_t*>(this);
    std::seed_seq hasher(from, from + sizeof(*this));
    uint32_t* to = reinterpret_cast<uint32_t*>(hash);
    hasher.generate(to, to + 4);
  }

  uint64_t width = 256;
  uint64_t height = 256;
  // Number of channels *not* including alpha.
  uint64_t num_channels = 3;
  uint64_t bit_depth = 8;
  // Bit depth for the alpha channel. A value of 0 means no alpha channel.
  uint64_t alpha_bit_depth = 8;
  int32_t alpha_is_premultiplied = false;

  // Whether the ANS fuzzer friendly setting is currently enabled.
  uint32_t fuzzer_friendly = false;

  // Number of frames, all the frames will have the same size.
  uint64_t num_frames = 1;

  // The seed for the PRNG.
  uint32_t seed = 7777;

  // Flags used for compression. These are mapped to the CompressedParams.
  struct CjxlParams {
    float butteraugli_distance = 1.f;
    // Must not use Weighted - see force_no_wp
    jxl::Predictor modular_predictor = jxl::Predictor::Gradient;
    jxl::ColorTransform color_transform = jxl::ColorTransform::kXYB;
    jxl::SpeedTier speed_tier = jxl::SpeedTier::kTortoise;
    bool modular_mode = false;
    bool lossy_palette = false;
    bool noise = false;
    bool preview = false;
    // CjxlParams is packed; re-add padding when sum of sizes of members is not
    // multiple of 4.
    // uint8_t padding_[0] = {};
  } params;

  uint32_t is_reconstructible_jpeg = false;
  // Use 0xFFFFFFFF if any random spec is good; otherwise set the desired value.
  uint32_t override_decoder_spec = 0xFFFFFFFF;
  // Orientation.
  uint8_t orientation = 0;
  uint8_t padding_[3] = {};
};
#pragma pack(pop)
static_assert(sizeof(ImageSpec) % 4 == 0, "Add padding to ImageSpec.");

bool GenerateFile(const char* output_dir, const ImageSpec& spec,
                  bool regenerate, bool quiet) {
  // Compute a checksum of the ImageSpec to name the file. This is just to keep
  // the output of this program repeatable.
  uint8_t checksum[16];
  spec.SpecHash(checksum);
  std::string hash_str(sizeof(checksum) * 2, ' ');
  static const char* hex_chars = "0123456789abcdef";
  for (size_t i = 0; i < sizeof(checksum); i++) {
    hash_str[2 * i] = hex_chars[checksum[i] >> 4];
    hash_str[2 * i + 1] = hex_chars[checksum[i] % 0x0f];
  }
  std::string output_fn = std::string(output_dir) + "/" + hash_str + ".jxl";

  // Don't regenerate files if they already exist on disk to speed-up
  // consecutive calls when --regenerate is not used.
  struct stat st;
  if (!regenerate && stat(output_fn.c_str(), &st) == 0 && S_ISREG(st.st_mode)) {
    return true;
  }

  if (!quiet) {
    std::unique_lock<std::mutex> lock(stderr_mutex);
    std::cerr << "Generating " << spec << " as " << hash_str << std::endl;
  }

  jxl::CodecInOut io;
  if (spec.bit_depth == 32) {
    io.metadata.m.SetFloat32Samples();
  } else {
    io.metadata.m.SetUintSamples(spec.bit_depth);
  }
  io.metadata.m.SetAlphaBits(spec.alpha_bit_depth, spec.alpha_is_premultiplied);
  io.metadata.m.orientation = spec.orientation;
  io.dec_pixels = spec.width * spec.height;
  io.frames.clear();
  io.frames.reserve(spec.num_frames);

  jxl::ColorEncoding c;
  if (spec.num_channels == 1) {
    c = jxl::ColorEncoding::LinearSRGB(true);
  } else if (spec.num_channels == 3) {
    c = jxl::ColorEncoding::SRGB();
  }

  uint8_t hash[16];
  spec.SpecHash(hash);
  std::mt19937 mt(spec.seed);

  // Compress the image.
  jxl::PaddedBytes compressed;

  std::uniform_int_distribution<> dis(1, 6);
  PixelGenerator gen = [&]() -> uint8_t { return dis(mt); };

  for (uint32_t frame = 0; frame < spec.num_frames; frame++) {
    jxl::ImageBundle ib(&io.metadata.m);
    const bool has_alpha = spec.alpha_bit_depth != 0;
    const size_t bytes_per_sample =
        jxl::DivCeil(io.metadata.m.bit_depth.bits_per_sample, 8);
    const size_t bytes_per_pixel =
        bytes_per_sample *
        (io.metadata.m.color_encoding.Channels() + has_alpha);
    const size_t row_size = spec.width * bytes_per_pixel;
    std::vector<uint8_t> img_data(row_size * spec.height, 0);
    for (size_t y = 0; y < spec.height; y++) {
      size_t pos = row_size * y;
      for (size_t x = 0; x < spec.width; x++) {
        for (size_t b = 0; b < bytes_per_pixel; b++) {
          img_data[pos++] = gen();
        }
      }
    }

    const jxl::Span<const uint8_t> span(img_data.data(), img_data.size());
    JXL_RETURN_IF_ERROR(ConvertFromExternal(
        span, spec.width, spec.height, io.metadata.m.color_encoding,
        bytes_per_pixel / bytes_per_sample,
        /*alpha_is_premultiplied=*/spec.alpha_is_premultiplied,
        io.metadata.m.bit_depth.bits_per_sample, JXL_LITTLE_ENDIAN,
        false /* flipped_y */, nullptr, &ib, /*float_in=*/false, /*align=*/0));
    io.frames.push_back(std::move(ib));
  }

  jxl::CompressParams params;
  params.speed_tier = spec.params.speed_tier;

#if JPEGXL_ENABLE_JPEG
  if (spec.is_reconstructible_jpeg) {
    // If this image is supposed to be a reconstructible JPEG, collect the JPEG
    // metadata and encode it in the beginning of the compressed bytes.
    jxl::PaddedBytes jpeg_bytes;
    JXL_RETURN_IF_ERROR(EncodeImageJPG(
        &io, jxl::extras::JpegEncoder::kLibJpeg, /*quality=*/70,
        jxl::YCbCrChromaSubsampling(), /*pool=*/nullptr, &jpeg_bytes));
    JXL_RETURN_IF_ERROR(jxl::jpeg::DecodeImageJPG(
        jxl::Span<const uint8_t>(jpeg_bytes.data(), jpeg_bytes.size()), &io));
    jxl::PaddedBytes jpeg_data;
<<<<<<< HEAD
    JXL_RETURN_IF_ERROR(EncodeJPEGData(*io.Main().jpeg_data, &jpeg_data, 5));
=======
    JXL_RETURN_IF_ERROR(
        EncodeJPEGData(*io.Main().jpeg_data, &jpeg_data, params));
>>>>>>> 01c7db8c
    std::vector<uint8_t> header;
    header.insert(header.end(), jxl::kContainerHeader,
                  jxl::kContainerHeader + sizeof(jxl::kContainerHeader));
    jxl::AppendBoxHeader(jxl::MakeBoxType("jbrd"), jpeg_data.size(), false,
                         &header);
    header.insert(header.end(), jpeg_data.data(),
                  jpeg_data.data() + jpeg_data.size());
    jxl::AppendBoxHeader(jxl::MakeBoxType("jxlc"), 0, true, &header);
    compressed.append(header);
  }
#endif

  params.modular_mode = spec.params.modular_mode;
  params.color_transform = spec.params.color_transform;
  params.butteraugli_distance = spec.params.butteraugli_distance;
  params.options.predictor = {spec.params.modular_predictor};
  params.lossy_palette = spec.params.lossy_palette;
  if (spec.params.preview) params.preview = jxl::Override::kOn;
  if (spec.params.noise) params.noise = jxl::Override::kOn;
  params.quality_pair = {100., 100.};

  jxl::AuxOut aux_out;
  jxl::PassesEncoderState passes_encoder_state;
  // EncodeFile replaces output; pass a temporary storage for it.
  jxl::PaddedBytes compressed_image;
  bool ok =
      jxl::EncodeFile(params, &io, &passes_encoder_state, &compressed_image,
                      jxl::GetJxlCms(), &aux_out, nullptr);
  if (!ok) return false;
  compressed.append(compressed_image);

  // Append 4 bytes with the flags used by djxl_fuzzer to select the decoding
  // output.
  std::uniform_int_distribution<> dis256(0, 255);
  if (spec.override_decoder_spec == 0xFFFFFFFF) {
    for (size_t i = 0; i < 4; ++i) compressed.push_back(dis256(mt));
  } else {
    for (size_t i = 0; i < 4; ++i) {
      compressed.push_back(spec.override_decoder_spec >> (8 * i));
    }
  }

  if (!jxl::WriteFile(compressed, output_fn)) return 1;
  if (!quiet) {
    std::unique_lock<std::mutex> lock(stderr_mutex);
    std::cerr << "Stored " << output_fn << " size: " << compressed.size()
              << std::endl;
  }

  return true;
}

std::vector<ImageSpec::CjxlParams> CompressParamsList() {
  std::vector<ImageSpec::CjxlParams> ret;

  {
    ImageSpec::CjxlParams params;
    params.butteraugli_distance = 1.5;
    ret.push_back(params);
  }

  {
    // Lossless
    ImageSpec::CjxlParams params;
    params.modular_mode = true;
    params.color_transform = jxl::ColorTransform::kNone;
    params.modular_predictor = {jxl::Predictor::Weighted};
    ret.push_back(params);
  }

  return ret;
}

void Usage() {
  fprintf(stderr,
          "Use: fuzzer_corpus [-r] [-q] [-j THREADS] [output_dir]\n"
          "\n"
          "  -r Regenerate files if already exist.\n"
          "  -q Be quiet.\n"
          "  -j THREADS Number of parallel jobs to run.\n");
}

}  // namespace

int main(int argc, const char** argv) {
  const char* dest_dir = nullptr;
  bool regenerate = false;
  bool quiet = false;
  int num_threads = std::thread::hardware_concurrency();
  for (int optind = 1; optind < argc;) {
    if (!strcmp(argv[optind], "-r")) {
      regenerate = true;
      optind++;
    } else if (!strcmp(argv[optind], "-q")) {
      quiet = true;
      optind++;
    } else if (!strcmp(argv[optind], "-j")) {
      optind++;
      if (optind < argc) {
        num_threads = atoi(argv[optind++]);
      } else {
        fprintf(stderr, "-j needs an argument value.\n");
        Usage();
        return 1;
      }
    } else if (dest_dir == nullptr) {
      dest_dir = argv[optind++];
    } else {
      fprintf(stderr, "Unknown parameter: \"%s\".\n", argv[optind]);
      Usage();
      return 1;
    }
  }
  if (!dest_dir) {
    dest_dir = "corpus";
  }

  struct stat st;
  memset(&st, 0, sizeof(st));
  if (stat(dest_dir, &st) != 0 || !S_ISDIR(st.st_mode)) {
    fprintf(stderr, "Output path \"%s\" is not a directory.\n", dest_dir);
    Usage();
    return 1;
  }

  // Create the corpus directory if doesn't already exist.
  std::mt19937 mt(77777);

  std::vector<std::pair<uint32_t, uint32_t>> image_sizes = {
      {8, 8},
      {32, 32},
      {128, 128},
      // Degenerated cases.
      {10000, 1},
      {10000, 2},
      {1, 10000},
      {2, 10000},
      // Large case.
      {555, 256},
      {257, 513},
  };
  const std::vector<ImageSpec::CjxlParams> params_list = CompressParamsList();

  ImageSpec spec;
  // The ans_fuzzer_friendly setting is not thread safe and therefore done in
  // an outer loop. This determines whether to use fuzzer-friendly ANS encoding.
  for (uint32_t fuzzer_friendly = 0; fuzzer_friendly < 2; ++fuzzer_friendly) {
    jxl::SetANSFuzzerFriendly(fuzzer_friendly);
    spec.fuzzer_friendly = fuzzer_friendly;

    std::vector<ImageSpec> specs;
    for (auto img_size : image_sizes) {
      spec.width = img_size.first;
      spec.height = img_size.second;
      for (uint32_t bit_depth : {1, 2, 8, 16}) {
        spec.bit_depth = bit_depth;
        for (uint32_t num_channels : {1, 3}) {
          spec.num_channels = num_channels;
          for (uint32_t alpha_bit_depth : {0, 8, 16}) {
            spec.alpha_bit_depth = alpha_bit_depth;
            if (bit_depth == 16 && alpha_bit_depth == 8) {
              // This mode is not supported in CopyTo().
              continue;
            }
            for (uint32_t num_frames : {1, 3}) {
              spec.num_frames = num_frames;
              for (uint32_t preview : {0, 1}) {
#if JPEGXL_ENABLE_JPEG
                for (bool reconstructible_jpeg : {false, true}) {
                  spec.is_reconstructible_jpeg = reconstructible_jpeg;
#else   // JPEGXL_ENABLE_JPEG
                spec.is_reconstructible_jpeg = false;
#endif  // JPEGXL_ENABLE_JPEG
                  for (const auto& params : params_list) {
                    spec.params = params;

                    spec.params.preview = preview;
                    if (alpha_bit_depth) {
                      spec.alpha_is_premultiplied = mt() % 2;
                    }
                    if (spec.width * spec.height > 1000) {
                      // Increase the encoder speed for larger images.
                      spec.params.speed_tier = jxl::SpeedTier::kWombat;
                    }
                    spec.seed = mt() % 777777;
                    // Pick the orientation at random. It is orthogonal to all
                    // other features. Valid values are 1 to 8.
                    spec.orientation = 1 + (mt() % 8);
                    if (!spec.Validate()) {
                      if (!quiet) {
                        std::cerr << "Skipping " << spec << std::endl;
                      }
                    } else {
                      specs.push_back(spec);
                    }
                  }
#if JPEGXL_ENABLE_JPEG
                }
#endif  // JPEGXL_ENABLE_JPEG
              }
            }
          }
        }
      }
    }

    specs.emplace_back(ImageSpec());
    specs.back().params.lossy_palette = true;
    specs.back().override_decoder_spec = 0;

    specs.emplace_back(ImageSpec());
    specs.back().params.noise = true;
    specs.back().override_decoder_spec = 0;

    jxl::ThreadPoolInternal pool{num_threads};
    if (!RunOnPool(
            &pool, 0, specs.size(), jxl::ThreadPool::NoInit,
            [&specs, dest_dir, regenerate, quiet](const uint32_t task,
                                                  size_t /* thread */) {
              const ImageSpec& spec = specs[task];
              GenerateFile(dest_dir, spec, regenerate, quiet);
            },
            "FuzzerCorpus")) {
      std::cerr << "Error generating fuzzer corpus" << std::endl;
      return 1;
    }
  }
  std::cerr << "Finished generating fuzzer corpus" << std::endl;
  return 0;
}<|MERGE_RESOLUTION|>--- conflicted
+++ resolved
@@ -239,12 +239,8 @@
     JXL_RETURN_IF_ERROR(jxl::jpeg::DecodeImageJPG(
         jxl::Span<const uint8_t>(jpeg_bytes.data(), jpeg_bytes.size()), &io));
     jxl::PaddedBytes jpeg_data;
-<<<<<<< HEAD
-    JXL_RETURN_IF_ERROR(EncodeJPEGData(*io.Main().jpeg_data, &jpeg_data, 5));
-=======
     JXL_RETURN_IF_ERROR(
         EncodeJPEGData(*io.Main().jpeg_data, &jpeg_data, params));
->>>>>>> 01c7db8c
     std::vector<uint8_t> header;
     header.insert(header.end(), jxl::kContainerHeader,
                   jxl::kContainerHeader + sizeof(jxl::kContainerHeader));
