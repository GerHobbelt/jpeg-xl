--- conflicted
+++ resolved
@@ -29,11 +29,8 @@
 #include "tools/file_io.h"
 #include "tools/no_memory_manager.h"
 
-<<<<<<< HEAD
 #include "monolithic_examples.h"
 
-namespace jxl {
-=======
 namespace jpegxl {
 namespace tools {
 
@@ -57,7 +54,6 @@
 using ::jxl::Splines;
 using ::jxl::StatusOr;
 using ::jxl::Tree;
->>>>>>> f7f20ce0
 
 namespace {
 struct SplineData {
@@ -65,12 +61,7 @@
   std::vector<Spline> splines;
 };
 
-<<<<<<< HEAD
-static Splines SplinesFromSplineData(const SplineData& spline_data,
-                              const ColorCorrelationMap& cmap) {
-=======
-StatusOr<Splines> SplinesFromSplineData(const SplineData& spline_data) {
->>>>>>> f7f20ce0
+static StatusOr<Splines> SplinesFromSplineData(const SplineData& spline_data) {
   std::vector<QuantizedSpline> quantized_splines;
   std::vector<Spline::Point> starting_points;
   quantized_splines.reserve(spline_data.splines.size());
@@ -457,12 +448,8 @@
 }
 }  // namespace
 
-<<<<<<< HEAD
-static int JxlFromTree(const char* in, const char* out, const char* tree_out) {
-=======
-::jxl::Status JxlFromTree(const char* in, const char* out,
+static ::jxl::Status JxlFromTree(const char* in, const char* out,
                           const char* tree_out) {
->>>>>>> f7f20ce0
   Tree tree;
   SplineData spline_data;
   CompressParams cparams = {};
