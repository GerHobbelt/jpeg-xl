// Copyright (c) the JPEG XL Project Authors. All rights reserved.
//
// Use of this source code is governed by a BSD-style
// license that can be found in the LICENSE file.

#include <stdio.h>
#include <string.h>

#include <fstream>
#include <iostream>
#include <istream>
#include <unordered_map>

#include "lib/jxl/base/file_io.h"
#include "lib/jxl/enc_cache.h"
#include "lib/jxl/enc_color_management.h"
#include "lib/jxl/enc_file.h"
#include "lib/jxl/enc_frame.h"
#include "lib/jxl/enc_heuristics.h"
#include "lib/jxl/modular/encoding/context_predict.h"
#include "lib/jxl/modular/encoding/enc_debug_tree.h"
#include "lib/jxl/modular/encoding/enc_ma.h"
#include "lib/jxl/modular/encoding/encoding.h"
#include "lib/jxl/splines.h"

#include "monolithic_examples.h"

namespace jxl {

namespace {
struct SplineData {
  int32_t quantization_adjustment = 1;
  std::vector<Spline> splines;
};

static Splines SplinesFromSplineData(const SplineData& spline_data,
                              const ColorCorrelationMap& cmap) {
  std::vector<QuantizedSpline> quantized_splines;
  std::vector<Spline::Point> starting_points;
  quantized_splines.reserve(spline_data.splines.size());
  starting_points.reserve(spline_data.splines.size());
  for (const Spline& spline : spline_data.splines) {
    JXL_CHECK(!spline.control_points.empty());
    quantized_splines.emplace_back(spline, spline_data.quantization_adjustment,
                                   cmap.YtoXRatio(0), cmap.YtoBRatio(0));
    starting_points.push_back(spline.control_points.front());
  }
  return Splines(spline_data.quantization_adjustment,
                 std::move(quantized_splines), std::move(starting_points));
}

template <typename F>
bool ParseNode(F& tok, Tree& tree, SplineData& spline_data,
               CompressParams& cparams, size_t& W, size_t& H, CodecInOut& io,
               int& have_next, int& x0, int& y0) {
  static const std::unordered_map<std::string, int> property_map = {
      {"c", 0},
      {"g", 1},
      {"y", 2},
      {"x", 3},
      {"|N|", 4},
      {"|W|", 5},
      {"N", 6},
      {"W", 7},
      {"W-WW-NW+NWW", 8},
      {"W+N-NW", 9},
      {"W-NW", 10},
      {"NW-N", 11},
      {"N-NE", 12},
      {"N-NN", 13},
      {"W-WW", 14},
      {"WGH", 15},
      {"PrevAbs", 16},
      {"Prev", 17},
      {"PrevAbsErr", 18},
      {"PrevErr", 19},
      {"PPrevAbs", 20},
      {"PPrev", 21},
      {"PPrevAbsErr", 22},
      {"PPrevErr", 23},
  };
  static const std::unordered_map<std::string, Predictor> predictor_map = {
      {"Set", Predictor::Zero},
      {"W", Predictor::Left},
      {"N", Predictor::Top},
      {"AvgW+N", Predictor::Average0},
      {"Select", Predictor::Select},
      {"Gradient", Predictor::Gradient},
      {"Weighted", Predictor::Weighted},
      {"NE", Predictor::TopRight},
      {"NW", Predictor::TopLeft},
      {"WW", Predictor::LeftLeft},
      {"AvgW+NW", Predictor::Average1},
      {"AvgN+NW", Predictor::Average2},
      {"AvgN+NE", Predictor::Average3},
      {"AvgAll", Predictor::Average4},
  };
  auto t = tok();
  if (t == "if") {
    // Decision node.
    int p;
    t = tok();
    if (!property_map.count(t)) {
      fprintf(stderr, "Unexpected property: %s\n", t.c_str());
      return false;
    }
    p = property_map.at(t);
    if ((t = tok()) != ">") {
      fprintf(stderr, "Expected >, found %s\n", t.c_str());
      return false;
    }
    t = tok();
    size_t num = 0;
    int split = std::stoi(t, &num);
    if (num != t.size()) {
      fprintf(stderr, "Invalid splitval: %s\n", t.c_str());
      return false;
    }
    size_t pos = tree.size();
    tree.emplace_back(PropertyDecisionNode::Split(p, split, pos + 1));
    JXL_RETURN_IF_ERROR(ParseNode(tok, tree, spline_data, cparams, W, H, io,
                                  have_next, x0, y0));
    tree[pos].rchild = tree.size();
  } else if (t == "-") {
    // Leaf
    t = tok();
    Predictor p;
    if (!predictor_map.count(t)) {
      fprintf(stderr, "Unexpected predictor: %s\n", t.c_str());
      return false;
    }
    p = predictor_map.at(t);
    t = tok();
    bool subtract = false;
    if (t == "-") {
      subtract = true;
      t = tok();
    } else if (t == "+") {
      t = tok();
    }
    size_t num = 0;
    int offset = std::stoi(t, &num);
    if (num != t.size()) {
      fprintf(stderr, "Invalid offset: %s\n", t.c_str());
      return false;
    }
    if (subtract) offset = -offset;
    tree.emplace_back(PropertyDecisionNode::Leaf(p, offset));
    return true;
  } else if (t == "Width") {
    t = tok();
    size_t num = 0;
    W = std::stoul(t, &num);
    if (num != t.size()) {
      fprintf(stderr, "Invalid width: %s\n", t.c_str());
      return false;
    }
  } else if (t == "Height") {
    t = tok();
    size_t num = 0;
    H = std::stoul(t, &num);
    if (num != t.size()) {
      fprintf(stderr, "Invalid height: %s\n", t.c_str());
      return false;
    }
  } else if (t == "/*") {
    t = tok();
    while (t != "*/" && t != "") t = tok();
  } else if (t == "Squeeze") {
    cparams.responsive = true;
  } else if (t == "GroupShift") {
    t = tok();
    size_t num = 0;
    cparams.modular_group_size_shift = std::stoul(t, &num);
    if (num != t.size()) {
      fprintf(stderr, "Invalid GroupShift: %s\n", t.c_str());
      return false;
    }
  } else if (t == "XYB") {
    cparams.color_transform = ColorTransform::kXYB;
  } else if (t == "CbYCr") {
    cparams.color_transform = ColorTransform::kYCbCr;
  } else if (t == "RCT") {
    t = tok();
    size_t num = 0;
    cparams.colorspace = std::stoul(t, &num);
    if (num != t.size()) {
      fprintf(stderr, "Invalid RCT: %s\n", t.c_str());
      return false;
    }
  } else if (t == "Orientation") {
    t = tok();
    size_t num = 0;
    io.metadata.m.orientation = std::stoul(t, &num);
    if (num != t.size()) {
      fprintf(stderr, "Invalid Orientation: %s\n", t.c_str());
      return false;
    }
  } else if (t == "Alpha") {
    io.metadata.m.SetAlphaBits(io.metadata.m.bit_depth.bits_per_sample);
    ImageF alpha(W, H);
    io.frames[0].SetAlpha(std::move(alpha), false);
  } else if (t == "Bitdepth") {
    t = tok();
    size_t num = 0;
    io.metadata.m.bit_depth.bits_per_sample = std::stoul(t, &num);
    if (num != t.size()) {
      fprintf(stderr, "Invalid Bitdepth: %s\n", t.c_str());
      return false;
    }
  } else if (t == "FloatExpBits") {
    t = tok();
    size_t num = 0;
    io.metadata.m.bit_depth.floating_point_sample = true;
    io.metadata.m.bit_depth.exponent_bits_per_sample = std::stoul(t, &num);
    if (num != t.size()) {
      fprintf(stderr, "Invalid FloatExpBits: %s\n", t.c_str());
      return false;
    }
  } else if (t == "FramePos") {
    t = tok();
    size_t num = 0;
    x0 = std::stoi(t, &num);
    if (num != t.size()) {
      fprintf(stderr, "Invalid FramePos x0: %s\n", t.c_str());
      return false;
    }
    t = tok();
    y0 = std::stoi(t, &num);
    if (num != t.size()) {
      fprintf(stderr, "Invalid FramePos y0: %s\n", t.c_str());
      return false;
    }
  } else if (t == "NotLast") {
    have_next = 1;
  } else if (t == "Upsample") {
    t = tok();
    size_t num = 0;
    cparams.resampling = std::stoul(t, &num);
    if (num != t.size() ||
        (cparams.resampling != 1 && cparams.resampling != 2 &&
         cparams.resampling != 4 && cparams.resampling != 8)) {
      fprintf(stderr, "Invalid Upsample: %s\n", t.c_str());
      return false;
    }
  } else if (t == "Upsample_EC") {
    t = tok();
    size_t num = 0;
    cparams.ec_resampling = std::stoul(t, &num);
    if (num != t.size() ||
        (cparams.ec_resampling != 1 && cparams.ec_resampling != 2 &&
         cparams.ec_resampling != 4 && cparams.ec_resampling != 8)) {
      fprintf(stderr, "Invalid Upsample_EC: %s\n", t.c_str());
      return false;
    }
  } else if (t == "Animation") {
    io.metadata.m.have_animation = true;
    io.metadata.m.animation.tps_numerator = 1000;
    io.metadata.m.animation.tps_denominator = 1;
    io.frames[0].duration = 100;
  } else if (t == "AnimationFPS") {
    t = tok();
    size_t num = 0;
    io.metadata.m.animation.tps_numerator = std::stoul(t, &num);
    if (num != t.size()) {
      fprintf(stderr, "Invalid numerator: %s\n", t.c_str());
      return false;
    }
    t = tok();
    num = 0;
    io.metadata.m.animation.tps_denominator = std::stoul(t, &num);
    if (num != t.size()) {
      fprintf(stderr, "Invalid denominator: %s\n", t.c_str());
      return false;
    }
  } else if (t == "Duration") {
    t = tok();
    size_t num = 0;
    io.frames[0].duration = std::stoul(t, &num);
    if (num != t.size()) {
      fprintf(stderr, "Invalid Duration: %s\n", t.c_str());
      return false;
    }
  } else if (t == "BlendMode") {
    t = tok();
    if (t == "kAdd") {
      io.frames[0].blendmode = BlendMode::kAdd;
    } else if (t == "kReplace") {
      io.frames[0].blendmode = BlendMode::kReplace;
    } else if (t == "kBlend") {
      io.frames[0].blendmode = BlendMode::kBlend;
    } else if (t == "kAlphaWeightedAdd") {
      io.frames[0].blendmode = BlendMode::kAlphaWeightedAdd;
    } else if (t == "kMul") {
      io.frames[0].blendmode = BlendMode::kMul;
    } else {
      fprintf(stderr, "Invalid BlendMode: %s\n", t.c_str());
      return false;
    }
  } else if (t == "SplineQuantizationAdjustment") {
    t = tok();
    size_t num = 0;
    spline_data.quantization_adjustment = std::stoul(t, &num);
    if (num != t.size()) {
      fprintf(stderr, "Invalid SplineQuantizationAdjustment: %s\n", t.c_str());
      return false;
    }
  } else if (t == "Spline") {
    Spline spline;
    const auto ParseFloat = [&t, &tok](float& output) {
      t = tok();
      size_t num = 0;
      output = std::stof(t, &num);
      if (num != t.size()) {
        fprintf(stderr, "Invalid spline data: %s\n", t.c_str());
        return false;
      }
      return true;
    };
    for (auto& dct : spline.color_dct) {
      for (float& coefficient : dct) {
        JXL_RETURN_IF_ERROR(ParseFloat(coefficient));
      }
    }
    for (float& coefficient : spline.sigma_dct) {
      JXL_RETURN_IF_ERROR(ParseFloat(coefficient));
    }

    while (true) {
      t = tok();
      if (t == "EndSpline") break;
      size_t num = 0;
      Spline::Point point;
      point.x = std::stof(t, &num);
      bool ok_x = num == t.size();
      auto t_y = tok();
      point.y = std::stof(t_y, &num);
      if (!ok_x || num != t_y.size()) {
        fprintf(stderr, "Invalid spline control point: %s %s\n", t.c_str(),
                t_y.c_str());
        return false;
      }
      spline.control_points.push_back(point);
    }

    if (spline.control_points.empty()) {
      fprintf(stderr, "Spline with no control point\n");
      return false;
    }

    spline_data.splines.push_back(std::move(spline));
  } else if (t == "Gaborish") {
    cparams.gaborish = jxl::Override::kOn;
  } else if (t == "DeltaPalette") {
    cparams.lossy_palette = true;
    cparams.palette_colors = 0;
  } else if (t == "EPF") {
    t = tok();
    size_t num = 0;
    cparams.epf = std::stoul(t, &num);
    if (num != t.size() || cparams.epf > 3) {
      fprintf(stderr, "Invalid EPF: %s\n", t.c_str());
      return false;
    }
  } else if (t == "Noise") {
    cparams.manual_noise.resize(8);
    for (size_t i = 0; i < 8; i++) {
      t = tok();
      size_t num = 0;
      cparams.manual_noise[i] = std::stof(t, &num);
      if (num != t.size()) {
        fprintf(stderr, "Invalid noise entry: %s\n", t.c_str());
        return false;
      }
    }
  } else if (t == "XYBFactors") {
    cparams.manual_xyb_factors.resize(3);
    for (size_t i = 0; i < 3; i++) {
      t = tok();
      size_t num = 0;
      cparams.manual_xyb_factors[i] = std::stof(t, &num);
      if (num != t.size()) {
        fprintf(stderr, "Invalid XYB factor: %s\n", t.c_str());
        return false;
      }
    }
  } else {
    fprintf(stderr, "Unexpected node type: %s\n", t.c_str());
    return false;
  }
  JXL_RETURN_IF_ERROR(
      ParseNode(tok, tree, spline_data, cparams, W, H, io, have_next, x0, y0));
  return true;
}

class Heuristics : public DefaultEncoderHeuristics {
 public:
  bool CustomFixedTreeLossless(const jxl::FrameDimensions& frame_dim,
                               Tree* tree) override {
    *tree = tree_;
    return true;
  }

  explicit Heuristics(Tree tree) : tree_(std::move(tree)) {}

 private:
  Tree tree_;
};
}  // namespace

static int JxlFromTree(const char* in, const char* out, const char* tree_out) {
  Tree tree;
  SplineData spline_data;
  CompressParams cparams = {};
  size_t width = 1024, height = 1024;
  int x0 = 0, y0 = 0;
  cparams.SetLossless();
  cparams.resampling = 1;
  cparams.ec_resampling = 1;
  cparams.modular_group_size_shift = 3;
  CodecInOut io;
  int have_next = 0;

  std::istream* f = &std::cin;
  std::ifstream file;

  if (strcmp(in, "-")) {
    file.open(in, std::ifstream::in);
    f = &file;
  }

  auto tok = [&f]() {
    std::string out;
    *f >> out;
    return out;
  };
  if (!ParseNode(tok, tree, spline_data, cparams, width, height, io, have_next,
                 x0, y0)) {
    return 1;
  }

  if (tree_out) {
    PrintTree(tree, tree_out);
  }
  Image3F image(width, height);
  io.SetFromImage(std::move(image), ColorEncoding::SRGB());
  io.SetSize((width + x0) * cparams.resampling,
             (height + y0) * cparams.resampling);
  io.metadata.m.color_encoding.DecideIfWantICC();
  cparams.options.zero_tokens = true;
  cparams.palette_colors = 0;
  cparams.channel_colors_pre_transform_percent = 0;
  cparams.channel_colors_percent = 0;
  cparams.patches = jxl::Override::kOff;
  cparams.already_downsampled = true;
  PaddedBytes compressed;

  io.CheckMetadata();
  BitWriter writer;

  std::unique_ptr<CodecMetadata> metadata = jxl::make_unique<CodecMetadata>();
  *metadata = io.metadata;
  JXL_RETURN_IF_ERROR(metadata->size.Set(io.xsize(), io.ysize()));

  metadata->m.xyb_encoded = cparams.color_transform == ColorTransform::kXYB;

  JXL_RETURN_IF_ERROR(WriteHeaders(metadata.get(), &writer, nullptr));
  writer.ZeroPadToByte();

  while (true) {
    PassesEncoderState enc_state;
    enc_state.heuristics = jxl::make_unique<Heuristics>(tree);
    enc_state.shared.image_features.splines =
        SplinesFromSplineData(spline_data, enc_state.shared.cmap);

    FrameInfo info;
    info.is_last = !have_next;
    if (!info.is_last) info.save_as_reference = 1;

    io.frames[0].origin.x0 = x0;
    io.frames[0].origin.y0 = y0;

    JXL_RETURN_IF_ERROR(EncodeFrame(cparams, info, metadata.get(), io.frames[0],
                                    &enc_state, GetJxlCms(), nullptr, &writer,
                                    nullptr));
    if (!have_next) break;
    tree.clear();
    spline_data.splines.clear();
    have_next = 0;
    if (!ParseNode(tok, tree, spline_data, cparams, width, height, io,
                   have_next, x0, y0)) {
      return 1;
    }
    Image3F image(width, height);
    io.SetFromImage(std::move(image), ColorEncoding::SRGB());
    io.frames[0].blend = true;
  }

  compressed = std::move(writer).TakeBytes();

  if (!strcmp(out, "-")) {
    fwrite(compressed.data(), 1, compressed.size(), stdout);
  } else if (!WriteFile(compressed, out)) {
    fprintf(stderr, "Failed to write to \"%s\"\n", out);
    return 1;
  }

  return 0;
}
}  // namespace jxl

<<<<<<< HEAD


#if defined(BUILD_MONOLITHIC)
#define main(cnt, arr) jpegXL_from_tree_main(cnt, arr)
#endif

/*
 * The main program.
 */

int main(int argc, const char** argv) {
  if ((argc != 3 && argc != 4) || !strcmp(argv[1], argv[2])) {
=======
int main(int argc, char** argv) {
  if ((argc != 3 && argc != 4) ||
      (strcmp(argv[1], "-") && !strcmp(argv[1], argv[2]))) {
>>>>>>> f38074f8
    fprintf(stderr, "Usage: %s tree_in.txt out.jxl [tree_drawing]\n", argv[0]);
    return 1;
  }
  return jxl::JxlFromTree(argv[1], argv[2], argc < 4 ? nullptr : argv[3]);
}<|MERGE_RESOLUTION|>--- conflicted
+++ resolved
@@ -509,7 +509,6 @@
 }
 }  // namespace jxl
 
-<<<<<<< HEAD
 
 
 #if defined(BUILD_MONOLITHIC)
@@ -521,12 +520,8 @@
  */
 
 int main(int argc, const char** argv) {
-  if ((argc != 3 && argc != 4) || !strcmp(argv[1], argv[2])) {
-=======
-int main(int argc, char** argv) {
   if ((argc != 3 && argc != 4) ||
       (strcmp(argv[1], "-") && !strcmp(argv[1], argv[2]))) {
->>>>>>> f38074f8
     fprintf(stderr, "Usage: %s tree_in.txt out.jxl [tree_drawing]\n", argv[0]);
     return 1;
   }
