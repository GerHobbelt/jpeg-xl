--- conflicted
+++ resolved
@@ -237,17 +237,10 @@
   return EXIT_SUCCESS;
 }
 
-<<<<<<< HEAD
-static int DecompressJxlToPackedPixelFile(const std::vector<uint8_t>& compressed,
-                                   jxl::extras::PackedPixelFile& ppf,
-                                   JxlPixelFormat& format, JxlDecoderPtr dec,
-                                   JxlThreadParallelRunnerPtr runner) {
-=======
-int DecompressJxlToPackedPixelFile(
+static int DecompressJxlToPackedPixelFile(
     const std::vector<uint8_t>& compressed, jxl::extras::PackedPixelFile& ppf,
     const std::vector<JxlPixelFormat>& accepted_formats, JxlDecoderPtr dec,
     JxlThreadParallelRunnerPtr runner) {
->>>>>>> ec28dc68
   if (JXL_DEC_SUCCESS != JxlDecoderSetParallelRunner(dec.get(),
                                                      JxlThreadParallelRunner,
                                                      runner.get())) {
