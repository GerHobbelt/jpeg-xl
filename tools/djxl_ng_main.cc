--- conflicted
+++ resolved
@@ -157,9 +157,6 @@
   return true;
 }
 
-<<<<<<< HEAD
-static std::string Filename(const std::string& base, const std::string& extension,
-=======
 bool WriteOptionalOutput(const std::string& filename,
                          const std::vector<uint8_t>& bytes) {
   if (filename.empty() || bytes.empty()) {
@@ -168,8 +165,7 @@
   return WriteFile(filename.data(), bytes);
 }
 
-std::string Filename(const std::string& base, const std::string& extension,
->>>>>>> a4952a26
+static std::string Filename(const std::string& base, const std::string& extension,
                      int layer_index, int frame_index, int num_layers,
                      int num_frames) {
   auto digits = [](int n) { return 1 + static_cast<int>(std::log10(n)); };
