// Copyright (c) the JPEG XL Project Authors. All rights reserved.
//
// Use of this source code is governed by a BSD-style
// license that can be found in the LICENSE file.

#include <climits>
#include <cstddef>
#include <cstdint>
#include <cstdio>
#include <cstdlib>
#include <cstring>
#include <iostream>
#include <sstream>
#include <string>
#include <vector>

#include "gflags/gflags.h"
#include "jxl/codestream_header.h"
#include "jxl/decode.h"
#include "jxl/decode_cxx.h"
#include "jxl/resizable_parallel_runner_cxx.h"
#include "jxl/thread_parallel_runner.h"
#include "jxl/thread_parallel_runner_cxx.h"
#include "jxl/types.h"
#include "lib/extras/dec/color_description.h"
#include "lib/extras/dec/decode.h"
#include "lib/extras/enc/encode.h"
#include "lib/extras/enc/pnm.h"
#include "lib/extras/packed_image.h"
#include "lib/jxl/base/printf_macros.h"

DECLARE_bool(help);
DECLARE_bool(helpshort);

DEFINE_int64(num_reps, 1, "How many times to decompress.");

DEFINE_int64(num_threads, 0,
             // TODO(firsching): Sync with team about changed meaning of 0 -
             // was: No multithreaded workers. Is: use default number.
             "Number of worker threads (0 == use machine default).");

DEFINE_int32(bits_per_sample, 0, "0 = original (input) bit depth");

DEFINE_double(display_nits, 0.,
              "tone map the image to the peak display luminance given");

DEFINE_string(color_space, "",
              "Sets the output color space of the image. This flag has no "
              "effect if the image is not XYB encoded.");

DEFINE_uint32(downsampling, 0,
              "If set and the input JXL stream is progressive and contains "
              "hints for target downsampling ratios, the decoder will skip any "
              "progressive passes that are not needed to produce a partially "
              "decoded image intended for this downsampling ratio.");

DEFINE_bool(allow_partial_files, false, "allow decoding of truncated files");

#if JPEGXL_ENABLE_JPEG
DEFINE_bool(
    pixels_to_jpeg, false,
    "By default, if the input JPEG XL contains a recompressed JPEG file, djxl "
    "reconstructs the exact original JPEG file. This flag causes the decoder "
    "to instead decode the image to pixels and encode a new (lossy) JPEG. "
    "The output file if provided must be a .jpg or .jpeg file.");

DEFINE_uint32(jpeg_quality, 95,
              "JPEG output quality. Setting an output quality "
              "implies --pixels_to_jpeg.");
#endif

#if JPEGXL_ENABLE_SJPEG
DEFINE_bool(use_sjpeg, false, "use sjpeg instead of libjpeg for JPEG output");
#endif

// TODO(firsching): wire this up.
DEFINE_bool(print_read_bytes, false, "print total number of decoded bytes");

// TODO(firsching): wire this up.
DEFINE_bool(quiet, false, "silence output (except for errors)");

static bool ReadFile(const char* filename, std::vector<uint8_t>* out) {
  FILE* file = fopen(filename, "rb");
  if (!file) {
    return false;
  }

  if (fseek(file, 0, SEEK_END) != 0) {
    fclose(file);
    return false;
  }

  long size = ftell(file);
  // Avoid invalid file or directory.
  if (size >= LONG_MAX || size < 0) {
    fclose(file);
    return false;
  }

  if (fseek(file, 0, SEEK_SET) != 0) {
    fclose(file);
    return false;
  }

  out->resize(size);
  size_t readsize = fread(out->data(), 1, size, file);
  if (fclose(file) != 0) {
    return false;
  }

  return readsize == static_cast<size_t>(size);
}

static bool WriteFile(const char* filename, const std::vector<uint8_t>& bytes) {
  FILE* file = fopen(filename, "wb");
  if (!file) {
    fprintf(stderr,
            "Could not open %s for writing\n"
            "Error: %s",
            filename, strerror(errno));
    return false;
  }
  if (fwrite(bytes.data(), 1, bytes.size(), file) != bytes.size()) {
    fprintf(stderr,
            "Could not write to file\n"
            "Error: %s",
            strerror(errno));
    return false;
  }
  if (fclose(file) != 0) {
    fprintf(stderr,
            "Could not close file\n"
            "Error: %s",
            strerror(errno));
    return false;
  }
  return true;
}

<<<<<<< HEAD
static bool DecompressJxlReconstructJPEG(const std::vector<uint8_t>& compressed,
=======
std::string Filename(const std::string& base, const std::string& extension,
                     int layer_index, int frame_index, int num_layers,
                     int num_frames) {
  auto digits = [](int n) { return 1 + static_cast<int>(std::log10(n)); };
  std::string out = base;
  if (num_frames > 1) {
    std::vector<char> buf(2 + digits(num_frames));
    snprintf(buf.data(), buf.size(), "-%0*d", digits(num_frames), frame_index);
    out.append(buf.data());
  }
  if (num_layers > 1) {
    std::vector<char> buf(4 + digits(num_layers));
    snprintf(buf.data(), buf.size(), "-ec%0*d", digits(num_layers),
             layer_index);
    out.append(buf.data());
  }
  if (extension == ".ppm" && layer_index > 0) {
    out.append(".pgm");
  } else {
    out.append(extension);
  }
  return out;
}

bool DecompressJxlReconstructJPEG(const std::vector<uint8_t>& compressed,
>>>>>>> 7a33e3a2
                                  JxlDecoder* dec, void* runner,
                                  std::vector<uint8_t>* jpeg_bytes,
                                  bool* can_reconstruct_jpeg) {
  JxlDecoderReset(dec);
  if (JXL_DEC_SUCCESS !=
      JxlDecoderSetParallelRunner(dec, JxlThreadParallelRunner, runner)) {
    fprintf(stderr, "JxlEncoderSetParallelRunner failed\n");
    return false;
  }

  if (JXL_DEC_SUCCESS !=
      JxlDecoderSubscribeEvents(dec, JXL_DEC_BASIC_INFO |
                                         JXL_DEC_JPEG_RECONSTRUCTION |
                                         JXL_DEC_FULL_IMAGE)) {
    fprintf(stderr, "JxlDecoderSubscribeEvents failed\n");
    return false;
  }
  *can_reconstruct_jpeg = false;
  std::vector<uint8_t> jpeg_data_chunk(16384);
  jpeg_bytes->resize(0);
  if (JXL_DEC_SUCCESS !=
      JxlDecoderSetInput(dec, compressed.data(), compressed.size())) {
    fprintf(stderr, "Decoder failed to set input\n");
    return false;
  }
  JxlDecoderCloseInput(dec);

  for (;;) {
    JxlDecoderStatus status = JxlDecoderProcessInput(dec);
    if (status == JXL_DEC_ERROR) {
      fprintf(stderr, "Failed to decode image\n");
      return false;
    } else if (status == JXL_DEC_NEED_MORE_INPUT) {
      fprintf(stderr, "Error, already provided all input\n");
      return false;
    } else if (status == JXL_DEC_JPEG_RECONSTRUCTION) {
      *can_reconstruct_jpeg = true;
      // Decoding to JPEG.
      if (JXL_DEC_SUCCESS != JxlDecoderSetJPEGBuffer(dec,
                                                     jpeg_data_chunk.data(),
                                                     jpeg_data_chunk.size())) {
        fprintf(stderr, "Decoder failed to set JPEG Buffer\n");
        return false;
      }
    } else if (status == JXL_DEC_JPEG_NEED_MORE_OUTPUT) {
      // Decoded a chunk to JPEG.
      size_t used_jpeg_output =
          jpeg_data_chunk.size() - JxlDecoderReleaseJPEGBuffer(dec);
      jpeg_bytes->insert(jpeg_bytes->end(), jpeg_data_chunk.data(),
                         jpeg_data_chunk.data() + used_jpeg_output);
      if (used_jpeg_output == 0) {
        // Chunk is too small.
        jpeg_data_chunk.resize(jpeg_data_chunk.size() * 2);
      }
      if (JXL_DEC_SUCCESS != JxlDecoderSetJPEGBuffer(dec,
                                                     jpeg_data_chunk.data(),
                                                     jpeg_data_chunk.size())) {
        fprintf(stderr, "Decoder failed to set JPEG Buffer\n");
        return false;
      }
    } else if (status == JXL_DEC_BASIC_INFO) {
      if (!*can_reconstruct_jpeg) return false;
    } else if (status == JXL_DEC_SUCCESS) {
      // Decoding finished successfully.
      break;
    } else if (status == JXL_DEC_FULL_IMAGE) {
    } else if (status == JXL_DEC_NEED_IMAGE_OUT_BUFFER) {
      break;
    } else {
      fprintf(stderr, "Error: unexpected status: %d\n",
              static_cast<int>(status));
      return false;
    }
  }
  if (!*can_reconstruct_jpeg) return false;
  size_t used_jpeg_output =
      jpeg_data_chunk.size() - JxlDecoderReleaseJPEGBuffer(dec);
  jpeg_bytes->insert(jpeg_bytes->end(), jpeg_data_chunk.data(),
                     jpeg_data_chunk.data() + used_jpeg_output);
  return true;
}

<<<<<<< HEAD
static bool DecompressJxlToPackedPixelFile(
=======
struct BoxProcessor {
  BoxProcessor(JxlDecoder* dec) : dec_(dec) { Reset(); }

  void InitializeOutput(std::vector<uint8_t>* out) {
    box_data_ = out;
    AddMoreOutput();
  }

  bool AddMoreOutput() {
    Flush();
    static const size_t kBoxOutputChunkSize = 1 << 16;
    box_data_->resize(box_data_->size() + kBoxOutputChunkSize);
    next_out_ = box_data_->data() + total_size_;
    avail_out_ = box_data_->size() - total_size_;
    if (JXL_DEC_SUCCESS !=
        JxlDecoderSetBoxBuffer(dec_, next_out_, avail_out_)) {
      fprintf(stderr, "JxlDecoderSetBoxBuffer failed\n");
      return false;
    }
    return true;
  }

  void FinalizeOutput() {
    if (box_data_ == nullptr) return;
    Flush();
    box_data_->resize(total_size_);
    Reset();
  }

 private:
  JxlDecoder* dec_;
  std::vector<uint8_t>* box_data_;
  uint8_t* next_out_;
  size_t avail_out_;
  size_t total_size_;

  void Reset() {
    box_data_ = nullptr;
    next_out_ = nullptr;
    avail_out_ = 0;
    total_size_ = 0;
  }
  void Flush() {
    if (box_data_ == nullptr) return;
    size_t remaining = JxlDecoderReleaseBoxBuffer(dec_);
    size_t bytes_written = avail_out_ - remaining;
    next_out_ += bytes_written;
    avail_out_ -= bytes_written;
    total_size_ += bytes_written;
  }
};

bool DecompressJxlToPackedPixelFile(
>>>>>>> 7a33e3a2
    const std::vector<uint8_t>& compressed,
    const std::vector<JxlPixelFormat>& accepted_formats, JxlDecoder* dec,
    void* runner, jxl::extras::PackedPixelFile* ppf) {
  JxlDecoderReset(dec);
  ppf->frames.clear();
  if (JXL_DEC_SUCCESS !=
      JxlDecoderSetParallelRunner(dec, JxlThreadParallelRunner, runner)) {
    fprintf(stderr, "JxlEncoderSetParallelRunner failed\n");
    return false;
  }
  int events = (JXL_DEC_BASIC_INFO | JXL_DEC_COLOR_ENCODING | JXL_DEC_FRAME |
                JXL_DEC_FULL_IMAGE | JXL_DEC_BOX);
  if (FLAGS_downsampling > 1) {
    events |= JXL_DEC_FRAME_PROGRESSION;
    JxlDecoderSetProgressiveDetail(dec, JxlProgressiveDetail::kLastPasses);
  }
  if (JXL_DEC_SUCCESS != JxlDecoderSubscribeEvents(dec, events)) {
    fprintf(stderr, "JxlDecoderSubscribeEvents failed\n");
    return false;
  }
  JxlPixelFormat format;
  // Reading compressed JPEG XL input and decoding to pixels
  if (JXL_DEC_SUCCESS !=
      JxlDecoderSetInput(dec, compressed.data(), compressed.size())) {
    fprintf(stderr, "Decoder failed to set input\n");
    return false;
  }
  if (FLAGS_display_nits > 0 &&
      JXL_DEC_SUCCESS !=
          JxlDecoderSetDesiredIntensityTarget(dec, FLAGS_display_nits)) {
    fprintf(stderr, "Decoder failed to set desired intensity target\n");
    return false;
  }
  if (JXL_DEC_SUCCESS != JxlDecoderSetDecompressBoxes(dec, JXL_TRUE)) {
    fprintf(stderr, "JxlDecoderSetDecompressBoxes failed\n");
    return false;
  }
  bool codestream_done = false;
  BoxProcessor boxes(dec);
  for (;;) {
    JxlDecoderStatus status = JxlDecoderProcessInput(dec);
    if (status == JXL_DEC_ERROR) {
      fprintf(stderr, "Failed to decode image\n");
      return false;
    } else if (status == JXL_DEC_NEED_MORE_INPUT) {
      if (codestream_done) {
        break;
      }
      if (FLAGS_allow_partial_files) {
        if (JXL_DEC_SUCCESS != JxlDecoderFlushImage(dec)) {
          fprintf(stderr,
                  "Input file is truncated and there is no preview "
                  "available yet.\n");
          return false;
        }
        break;
      }
      fprintf(stderr,
              "Input file is truncated and --allow_partial_files was "
              "not used\n");
      return false;
    } else if (status == JXL_DEC_BOX) {
      boxes.FinalizeOutput();
      JxlBoxType box_type;
      if (JXL_DEC_SUCCESS != JxlDecoderGetBoxType(dec, box_type, JXL_TRUE)) {
        fprintf(stderr, "JxlDecoderGetBoxType failed\n");
        return false;
      }
      std::vector<uint8_t>* box_data = nullptr;
      if (memcmp(box_type, "Exif", 4) == 0) {
        box_data = &ppf->metadata.exif;
      } else if (memcmp(box_type, "iptc", 4) == 0) {
        box_data = &ppf->metadata.iptc;
      } else if (memcmp(box_type, "jumb", 4) == 0) {
        box_data = &ppf->metadata.jumbf;
      } else if (memcmp(box_type, "xml ", 4) == 0) {
        box_data = &ppf->metadata.xmp;
      }
      if (box_data) {
        boxes.InitializeOutput(box_data);
      }
    } else if (status == JXL_DEC_BOX_NEED_MORE_OUTPUT) {
      boxes.AddMoreOutput();
    } else if (status == JXL_DEC_BASIC_INFO) {
      if (JXL_DEC_SUCCESS != JxlDecoderGetBasicInfo(dec, &ppf->info)) {
        fprintf(stderr, "JxlDecoderGetBasicInfo failed\n");
        return false;
      }
      // Select format according to accepted formats.
      if (!jxl::extras::SelectFormat(accepted_formats, ppf->info, &format)) {
        fprintf(stderr, "SelectFormat failed\n");
        return false;
      }
      bool have_alpha = (format.num_channels == 2 || format.num_channels == 4);
      bool alpha_found = false;
      for (uint32_t i = 0; i < ppf->info.num_extra_channels; ++i) {
        JxlExtraChannelInfo eci;
        if (JXL_DEC_SUCCESS != JxlDecoderGetExtraChannelInfo(dec, i, &eci)) {
          fprintf(stderr, "JxlDecoderGetExtraChannelInfo failed\n");
          return false;
        }
        if (eci.type == JXL_CHANNEL_ALPHA && have_alpha && !alpha_found) {
          // Skip the first alpha channels because it is already present in the
          // interleaved image.
          alpha_found = true;
          continue;
        }
        std::string name(eci.name_length + 1, 0);
        if (JXL_DEC_SUCCESS !=
            JxlDecoderGetExtraChannelName(dec, i, &name[0], name.size())) {
          fprintf(stderr, "JxlDecoderGetExtraChannelName failed\n");
          return false;
        }
        ppf->extra_channels_info.push_back({eci, i, name});
      }
    } else if (status == JXL_DEC_COLOR_ENCODING) {
      if (!FLAGS_color_space.empty()) {
        if (ppf->info.uses_original_profile) {
          fprintf(stderr,
                  "Warning: --color_space ignored because the image is "
                  "not XYB encoded.\n");
        } else {
          JxlColorEncoding color_encoding;
          if (!jxl::ParseDescription(FLAGS_color_space, &color_encoding)) {
            fprintf(stderr, "Failed to parse color space.\n");
            return false;
          }
          if (JXL_DEC_SUCCESS !=
              JxlDecoderSetPreferredColorProfile(dec, &color_encoding)) {
            fprintf(stderr, "Failed to set color space.\n");
            return false;
          }
        }
      }
      size_t icc_size = 0;
      JxlColorProfileTarget target = JXL_COLOR_PROFILE_TARGET_DATA;
      if (JXL_DEC_SUCCESS !=
          JxlDecoderGetICCProfileSize(dec, &format, target, &icc_size)) {
        fprintf(stderr, "JxlDecoderGetICCProfileSize failed\n");
      }
      if (icc_size != 0) {
        ppf->icc.resize(icc_size);
        if (JXL_DEC_SUCCESS !=
            JxlDecoderGetColorAsICCProfile(dec, &format, target,
                                           ppf->icc.data(), icc_size)) {
          fprintf(stderr, "JxlDecoderGetColorAsICCProfile failed\n");
          return false;
        }
      } else {
        if (JXL_DEC_SUCCESS !=
            JxlDecoderGetColorAsEncodedProfile(dec, &format, target,
                                               &ppf->color_encoding)) {
          fprintf(stderr, "JxlDecoderGetColorAsEncodedProfile failed\n");
          return false;
        }
      }
    } else if (status == JXL_DEC_FRAME) {
      jxl::extras::PackedFrame frame(ppf->info.xsize, ppf->info.ysize, format);
      if (JXL_DEC_SUCCESS != JxlDecoderGetFrameHeader(dec, &frame.frame_info)) {
        fprintf(stderr, "JxlDecoderGetFrameHeader failed\n");
        return false;
      }
      frame.name.resize(frame.frame_info.name_length + 1, 0);
      if (JXL_DEC_SUCCESS !=
          JxlDecoderGetFrameName(dec, &frame.name[0], frame.name.size())) {
        fprintf(stderr, "JxlDecoderGetFrameName failed\n");
        return false;
      }
      ppf->frames.emplace_back(std::move(frame));
    } else if (status == JXL_DEC_FRAME_PROGRESSION) {
      size_t downsampling = JxlDecoderGetIntendedDownsamplingRatio(dec);
      if (downsampling <= FLAGS_downsampling) {
        if (JXL_DEC_SUCCESS != JxlDecoderFlushImage(dec)) {
          fprintf(stderr, "JxlDecoderFlushImage failed\n");
          return false;
        }
        if (ppf->frames.back().frame_info.is_last) {
          break;
        }
        if (JXL_DEC_SUCCESS != JxlDecoderSkipCurrentFrame(dec)) {
          fprintf(stderr, "JxlDecoderSkipCurrentFrame failed\n");
          return false;
        }
      }
    } else if (status == JXL_DEC_NEED_IMAGE_OUT_BUFFER) {
      size_t buffer_size;
      if (JXL_DEC_SUCCESS !=
          JxlDecoderImageOutBufferSize(dec, &format, &buffer_size)) {
        fprintf(stderr, "JxlDecoderImageOutBufferSize failed\n");
        return false;
      }
      jxl::extras::PackedFrame& frame = ppf->frames.back();
      if (buffer_size != frame.color.pixels_size) {
        fprintf(stderr, "Invalid out buffer size %" PRIuS " %" PRIuS "\n",
                buffer_size, frame.color.pixels_size);
        return false;
      }
      auto callback = [](void* opaque, size_t x, size_t y, size_t num_pixels,
                         const void* pixels) {
        auto* ppf = reinterpret_cast<jxl::extras::PackedPixelFile*>(opaque);
        jxl::extras::PackedImage& color = ppf->frames.back().color;
        uint8_t* pixels_buffer = reinterpret_cast<uint8_t*>(color.pixels());
        size_t sample_size = color.pixel_stride();
        memcpy(pixels_buffer + (color.stride * y + sample_size * x), pixels,
               num_pixels * sample_size);
      };
      if (JXL_DEC_SUCCESS !=
          JxlDecoderSetImageOutCallback(dec, &format, callback, ppf)) {
        fprintf(stderr, "JxlDecoderSetImageOutCallback failed\n");
        return false;
      }
      JxlPixelFormat ec_format = format;
      ec_format.num_channels = 1;
      for (const auto& eci : ppf->extra_channels_info) {
        frame.extra_channels.emplace_back(jxl::extras::PackedImage(
            ppf->info.xsize, ppf->info.ysize, ec_format));
        auto& ec = frame.extra_channels.back();
        size_t buffer_size;
        if (JXL_DEC_SUCCESS != JxlDecoderExtraChannelBufferSize(
                                   dec, &ec_format, &buffer_size, eci.index)) {
          fprintf(stderr, "JxlDecoderExtraChannelBufferSize failed\n");
          return false;
        }
        if (buffer_size != ec.pixels_size) {
          fprintf(stderr,
                  "Invalid extra channel buffer size"
                  " %" PRIuS " %" PRIuS "\n",
                  buffer_size, ec.pixels_size);
          return false;
        }
        if (JXL_DEC_SUCCESS !=
            JxlDecoderSetExtraChannelBuffer(dec, &ec_format, ec.pixels(),
                                            buffer_size, eci.index)) {
          fprintf(stderr, "JxlDecoderSetExtraChannelBuffer failed\n");
          return false;
        }
      }
    } else if (status == JXL_DEC_SUCCESS) {
      // Decoding finished successfully.
      break;
    } else if (status == JXL_DEC_FULL_IMAGE) {
      if (ppf->frames.back().frame_info.is_last) {
        codestream_done = true;
      }
    } else {
      fprintf(stderr, "Error: unexpected status: %d\n",
              static_cast<int>(status));
      return false;
    }
  }
  boxes.FinalizeOutput();
  return true;
}



#if defined(BUILD_MONOLITHIC)
#define main(cnt, arr) jpegXL_decompress_ng_main(cnt, arr)
#endif

int main(int argc, const char** argv) {
  std::cerr << "Warning: This is work in progress, consider using djxl "
               "instead!\n";

  gflags::SetUsageMessage("JPEG XL decoder");
  uint32_t version = JxlDecoderVersion();
  gflags::SetVersionString(std::to_string(version / 1000000) + "." +
                           std::to_string((version / 1000) % 1000) + "." +
                           std::to_string(version % 1000));
  // TODO(firsching): rethink --help handling
  gflags::ParseCommandLineNonHelpFlags(&argc, &argv, /*remove_flags=*/true);
  if (FLAGS_help) {
    FLAGS_help = false;
    FLAGS_helpshort = true;
  }
  gflags::HandleCommandLineHelpFlags();

  if (argc != 3) {
    FLAGS_help = false;
    FLAGS_helpshort = true;
    gflags::HandleCommandLineHelpFlags();
    return EXIT_FAILURE;
  }
  const char* filename_in = argv[1];
  const char* filename_out = argv[2];
  size_t num_reps = FLAGS_num_reps;

  const char* extension = strrchr(filename_out, '.');
  std::string base = extension == nullptr
                         ? std::string(filename_out)
                         : std::string(filename_out, extension - filename_out);
  if (extension == nullptr) extension = "";
  const jxl::extras::Codec codec = jxl::extras::CodecFromExtension(extension);

  std::vector<uint8_t> compressed;
  // Reading compressed JPEG XL input
  if (!ReadFile(filename_in, &compressed)) {
    fprintf(stderr, "couldn't load %s\n", filename_in);
    return EXIT_FAILURE;
  }

  size_t num_worker_threads = JxlThreadParallelRunnerDefaultNumWorkerThreads();
  {
    int64_t flag_num_worker_threads = FLAGS_num_threads;
    if (flag_num_worker_threads != 0) {
      num_worker_threads = flag_num_worker_threads;
    }
  }
  auto dec = JxlDecoderMake(/*memory_manager=*/nullptr);
  auto runner = JxlThreadParallelRunnerMake(
      /*memory_manager=*/nullptr, num_worker_threads);

  bool decode_to_pixels = (codec != jxl::extras::Codec::kJPG);
#if JPEGXL_ENABLE_JPEG
  if (FLAGS_pixels_to_jpeg ||
      !gflags::GetCommandLineFlagInfoOrDie("jpeg_quality").is_default) {
    decode_to_pixels = true;
  }
#endif

  if (!decode_to_pixels) {
    std::vector<uint8_t> bytes;
    bool can_reconstruct_jpeg = false;
    for (size_t i = 0; i < num_reps; ++i) {
      if (!DecompressJxlReconstructJPEG(compressed, dec.get(), runner.get(),
                                        &bytes, &can_reconstruct_jpeg)) {
        if (!can_reconstruct_jpeg) {
          decode_to_pixels = true;
          break;
        }
        return EXIT_FAILURE;
      }
    }
    if (can_reconstruct_jpeg && !WriteFile(filename_out, bytes)) {
      return EXIT_FAILURE;
    };
  }
  if (decode_to_pixels) {
    std::unique_ptr<jxl::extras::Encoder> encoder =
        jxl::extras::Encoder::FromExtension(extension);
    if (encoder == nullptr) {
      fprintf(stderr, "can't decode to the file extension '%s'\n", extension);
      return EXIT_FAILURE;
    }
#if JPEGXL_ENABLE_JPEG
    std::ostringstream os;
    os << FLAGS_jpeg_quality;
    encoder->SetOption("q", os.str());
#endif
#if JPEGXL_ENABLE_SJPEG
    if (FLAGS_use_sjpeg) {
      encoder->SetOption("jpeg_encoder", "sjpeg");
    }
#endif
    jxl::extras::PackedPixelFile ppf;
    for (size_t i = 0; i < num_reps; ++i) {
      if (!DecompressJxlToPackedPixelFile(compressed,
                                          encoder->AcceptedFormats(), dec.get(),
                                          runner.get(), &ppf)) {
        fprintf(stderr, "DecompressJxlToPackedPixelFile failed\n");
        return EXIT_FAILURE;
      }
    }
    if (strcmp(extension, ".pfm") == 0) {
      ppf.info.bits_per_sample = 32;
    } else if (FLAGS_bits_per_sample > 0) {
      ppf.info.bits_per_sample = FLAGS_bits_per_sample;
    }
    jxl::extras::EncodedImage encoded_image;
    if (!encoder->Encode(ppf, &encoded_image)) {
      fprintf(stderr, "Encode failed\n");
      return EXIT_FAILURE;
    }
    size_t nlayers = 1 + encoded_image.extra_channel_bitstreams.size();
    size_t nframes = encoded_image.bitstreams.size();
    for (size_t i = 0; i < nlayers; ++i) {
      for (size_t j = 0; j < nframes; ++j) {
        const std::vector<uint8_t>& bitstream =
            (i == 0 ? encoded_image.bitstreams[j]
                    : encoded_image.extra_channel_bitstreams[i - 1][j]);
        std::string fn = Filename(base, extension, i, j, nlayers, nframes);
        if (!WriteFile(fn.c_str(), bitstream)) {
          return EXIT_FAILURE;
        }
      }
    }
  }
  return EXIT_SUCCESS;
}<|MERGE_RESOLUTION|>--- conflicted
+++ resolved
@@ -137,10 +137,7 @@
   return true;
 }
 
-<<<<<<< HEAD
-static bool DecompressJxlReconstructJPEG(const std::vector<uint8_t>& compressed,
-=======
-std::string Filename(const std::string& base, const std::string& extension,
+static std::string Filename(const std::string& base, const std::string& extension,
                      int layer_index, int frame_index, int num_layers,
                      int num_frames) {
   auto digits = [](int n) { return 1 + static_cast<int>(std::log10(n)); };
@@ -164,8 +161,7 @@
   return out;
 }
 
-bool DecompressJxlReconstructJPEG(const std::vector<uint8_t>& compressed,
->>>>>>> 7a33e3a2
+static bool DecompressJxlReconstructJPEG(const std::vector<uint8_t>& compressed,
                                   JxlDecoder* dec, void* runner,
                                   std::vector<uint8_t>* jpeg_bytes,
                                   bool* can_reconstruct_jpeg) {
@@ -248,9 +244,6 @@
   return true;
 }
 
-<<<<<<< HEAD
-static bool DecompressJxlToPackedPixelFile(
-=======
 struct BoxProcessor {
   BoxProcessor(JxlDecoder* dec) : dec_(dec) { Reset(); }
 
@@ -303,8 +296,7 @@
   }
 };
 
-bool DecompressJxlToPackedPixelFile(
->>>>>>> 7a33e3a2
+static bool DecompressJxlToPackedPixelFile(
     const std::vector<uint8_t>& compressed,
     const std::vector<JxlPixelFormat>& accepted_formats, JxlDecoder* dec,
     void* runner, jxl::extras::PackedPixelFile* ppf) {
