// Copyright (c) the JPEG XL Project Authors. All rights reserved.
//
// Use of this source code is governed by a BSD-style
// license that can be found in the LICENSE file.

#include <climits>
#include <cstddef>
#include <cstdint>
#include <cstdio>
#include <cstdlib>
#include <cstring>
#include <iostream>
#include <sstream>
#include <string>
#include <vector>

#include "gflags/gflags.h"
#include "jxl/codestream_header.h"
#include "jxl/decode.h"
#include "jxl/decode_cxx.h"
#include "jxl/resizable_parallel_runner_cxx.h"
#include "jxl/thread_parallel_runner.h"
#include "jxl/thread_parallel_runner_cxx.h"
#include "jxl/types.h"
#include "lib/extras/dec/decode.h"
#include "lib/extras/enc/encode.h"
#include "lib/extras/enc/pnm.h"
#include "lib/extras/packed_image.h"
#include "lib/jxl/base/printf_macros.h"

DECLARE_bool(help);
DECLARE_bool(helpshort);

DEFINE_int64(num_reps, 1, "How many times to decompress.");

DEFINE_int64(num_threads, 0,
             // TODO(firsching): Sync with team about changed meaning of 0 -
             // was: No multithreaded workers. Is: use default number.
             "Number of worker threads (0 == use machine default).");

DEFINE_int32(bits_per_sample, 0, "0 = original (input) bit depth");

// TODO(firsching): wire this up.
DEFINE_bool(
    tone_map, true,
    "tone map the image to the luminance range indicated by --display_nits "
    "instead of performing a naive 0-1 -> 0-1 conversion");

// TODO(firsching): wire this up.
DEFINE_string(display_nits, "0.f-255.",
              "luminance range of the display to which to "
              "tone-map; the lower bound can be omitted");

// TODO(firsching): wire this up.
DEFINE_double(preserve_saturation, 0.1,
              "with --tone_map, how much to favor saturation over luminance");

// TODO(firsching): wire this up; consider making empty string the default.
DEFINE_string(color_space, "RGB_D65_SRG_Rel_Lin",
              "defaults to original (input) color space");

DEFINE_uint32(downsampling, 0,
              "If set and the input JXL stream is progressive and contains "
              "hints for target downsampling ratios, the decoder will skip any "
              "progressive passes that are not needed to produce a partially "
              "decoded image intended for this downsampling ratio.");

// TODO(firsching): wire this up.
DEFINE_bool(allow_partial_files, false, "allow decoding of truncated files");

#if JPEGXL_ENABLE_JPEG
DEFINE_bool(
    pixels_to_jpeg, false,
    "By default, if the input JPEG XL contains a recompressed JPEG file, djxl "
    "reconstructs the exact original JPEG file. This flag causes the decoder "
    "to instead decode the image to pixels and encode a new (lossy) JPEG. "
    "The output file if provided must be a .jpg or .jpeg file.");

DEFINE_uint32(jpeg_quality, 95,
              "JPEG output quality. Setting an output quality "
              "implies --pixels_to_jpeg.");
#endif

#if JPEGXL_ENABLE_SJPEG
DEFINE_bool(use_sjpeg, false, "use sjpeg instead of libjpeg for JPEG output");
#endif

// TODO(firsching): wire this up.
DEFINE_bool(print_read_bytes, false, "print total number of decoded bytes");

// TODO(firsching): wire this up.
DEFINE_bool(quiet, false, "silence output (except for errors)");

static bool ReadFile(const char* filename, std::vector<uint8_t>* out) {
  FILE* file = fopen(filename, "rb");
  if (!file) {
    return false;
  }

  if (fseek(file, 0, SEEK_END) != 0) {
    fclose(file);
    return false;
  }

  long size = ftell(file);
  // Avoid invalid file or directory.
  if (size >= LONG_MAX || size < 0) {
    fclose(file);
    return false;
  }

  if (fseek(file, 0, SEEK_SET) != 0) {
    fclose(file);
    return false;
  }

  out->resize(size);
  size_t readsize = fread(out->data(), 1, size, file);
  if (fclose(file) != 0) {
    return false;
  }

  return readsize == static_cast<size_t>(size);
}

static bool WriteFile(const char* filename, const std::vector<uint8_t>& bytes) {
  FILE* file = fopen(filename, "wb");
  if (!file) {
    fprintf(stderr,
            "Could not open %s for writing\n"
            "Error: %s",
            filename, strerror(errno));
    return false;
  }
  if (fwrite(bytes.data(), 1, bytes.size(), file) != bytes.size()) {
    fprintf(stderr,
            "Could not write to file\n"
            "Error: %s",
            strerror(errno));
    return false;
  }
  if (fclose(file) != 0) {
    fprintf(stderr,
            "Could not close file\n"
            "Error: %s",
            strerror(errno));
    return false;
  }
  return true;
}

<<<<<<< HEAD
static int DecompressJxlReconstructJPEG(const std::vector<uint8_t>& compressed,
                                 std::vector<uint8_t>& jpeg_bytes,
                                 JxlDecoderPtr dec,
                                 JxlThreadParallelRunnerPtr runner) {
  if (JXL_DEC_SUCCESS != JxlDecoderSetParallelRunner(dec.get(),
                                                     JxlThreadParallelRunner,
                                                     runner.get())) {
=======
bool DecompressJxlReconstructJPEG(const std::vector<uint8_t>& compressed,
                                  JxlDecoder* dec, void* runner,
                                  std::vector<uint8_t>* jpeg_bytes,
                                  bool* can_reconstruct_jpeg) {
  JxlDecoderReset(dec);
  if (JXL_DEC_SUCCESS !=
      JxlDecoderSetParallelRunner(dec, JxlThreadParallelRunner, runner)) {
>>>>>>> 26c4e6aa
    fprintf(stderr, "JxlEncoderSetParallelRunner failed\n");
    return false;
  }

  if (JXL_DEC_SUCCESS !=
      JxlDecoderSubscribeEvents(dec, JXL_DEC_BASIC_INFO |
                                         JXL_DEC_JPEG_RECONSTRUCTION |
                                         JXL_DEC_FULL_IMAGE)) {
    fprintf(stderr, "JxlDecoderSubscribeEvents failed\n");
    return false;
  }
  *can_reconstruct_jpeg = false;
  std::vector<uint8_t> jpeg_data_chunk(16384);
  jpeg_bytes->resize(0);
  if (JXL_DEC_SUCCESS !=
      JxlDecoderSetInput(dec, compressed.data(), compressed.size())) {
    fprintf(stderr, "Decoder failed to set input\n");
    return false;
  }
  JxlDecoderCloseInput(dec);

  for (;;) {
    JxlDecoderStatus status = JxlDecoderProcessInput(dec);
    if (status == JXL_DEC_ERROR) {
      fprintf(stderr, "Failed to decode image\n");
      return false;
    } else if (status == JXL_DEC_NEED_MORE_INPUT) {
      fprintf(stderr, "Error, already provided all input\n");
      return false;
    } else if (status == JXL_DEC_JPEG_RECONSTRUCTION) {
      *can_reconstruct_jpeg = true;
      // Decoding to JPEG.
      if (JXL_DEC_SUCCESS != JxlDecoderSetJPEGBuffer(dec,
                                                     jpeg_data_chunk.data(),
                                                     jpeg_data_chunk.size())) {
        fprintf(stderr, "Decoder failed to set JPEG Buffer\n");
        return false;
      }
    } else if (status == JXL_DEC_JPEG_NEED_MORE_OUTPUT) {
      // Decoded a chunk to JPEG.
      size_t used_jpeg_output =
          jpeg_data_chunk.size() - JxlDecoderReleaseJPEGBuffer(dec);
      jpeg_bytes->insert(jpeg_bytes->end(), jpeg_data_chunk.data(),
                         jpeg_data_chunk.data() + used_jpeg_output);
      if (used_jpeg_output == 0) {
        // Chunk is too small.
        jpeg_data_chunk.resize(jpeg_data_chunk.size() * 2);
      }
      if (JXL_DEC_SUCCESS != JxlDecoderSetJPEGBuffer(dec,
                                                     jpeg_data_chunk.data(),
                                                     jpeg_data_chunk.size())) {
        fprintf(stderr, "Decoder failed to set JPEG Buffer\n");
        return false;
      }
    } else if (status == JXL_DEC_BASIC_INFO) {
      if (!*can_reconstruct_jpeg) return false;
    } else if (status == JXL_DEC_SUCCESS) {
      // Decoding finished successfully.
      break;
    } else if (status == JXL_DEC_FULL_IMAGE) {
    } else if (status == JXL_DEC_NEED_IMAGE_OUT_BUFFER) {
      break;
    } else {
      fprintf(stderr, "Error: unexpected status: %d\n",
              static_cast<int>(status));
      return false;
    }
  }
  if (!*can_reconstruct_jpeg) return false;
  size_t used_jpeg_output =
      jpeg_data_chunk.size() - JxlDecoderReleaseJPEGBuffer(dec);
  jpeg_bytes->insert(jpeg_bytes->end(), jpeg_data_chunk.data(),
                     jpeg_data_chunk.data() + used_jpeg_output);
  return true;
}

<<<<<<< HEAD
static int DecompressJxlToPackedPixelFile(
    const std::vector<uint8_t>& compressed, jxl::extras::PackedPixelFile& ppf,
    const std::vector<JxlPixelFormat>& accepted_formats, JxlDecoderPtr dec,
    JxlThreadParallelRunnerPtr runner) {
  if (JXL_DEC_SUCCESS != JxlDecoderSetParallelRunner(dec.get(),
                                                     JxlThreadParallelRunner,
                                                     runner.get())) {
=======
bool DecompressJxlToPackedPixelFile(
    const std::vector<uint8_t>& compressed,
    const std::vector<JxlPixelFormat>& accepted_formats, JxlDecoder* dec,
    void* runner, jxl::extras::PackedPixelFile* ppf) {
  JxlDecoderReset(dec);
  ppf->frames.clear();
  if (JXL_DEC_SUCCESS !=
      JxlDecoderSetParallelRunner(dec, JxlThreadParallelRunner, runner)) {
>>>>>>> 26c4e6aa
    fprintf(stderr, "JxlEncoderSetParallelRunner failed\n");
    return false;
  }
  int events = (JXL_DEC_BASIC_INFO | JXL_DEC_COLOR_ENCODING | JXL_DEC_FRAME |
                JXL_DEC_FULL_IMAGE);
  if (FLAGS_downsampling > 1) {
    events |= JXL_DEC_FRAME_PROGRESSION;
    JxlDecoderSetProgressiveDetail(dec, JxlProgressiveDetail::kLastPasses);
  }
  if (JXL_DEC_SUCCESS != JxlDecoderSubscribeEvents(dec, events)) {
    fprintf(stderr, "JxlDecoderSubscribeEvents failed\n");
    return false;
  }
  JxlPixelFormat format;
  // Reading compressed JPEG XL input and decoding to pixels
  if (JXL_DEC_SUCCESS !=
      JxlDecoderSetInput(dec, compressed.data(), compressed.size())) {
    fprintf(stderr, "Decoder failed to set input\n");
    return false;
  }
  // TODO(firsching): handle boxes as well (exif, iptc, jumbf and xmp).
  bool is_last_frame = false;
  for (;;) {
    JxlDecoderStatus status = JxlDecoderProcessInput(dec);
    if (status == JXL_DEC_ERROR) {
      fprintf(stderr, "Failed to decode image\n");
      return false;
    } else if (status == JXL_DEC_NEED_MORE_INPUT) {
      fprintf(stderr, "Error, already provided all input\n");
      return false;
    } else if (status == JXL_DEC_BASIC_INFO) {
      if (JXL_DEC_SUCCESS != JxlDecoderGetBasicInfo(dec, &ppf->info)) {
        fprintf(stderr, "JxlDecoderGetBasicInfo failed\n");
        return false;
      }
      // Select format according to accepted formats.
      if (!jxl::extras::SelectFormat(accepted_formats, ppf->info, &format)) {
        fprintf(stderr, "SelectFormat failed\n");
        return false;
      }
      //  TODO(firsching): handle extra channels
    } else if (status == JXL_DEC_COLOR_ENCODING) {
      size_t icc_size = 0;
      // TODO(firsching) handle other targets as well.
      JxlColorProfileTarget target = JXL_COLOR_PROFILE_TARGET_ORIGINAL;
      if (JXL_DEC_SUCCESS !=
          JxlDecoderGetICCProfileSize(dec, &format, target, &icc_size)) {
        fprintf(stderr, "JxlDecoderGetICCProfileSize failed\n");
      }
      if (icc_size != 0) {
        ppf->icc.resize(icc_size);
        if (JXL_DEC_SUCCESS !=
            JxlDecoderGetColorAsICCProfile(dec, &format, target,
                                           ppf->icc.data(), icc_size)) {
          fprintf(stderr, "JxlDecoderGetColorAsICCProfile failed\n");
          return false;
        }
      } else {
        if (JXL_DEC_SUCCESS !=
            JxlDecoderGetColorAsEncodedProfile(dec, &format, target,
                                               &ppf->color_encoding)) {
          fprintf(stderr, "JxlDecoderGetColorAsEncodedProfile failed\n");
          return false;
        }
      }
    } else if (status == JXL_DEC_FRAME) {
      jxl::extras::PackedFrame frame(ppf->info.xsize, ppf->info.ysize, format);
      ppf->frames.emplace_back(std::move(frame));
      JxlFrameHeader frame_header;
      if (JXL_DEC_SUCCESS != JxlDecoderGetFrameHeader(dec, &frame_header)) {
        fprintf(stderr, "JxlDecoderGetFrameHeader failed\n");
        return false;
      }
      is_last_frame = frame_header.is_last;
    } else if (status == JXL_DEC_FRAME_PROGRESSION) {
      size_t downsampling = JxlDecoderGetIntendedDownsamplingRatio(dec);
      if (downsampling <= FLAGS_downsampling) {
        if (JXL_DEC_SUCCESS != JxlDecoderFlushImage(dec)) {
          fprintf(stderr, "JxlDecoderFlushImage failed\n");
          return false;
        }
        if (is_last_frame) {
          break;
        }
        if (JXL_DEC_SUCCESS != JxlDecoderSkipCurrentFrame(dec)) {
          fprintf(stderr, "JxlDecoderSkipCurrentFrame failed\n");
          return false;
        }
      }
    } else if (status == JXL_DEC_NEED_IMAGE_OUT_BUFFER) {
      size_t buffer_size;
      if (JXL_DEC_SUCCESS !=
          JxlDecoderImageOutBufferSize(dec, &format, &buffer_size)) {
        fprintf(stderr, "JxlDecoderImageOutBufferSize failed\n");
        return false;
      }
      if (buffer_size != ppf->frames.back().color.pixels_size) {
        fprintf(stderr, "Invalid out buffer size %" PRIuS " %" PRIuS "\n",
                buffer_size, ppf->frames.back().color.pixels_size);
        return false;
      }

      auto callback = [](void* opaque, size_t x, size_t y, size_t num_pixels,
                         const void* pixels) {
        jxl::extras::PackedPixelFile* ppf =
            reinterpret_cast<jxl::extras::PackedPixelFile*>(opaque);
        uint8_t* pixels_buffer =
            reinterpret_cast<uint8_t*>(ppf->frames.back().color.pixels());
        size_t sample_size = ppf->frames.back().color.format.num_channels *
                             ppf->frames.back().color.BitsPerChannel(
                                 ppf->frames.back().color.format.data_type) /
                             8;
        // TODO(firsching): take color profile into account and transform if
        // needed here.
        memcpy(pixels_buffer +
                   (ppf->frames.back().color.stride * y + sample_size * x),
               pixels, num_pixels * sample_size);
      };
      if (JXL_DEC_SUCCESS !=
          JxlDecoderSetImageOutCallback(dec, &format, callback, ppf)) {
        fprintf(stderr, "JxlDecoderSetImageOutCallback failed\n");
        return false;
      }
    } else if (status == JXL_DEC_SUCCESS) {
      // Decoding finished successfully.
      break;
    } else if (status == JXL_DEC_FULL_IMAGE) {
    } else {
      fprintf(stderr, "Error: unexpected status: %d\n",
              static_cast<int>(status));
      return false;
    }
  }
  return true;
}



#if defined(BUILD_MONOLITHIC)
#define main(cnt, arr) jpegXL_decompress_ng_main(cnt, arr)
#endif

int main(int argc, const char** argv) {
  std::cerr << "Warning: This is work in progress, consider using djxl "
               "instead!\n";

  gflags::SetUsageMessage("JPEG XL decoder");
  uint32_t version = JxlDecoderVersion();
  gflags::SetVersionString(std::to_string(version / 1000000) + "." +
                           std::to_string((version / 1000) % 1000) + "." +
                           std::to_string(version % 1000));
  // TODO(firsching): rethink --help handling
  gflags::ParseCommandLineNonHelpFlags(&argc, &argv, /*remove_flags=*/true);
  if (FLAGS_help) {
    FLAGS_help = false;
    FLAGS_helpshort = true;
  }
  gflags::HandleCommandLineHelpFlags();

  if (argc != 3) {
    FLAGS_help = false;
    FLAGS_helpshort = true;
    gflags::HandleCommandLineHelpFlags();
    return EXIT_FAILURE;
  }
  const char* filename_in = argv[1];
  const char* filename_out = argv[2];
  size_t num_reps = FLAGS_num_reps;

  const char* extension = strrchr(filename_out, '.');
  std::string base = extension == nullptr
                         ? std::string(filename_out)
                         : std::string(filename_out, extension - filename_out);
  if (extension == nullptr) extension = "";
  const jxl::extras::Codec codec = jxl::extras::CodecFromExtension(extension);

  std::vector<uint8_t> compressed;
  // Reading compressed JPEG XL input
  if (!ReadFile(filename_in, &compressed)) {
    fprintf(stderr, "couldn't load %s\n", filename_in);
    return EXIT_FAILURE;
  }

  size_t num_worker_threads = JxlThreadParallelRunnerDefaultNumWorkerThreads();
  {
    int64_t flag_num_worker_threads = FLAGS_num_threads;
    if (flag_num_worker_threads != 0) {
      num_worker_threads = flag_num_worker_threads;
    }
  }
  auto dec = JxlDecoderMake(/*memory_manager=*/nullptr);
  auto runner = JxlThreadParallelRunnerMake(
      /*memory_manager=*/nullptr, num_worker_threads);

  bool decode_to_pixels = (codec != jxl::extras::Codec::kJPG);
#if JPEGXL_ENABLE_JPEG
  if (FLAGS_pixels_to_jpeg ||
      !gflags::GetCommandLineFlagInfoOrDie("jpeg_quality").is_default) {
    decode_to_pixels = true;
  }
#endif

  if (!decode_to_pixels) {
    std::vector<uint8_t> bytes;
    bool can_reconstruct_jpeg = false;
    for (size_t i = 0; i < num_reps; ++i) {
      if (!DecompressJxlReconstructJPEG(compressed, dec.get(), runner.get(),
                                        &bytes, &can_reconstruct_jpeg)) {
        if (!can_reconstruct_jpeg) {
          decode_to_pixels = true;
          break;
        }
        return EXIT_FAILURE;
      }
    }
    if (can_reconstruct_jpeg && !WriteFile(filename_out, bytes)) {
      return EXIT_FAILURE;
    };
  }
  if (decode_to_pixels) {
    std::unique_ptr<jxl::extras::Encoder> encoder =
        jxl::extras::Encoder::FromExtension(extension);
#if JPEGXL_ENABLE_JPEG
    std::ostringstream os;
    os << FLAGS_jpeg_quality;
    encoder->SetOption("q", os.str());
#endif
#if JPEGXL_ENABLE_SJPEG
    if (FLAGS_use_sjpeg) {
      encoder->SetOption("jpeg_encoder", "sjpeg");
    }
#endif
    jxl::extras::PackedPixelFile ppf;
    for (size_t i = 0; i < num_reps; ++i) {
      if (!DecompressJxlToPackedPixelFile(compressed,
                                          encoder->AcceptedFormats(), dec.get(),
                                          runner.get(), &ppf)) {
        fprintf(stderr, "DecompressJxlToPackedPixelFile failed\n");
        return EXIT_FAILURE;
      }
    }
    if (strcmp(extension, ".pfm") == 0) {
      ppf.info.bits_per_sample = 32;
    } else if (FLAGS_bits_per_sample > 0) {
      ppf.info.bits_per_sample = FLAGS_bits_per_sample;
    }
    jxl::extras::EncodedImage encoded_image;
    if (!encoder->Encode(ppf, &encoded_image)) {
      fprintf(stderr, "Encode failed\n");
      return EXIT_FAILURE;
    }
    const int digits =
        1 + static_cast<int>(std::log10(std::max(
                1, static_cast<int>(encoded_image.bitstreams.size() - 1))));
    std::vector<char> output_filename;
    output_filename.resize(base.size() + 1 + digits + strlen(extension) + 1);
    for (size_t i = 0; i < encoded_image.bitstreams.size(); i++) {
      snprintf(output_filename.data(), output_filename.size(), "%s-%0*zu%s",
               base.c_str(), digits, i, extension);
      if (!WriteFile(encoded_image.bitstreams.size() > 1
                         ? output_filename.data()
                         : filename_out,
                     encoded_image.bitstreams[i])) {
        return EXIT_FAILURE;
      }
    }
  }
  return EXIT_SUCCESS;
}<|MERGE_RESOLUTION|>--- conflicted
+++ resolved
@@ -149,23 +149,13 @@
   return true;
 }
 
-<<<<<<< HEAD
-static int DecompressJxlReconstructJPEG(const std::vector<uint8_t>& compressed,
-                                 std::vector<uint8_t>& jpeg_bytes,
-                                 JxlDecoderPtr dec,
-                                 JxlThreadParallelRunnerPtr runner) {
-  if (JXL_DEC_SUCCESS != JxlDecoderSetParallelRunner(dec.get(),
-                                                     JxlThreadParallelRunner,
-                                                     runner.get())) {
-=======
-bool DecompressJxlReconstructJPEG(const std::vector<uint8_t>& compressed,
+static bool DecompressJxlReconstructJPEG(const std::vector<uint8_t>& compressed,
                                   JxlDecoder* dec, void* runner,
                                   std::vector<uint8_t>* jpeg_bytes,
                                   bool* can_reconstruct_jpeg) {
   JxlDecoderReset(dec);
   if (JXL_DEC_SUCCESS !=
       JxlDecoderSetParallelRunner(dec, JxlThreadParallelRunner, runner)) {
->>>>>>> 26c4e6aa
     fprintf(stderr, "JxlEncoderSetParallelRunner failed\n");
     return false;
   }
@@ -242,16 +232,7 @@
   return true;
 }
 
-<<<<<<< HEAD
-static int DecompressJxlToPackedPixelFile(
-    const std::vector<uint8_t>& compressed, jxl::extras::PackedPixelFile& ppf,
-    const std::vector<JxlPixelFormat>& accepted_formats, JxlDecoderPtr dec,
-    JxlThreadParallelRunnerPtr runner) {
-  if (JXL_DEC_SUCCESS != JxlDecoderSetParallelRunner(dec.get(),
-                                                     JxlThreadParallelRunner,
-                                                     runner.get())) {
-=======
-bool DecompressJxlToPackedPixelFile(
+static bool DecompressJxlToPackedPixelFile(
     const std::vector<uint8_t>& compressed,
     const std::vector<JxlPixelFormat>& accepted_formats, JxlDecoder* dec,
     void* runner, jxl::extras::PackedPixelFile* ppf) {
@@ -259,7 +240,6 @@
   ppf->frames.clear();
   if (JXL_DEC_SUCCESS !=
       JxlDecoderSetParallelRunner(dec, JxlThreadParallelRunner, runner)) {
->>>>>>> 26c4e6aa
     fprintf(stderr, "JxlEncoderSetParallelRunner failed\n");
     return false;
   }
