// Copyright (c) the JPEG XL Project Authors. All rights reserved.
//
// Use of this source code is governed by a BSD-style
// license that can be found in the LICENSE file.

// This example prints information from the main codestream header.

#include <inttypes.h>
#include <stdint.h>
#include <stdio.h>
#include <stdlib.h>
#include <string.h>

#include "jxl/decode.h"

<<<<<<< HEAD
#include "monolithic_examples.h"

static int PrintBasicInfo(FILE* file) {
=======
int PrintBasicInfo(FILE* file, int verbose) {
>>>>>>> 9369f390
  uint8_t* data = NULL;
  size_t data_size = 0;
  // In how large chunks to read from the file and try decoding the basic info.
  const size_t chunk_size = 2048;

  JxlDecoder* dec = JxlDecoderCreate(NULL);
  if (!dec) {
    fprintf(stderr, "JxlDecoderCreate failed\n");
    return 0;
  }

  JxlDecoderSetKeepOrientation(dec, 1);
  JxlDecoderSetCoalescing(dec, JXL_FALSE);

  if (JXL_DEC_SUCCESS != JxlDecoderSubscribeEvents(
                             dec, JXL_DEC_BASIC_INFO | JXL_DEC_COLOR_ENCODING |
                                      JXL_DEC_FRAME | JXL_DEC_BOX)) {
    fprintf(stderr, "JxlDecoderSubscribeEvents failed\n");
    JxlDecoderDestroy(dec);
    return 0;
  }

  JxlBasicInfo info;
  int seen_basic_info = 0;
  JxlFrameHeader frame_header;
  int framecount = 0;
  float total_duration = 0.f;

  for (;;) {
    // The first time, this will output JXL_DEC_NEED_MORE_INPUT because no
    // input is set yet, this is ok since the input is set when handling this
    // event.
    JxlDecoderStatus status = JxlDecoderProcessInput(dec);

    if (status == JXL_DEC_ERROR) {
      fprintf(stderr, "Decoder error\n");
      break;
    } else if (status == JXL_DEC_NEED_MORE_INPUT) {
      // The first time there is nothing to release and it returns 0, but that
      // is ok.
      size_t remaining = JxlDecoderReleaseInput(dec);
      // move any remaining bytes to the front if necessary
      if (remaining != 0) {
        memmove(data, data + data_size - remaining, remaining);
      }
      // resize the buffer to append one more chunk of data
      // TODO(lode): avoid unnecessary reallocations
      data = (uint8_t*)realloc(data, remaining + chunk_size);
      // append bytes read from the file behind the remaining bytes
      size_t read_size = fread(data + remaining, 1, chunk_size, file);
      if (read_size == 0 && feof(file)) {
        fprintf(stderr, "Unexpected EOF\n");
        break;
      }
      data_size = remaining + read_size;
      JxlDecoderSetInput(dec, data, data_size);
      if (feof(file)) JxlDecoderCloseInput(dec);
    } else if (status == JXL_DEC_SUCCESS) {
      // Finished all processing.
      break;
    } else if (status == JXL_DEC_BASIC_INFO) {
      if (JXL_DEC_SUCCESS != JxlDecoderGetBasicInfo(dec, &info)) {
        fprintf(stderr, "JxlDecoderGetBasicInfo failed\n");
        break;
      }

      seen_basic_info = 1;

      printf("JPEG XL %s, %ux%u, %s",
             info.have_animation ? "animation" : "image", info.xsize,
             info.ysize,
             info.uses_original_profile ? "(possibly) lossless" : "lossy");
      printf(", %d-bit ", info.bits_per_sample);
      if (info.exponent_bits_per_sample) {
        printf("float (%d exponent bits) ", info.exponent_bits_per_sample);
      }
      int cmyk = 0, alpha = 0;
      const char* const ec_type_names[7] = {"Alpha",     "Depth", "Spotcolor",
                                            "Selection", "Black", "CFA",
                                            "Thermal"};
      for (uint32_t i = 0; i < info.num_extra_channels; i++) {
        JxlExtraChannelInfo extra;
        if (JXL_DEC_SUCCESS != JxlDecoderGetExtraChannelInfo(dec, i, &extra)) {
          fprintf(stderr, "JxlDecoderGetExtraChannelInfo failed\n");
          break;
        }
        if (extra.type == JXL_CHANNEL_BLACK) cmyk = 1;
        if (extra.type == JXL_CHANNEL_ALPHA) alpha = 1;
      }
      if (info.num_color_channels == 1)
        printf("Grayscale");
      else {
        if (cmyk) {
          printf("CMYK");
          cmyk = 0;
        } else if (alpha) {
          printf("RGBA");
          alpha = 0;
        } else {
          printf("RGB");
        }
      }
      for (uint32_t i = 0; i < info.num_extra_channels; i++) {
        JxlExtraChannelInfo extra;
        if (JXL_DEC_SUCCESS != JxlDecoderGetExtraChannelInfo(dec, i, &extra)) {
          fprintf(stderr, "JxlDecoderGetExtraChannelInfo failed\n");
          break;
        }
        if (extra.type == JXL_CHANNEL_BLACK && cmyk == 0) {
          cmyk = 1;
          continue;
        }
        if (extra.type == JXL_CHANNEL_ALPHA && alpha == 0) {
          alpha = 1;
          continue;
        }

        printf("+%s", (extra.type < 7 ? ec_type_names[extra.type]
                                      : (extra.type == JXL_CHANNEL_OPTIONAL
                                             ? "UnknownOptional"
                                             : "Unknown(OUTDATED libjxl!)")));
      }
      printf("\n");
      if (verbose) {
        printf("num_color_channels: %d\n", info.num_color_channels);
        printf("num_extra_channels: %d\n", info.num_extra_channels);

        for (uint32_t i = 0; i < info.num_extra_channels; i++) {
          JxlExtraChannelInfo extra;
          if (JXL_DEC_SUCCESS !=
              JxlDecoderGetExtraChannelInfo(dec, i, &extra)) {
            fprintf(stderr, "JxlDecoderGetExtraChannelInfo failed\n");
            break;
          }
          printf("extra channel %u:\n", i);
          printf(
              "  type: %s\n",
              (extra.type < 7 ? ec_type_names[extra.type]
                              : (extra.type == JXL_CHANNEL_OPTIONAL
                                     ? "Unknown but can be ignored"
                                     : "Unknown, please update your libjxl")));
          printf("  bits_per_sample: %u\n", extra.bits_per_sample);
          if (extra.exponent_bits_per_sample > 0) {
            printf("  float, with exponent_bits_per_sample: %u\n",
                   extra.exponent_bits_per_sample);
          }
          if (extra.dim_shift > 0) {
            printf("  dim_shift: %u (upsampled %ux)\n", extra.dim_shift,
                   1 << extra.dim_shift);
          }
          if (extra.name_length) {
            char* name = malloc(extra.name_length + 1);
            if (JXL_DEC_SUCCESS != JxlDecoderGetExtraChannelName(
                                       dec, i, name, extra.name_length + 1)) {
              fprintf(stderr, "JxlDecoderGetExtraChannelName failed\n");
              free(name);
              break;
            }
            printf("  name: %s\n", name);
            free(name);
          }
          if (extra.type == JXL_CHANNEL_ALPHA)
            printf("  alpha_premultiplied: %d (%s)\n",
                   extra.alpha_premultiplied,
                   extra.alpha_premultiplied ? "Premultiplied"
                                             : "Non-premultiplied");
          if (extra.type == JXL_CHANNEL_SPOT_COLOR) {
            printf("  spot_color: (%f, %f, %f) with opacity %f\n",
                   extra.spot_color[0], extra.spot_color[1],
                   extra.spot_color[2], extra.spot_color[3]);
          }
          if (extra.type == JXL_CHANNEL_CFA)
            printf("  cfa_channel: %u\n", extra.cfa_channel);
        }
      }

      if (info.intensity_target != 255.f || info.min_nits != 0.f ||
          info.relative_to_max_display != 0 ||
          info.relative_to_max_display != 0.f) {
        printf("intensity_target: %f nits\n", info.intensity_target);
        printf("min_nits: %f\n", info.min_nits);
        printf("relative_to_max_display: %d\n", info.relative_to_max_display);
        printf("linear_below: %f\n", info.linear_below);
      }
      if (verbose) printf("have_preview: %d\n", info.have_preview);
      if (info.have_preview) {
        printf("Preview image: %ux%u\n", info.preview.xsize,
               info.preview.ysize);
      }
      if (verbose) printf("have_animation: %d\n", info.have_animation);
      if (verbose && info.have_animation) {
        printf("ticks per second (numerator / denominator): %u / %u\n",
               info.animation.tps_numerator, info.animation.tps_denominator);
        printf("num_loops: %u\n", info.animation.num_loops);
        printf("have_timecodes: %d\n", info.animation.have_timecodes);
      }
      if (info.xsize != info.intrinsic_xsize ||
          info.ysize != info.intrinsic_ysize || verbose) {
        printf("Intrinsic dimensions: %ux%u\n", info.intrinsic_xsize,
               info.intrinsic_ysize);
      }
      const char* const orientation_string[8] = {
          "Normal",          "Flipped horizontally",
          "Upside down",     "Flipped vertically",
          "Transposed",      "90 degrees clockwise",
          "Anti-Transposed", "90 degrees counter-clockwise"};
      if (info.orientation > 0 && info.orientation < 9) {
        if (verbose || info.orientation > 1) {
          printf("Orientation: %d (%s)\n", info.orientation,
                 orientation_string[info.orientation - 1]);
        }
      } else {
        fprintf(stderr, "Invalid orientation\n");
      }
    } else if (status == JXL_DEC_COLOR_ENCODING) {
      JxlPixelFormat format = {4, JXL_TYPE_FLOAT, JXL_LITTLE_ENDIAN, 0};
      printf("Color space: ");

      JxlColorEncoding color_encoding;
      if (JXL_DEC_SUCCESS ==
          JxlDecoderGetColorAsEncodedProfile(dec, &format,
                                             JXL_COLOR_PROFILE_TARGET_ORIGINAL,
                                             &color_encoding)) {
        const char* const cs_string[4] = {"RGB", "Grayscale", "XYB", "Unknown"};
        const char* const wp_string[12] = {"", "D65", "Custom", "", "",  "",
                                           "", "",    "",       "", "E", "P3"};
        const char* const pr_string[12] = {
            "", "sRGB", "Custom", "", "", "", "", "", "", "Rec.2100", "", "P3"};
        const char* const tf_string[19] = {
            "", "709", "Unknown", "",     "", "", "",   "",    "Linear", "",
            "", "",    "",        "sRGB", "", "", "PQ", "DCI", "HLG"};
        const char* const ri_string[4] = {"Perceptual", "Relative",
                                          "Saturation", "Absolute"};
        printf("%s, ", cs_string[color_encoding.color_space]);
        printf("%s, ", wp_string[color_encoding.white_point]);
        if (color_encoding.white_point == JXL_WHITE_POINT_CUSTOM) {
          printf("white_point(x=%f,y=%f), ", color_encoding.white_point_xy[0],
                 color_encoding.white_point_xy[1]);
        }
        if (color_encoding.color_space == JXL_COLOR_SPACE_RGB ||
            color_encoding.color_space == JXL_COLOR_SPACE_UNKNOWN) {
          printf("%s primaries", pr_string[color_encoding.primaries]);
          if (color_encoding.primaries == JXL_PRIMARIES_CUSTOM) {
            printf(": red(x=%f,y=%f),", color_encoding.primaries_red_xy[0],
                   color_encoding.primaries_red_xy[1]);
            printf("  green(x=%f,y=%f),", color_encoding.primaries_green_xy[0],
                   color_encoding.primaries_green_xy[1]);
            printf("  blue(x=%f,y=%f)", color_encoding.primaries_blue_xy[0],
                   color_encoding.primaries_blue_xy[1]);
          } else
            printf(", ");
        }
        if (color_encoding.transfer_function == JXL_TRANSFER_FUNCTION_GAMMA) {
          printf("gamma(%f) transfer function, ", color_encoding.gamma);
        } else {
          printf("%s transfer function, ",
                 tf_string[color_encoding.transfer_function]);
        }
        printf("rendering intent: %s\n",
               ri_string[color_encoding.rendering_intent]);

      } else {
        // The profile is not in JPEG XL encoded form, get as ICC profile
        // instead.
        size_t profile_size;
        if (JXL_DEC_SUCCESS !=
            JxlDecoderGetICCProfileSize(dec, &format,
                                        JXL_COLOR_PROFILE_TARGET_ORIGINAL,
                                        &profile_size)) {
          fprintf(stderr, "JxlDecoderGetICCProfileSize failed\n");
          continue;
        }
        printf("%" PRIu64 "-byte ICC profile, ", (uint64_t)profile_size);
        if (profile_size < 132) {
          fprintf(stderr, "ICC profile too small\n");
          continue;
        }
        uint8_t* profile = (uint8_t*)malloc(profile_size);
        if (JXL_DEC_SUCCESS !=
            JxlDecoderGetColorAsICCProfile(dec, &format,
                                           JXL_COLOR_PROFILE_TARGET_ORIGINAL,
                                           profile, profile_size)) {
          fprintf(stderr, "JxlDecoderGetColorAsICCProfile failed\n");
          free(profile);
          continue;
        }
        printf("CMM type: \"%.4s\", ", profile + 4);
        printf("color space: \"%.4s\", ", profile + 16);
        printf("rendering intent: %d\n", (int)profile[67]);
        free(profile);
      }
    } else if (status == JXL_DEC_FRAME) {
      if (JXL_DEC_SUCCESS != JxlDecoderGetFrameHeader(dec, &frame_header)) {
        fprintf(stderr, "JxlDecoderGetFrameHeader failed\n");
        break;
      }
      if (frame_header.duration == 0) {
        if (frame_header.is_last && framecount == 0 &&
            frame_header.name_length == 0)
          continue;
        printf("layer: ");
      } else {
        printf("frame: ");
      }
      framecount++;
      if (frame_header.layer_info.have_crop) {
        printf("%ux%u at position (%i,%i)", frame_header.layer_info.xsize,
               frame_header.layer_info.ysize, frame_header.layer_info.crop_x0,
               frame_header.layer_info.crop_y0);
      } else {
        printf("full image size");
      }

      float ms = frame_header.duration * 1000.f *
                 info.animation.tps_denominator / info.animation.tps_numerator;
      total_duration += ms;
      if (info.have_animation) {
        printf(", duration: %.1f ms", ms);
        if (info.animation.have_timecodes) {
          printf(", time code: %X", frame_header.timecode);
        }
      }
      if (frame_header.name_length) {
        char* name = malloc(frame_header.name_length + 1);
        if (JXL_DEC_SUCCESS !=
            JxlDecoderGetFrameName(dec, name, frame_header.name_length + 1)) {
          fprintf(stderr, "JxlDecoderGetFrameName failed\n");
          free(name);
          break;
        }
        printf(", name: \"%s\"", name);
        free(name);
      }
      printf("\n");
    } else if (status == JXL_DEC_BOX) {
      JxlBoxType type;
      uint64_t size;
      JxlDecoderGetBoxType(dec, type, JXL_FALSE);
      JxlDecoderGetBoxSizeRaw(dec, &size);
      if (verbose) {
        printf("box: type: \"%c%c%c%c\" size: %" PRIu64 "\n", type[0], type[1],
               type[2], type[3], (uint64_t)size);
      }
      if (!strncmp(type, "JXL ", 4)) {
        printf("JPEG XL file format container (ISO/IEC 18181-2)\n");
      } else if (!strncmp(type, "ftyp", 4)) {
      } else if (!strncmp(type, "jxlc", 4)) {
      } else if (!strncmp(type, "jxlp", 4)) {
      } else if (!strncmp(type, "jxll", 4)) {
      } else if (!strncmp(type, "jxli", 4)) {
        printf("Frame index box present\n");
      } else if (!strncmp(type, "jbrd", 4)) {
        printf("JPEG bitstream reconstruction data available\n");
      } else if (!strncmp(type, "jumb", 4) || !strncmp(type, "Exif", 4) ||
                 !strncmp(type, "xml ", 4)) {
        printf("Uncompressed %c%c%c%c metadata: %" PRIu64 " bytes\n", type[0],
               type[1], type[2], type[3], (uint64_t)size);

      } else if (!strncmp(type, "brob", 4)) {
        JxlDecoderGetBoxType(dec, type, JXL_TRUE);
        printf("Brotli-compressed %c%c%c%c metadata: %" PRIu64
               " compressed bytes\n",
               type[0], type[1], type[2], type[3], (uint64_t)size);
      } else {
        printf("unknown box: type: \"%c%c%c%c\" size: %" PRIu64 "\n", type[0],
               type[1], type[2], type[3], (uint64_t)size);
      }
    } else {
      fprintf(stderr, "Unexpected decoder status\n");
      break;
    }
  }
  if (info.animation.num_loops > 1) total_duration *= info.animation.num_loops;
  if (info.have_animation) {
    printf("Animation length: %.3f seconds%s\n", total_duration * 0.001f,
           (info.animation.num_loops ? "" : " (looping)"));
  }
  JxlDecoderDestroy(dec);
  free(data);

  return seen_basic_info;
}

<<<<<<< HEAD


#if defined(BUILD_MONOLITHIC)
#define main(cnt, arr) jpegXL_info_main(cnt, arr)
#endif

/*
 * The main program.
 */

int main(int argc, const char** argv) {
=======
int main(int argc, char* argv[]) {
  int verbose = 0;
  if (argc == 3) {
    if (strncmp(argv[1], "-v", 3) == 0) {
      verbose = 1;
      argv++;
      argc--;
    } else {
      argc = 0;  // print error
    }
  }
>>>>>>> 9369f390
  if (argc != 2) {
    fprintf(stderr,
            "Usage: %s [-v] INPUT\n"
            "  INPUT      input JPEG XL image filename\n"
            "  -v         more verbose output\n",
            argv[0]);
    return 1;
  }
  const char* jxl_filename = argv[1];

  FILE* file = fopen(jxl_filename, "rb");
  if (!file) {
    fprintf(stderr, "Failed to read file %s\n", jxl_filename);
    return 1;
  }

  if (!PrintBasicInfo(file, verbose)) {
    fclose(file);
    fprintf(stderr, "Couldn't print basic info\n");
    return 1;
  }

  fclose(file);
  return 0;
}<|MERGE_RESOLUTION|>--- conflicted
+++ resolved
@@ -13,13 +13,9 @@
 
 #include "jxl/decode.h"
 
-<<<<<<< HEAD
 #include "monolithic_examples.h"
 
-static int PrintBasicInfo(FILE* file) {
-=======
-int PrintBasicInfo(FILE* file, int verbose) {
->>>>>>> 9369f390
+static int PrintBasicInfo(FILE* file, int verbose) {
   uint8_t* data = NULL;
   size_t data_size = 0;
   // In how large chunks to read from the file and try decoding the basic info.
@@ -403,7 +399,6 @@
   return seen_basic_info;
 }
 
-<<<<<<< HEAD
 
 
 #if defined(BUILD_MONOLITHIC)
@@ -415,8 +410,6 @@
  */
 
 int main(int argc, const char** argv) {
-=======
-int main(int argc, char* argv[]) {
   int verbose = 0;
   if (argc == 3) {
     if (strncmp(argv[1], "-v", 3) == 0) {
@@ -427,7 +420,6 @@
       argc = 0;  // print error
     }
   }
->>>>>>> 9369f390
   if (argc != 2) {
     fprintf(stderr,
             "Usage: %s [-v] INPUT\n"
