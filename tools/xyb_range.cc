// Copyright (c) the JPEG XL Project Authors. All rights reserved.
//
// Use of this source code is governed by a BSD-style
// license that can be found in the LICENSE file.

#include <jxl/cms.h>
#include <jxl/memory_manager.h>

#include <cstdio>
#include <cstdlib>

#include "lib/jxl/base/compiler_specific.h"
#include "lib/jxl/base/printf_macros.h"
#include "lib/jxl/base/status.h"
#include "lib/jxl/color_encoding_internal.h"
#include "lib/jxl/enc_xyb.h"
#include "lib/jxl/image.h"
#include "tools/cmdline.h"
#include "tools/no_memory_manager.h"

#include "monolithic_examples.h"

namespace jpegxl {
namespace tools {
namespace {

using ::jxl::ColorEncoding;
using ::jxl::Image3F;
using ::jxl::Status;

static Status PrintXybRange() {
  JxlMemoryManager* memory_manager = jpegxl::tools::NoMemoryManager();
  JXL_ASSIGN_OR_RETURN(Image3F linear,
                       Image3F::Create(memory_manager, 1u << 16, 257));
  for (int b = 0; b < 256; ++b) {
    float* JXL_RESTRICT row0 = linear.PlaneRow(0, b + 1);
    float* JXL_RESTRICT row1 = linear.PlaneRow(1, b + 1);
    float* JXL_RESTRICT row2 = linear.PlaneRow(2, b + 1);
    for (int r = 0; r < 256; ++r) {
      for (int g = 0; g < 256; ++g) {
        const int x = (r << 8) + g;
        row0[x] = r;
        row1[x] = g;
        row2[x] = b;
      }
    }
  }
  JXL_RETURN_IF_ERROR(ToXYB(ColorEncoding::LinearSRGB(),
                            jxl::kDefaultIntensityTarget, nullptr, nullptr,
                            &linear, *JxlGetDefaultCms(), nullptr));
  Image3F& opsin = linear;
  for (size_t c = 0; c < 3; ++c) {
    float minval = 1e10f;
    float maxval = -1e10f;
    int rgb_min = 0;
    int rgb_max = 0;
    for (int b = 0; b < 256; ++b) {
      const float* JXL_RESTRICT row = opsin.PlaneRow(c, b);
      for (int r = 0; r < 256; ++r) {
        for (int g = 0; g < 256; ++g) {
          float val = row[(r << 8) + g];
          if (val < minval) {
            minval = val;
            rgb_min = (r << 16) + (g << 8) + b;
          }
          if (val > maxval) {
            maxval = val;
            rgb_max = (r << 16) + (g << 8) + b;
          }
        }
      }
    }
    printf("Opsin image plane %" PRIuS
           " range: [%8.4f, %8.4f] "
           "center: %.12f, range: %.12f (RGBmin=%06x, RGBmax=%06x)\n",
           c, minval, maxval, 0.5 * (minval + maxval), 0.5 * (maxval - minval),
           rgb_min, rgb_max);
    // Ensure our constants are at least as wide as those obtained from sRGB.
  }
  return true;
}

}  // namespace
}  // namespace tools
}  // namespace jpegxl

<<<<<<< HEAD


#if defined(BUILD_MONOLITHIC)
#define main    jpegXL_xyb_range_main
#endif

/*
 * The main program.
 */

=======
// NOLINTBEGIN
/* clang-format off */
/*
 * Expected output:
 *
 * Opsin image plane 0 range: [ -0.0979,   0.1799] center: 0.040977656841, range: 0.138920247555 (RGBmin=00ff01, RGBmax=ff0001)
 * Opsin image plane 1 range: [  0.0000,   6.1848] center: 3.092378616333, range: 3.092378616333 (RGBmin=000000, RGBmax=ffffff)
 * Opsin image plane 2 range: [  0.0000,   6.1808] center: 3.090413093567, range: 3.090413093567 (RGBmin=000000, RGBmax=ffffff)
 */
/* clang-format on */
// NOLINTEND
>>>>>>> 3eb94501
int main() {
  JPEGXL_TOOLS_CHECK(jpegxl::tools::PrintXybRange());
  return EXIT_SUCCESS;
}<|MERGE_RESOLUTION|>--- conflicted
+++ resolved
@@ -84,18 +84,6 @@
 }  // namespace tools
 }  // namespace jpegxl
 
-<<<<<<< HEAD
-
-
-#if defined(BUILD_MONOLITHIC)
-#define main    jpegXL_xyb_range_main
-#endif
-
-/*
- * The main program.
- */
-
-=======
 // NOLINTBEGIN
 /* clang-format off */
 /*
@@ -107,7 +95,16 @@
  */
 /* clang-format on */
 // NOLINTEND
->>>>>>> 3eb94501
+
+
+#if defined(BUILD_MONOLITHIC)
+#define main    jpegXL_xyb_range_main
+#endif
+
+/*
+ * The main program.
+ */
+
 int main() {
   JPEGXL_TOOLS_CHECK(jpegxl::tools::PrintXybRange());
   return EXIT_SUCCESS;
