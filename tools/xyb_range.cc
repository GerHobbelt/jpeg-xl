--- conflicted
+++ resolved
@@ -22,15 +22,8 @@
 #include "tools/cmdline.h"
 #include "tools/no_memory_manager.h"
 
-<<<<<<< HEAD
 #include "monolithic_examples.h"
 
-namespace jxl {
-namespace {
-
-static void PrintXybRange() {
-  Image3F linear(1u << 16, 257);
-=======
 namespace jpegxl {
 namespace tools {
 namespace {
@@ -42,11 +35,10 @@
 using ::jxl::Status;
 using ::jxl::ThreadPool;
 
-Status PrintXybRange() {
+static Status PrintXybRange() {
   JxlMemoryManager* memory_manager = jpegxl::tools::NoMemoryManager();
   JXL_ASSIGN_OR_RETURN(Image3F linear,
                        Image3F::Create(memory_manager, 1u << 16, 257));
->>>>>>> f7f20ce0
   for (int b = 0; b < 256; ++b) {
     float* JXL_RESTRICT row0 = linear.PlaneRow(0, b + 1);
     float* JXL_RESTRICT row1 = linear.PlaneRow(1, b + 1);
@@ -105,23 +97,17 @@
 }  // namespace tools
 }  // namespace jpegxl
 
-<<<<<<< HEAD
 
 
 #if defined(BUILD_MONOLITHIC)
-#define main(cnt, arr) jpegXL_xyb_range_main(cnt, arr)
+#define main    jpegXL_xyb_range_main
 #endif
 
 /*
  * The main program.
  */
 
-int main(int argc, const char** argv) {
-  jxl::PrintXybRange();
-  return 0;
-=======
 int main() {
   JPEGXL_TOOLS_CHECK(jpegxl::tools::PrintXybRange());
   return EXIT_SUCCESS;
->>>>>>> f7f20ce0
 }