--- conflicted
+++ resolved
@@ -1,200 +1,103 @@
-<<<<<<< HEAD
-// Copyright (c) the JPEG XL Project Authors. All rights reserved.
-//
-// Use of this source code is governed by a BSD-style
-// license that can be found in the LICENSE file.
-
-#include <stdio.h>
-#include <stdlib.h>
-
-#include "lib/extras/codec.h"
-#include "lib/extras/hlg.h"
-#include "lib/extras/tone_mapping.h"
-#include "lib/jxl/base/thread_pool_internal.h"
-#include "lib/jxl/enc_color_management.h"
-#include "tools/args.h"
-#include "tools/cmdline.h"
-
-#include "monolithic_examples.h"
-
-
-
-#if defined(BUILD_MONOLITHIC)
-#define main(cnt, arr) jpegXL_render_hlg_main(cnt, arr)
-#endif
-
-int main(int argc, const char** argv) {
-  jxl::ThreadPoolInternal pool;
-
-  jpegxl::tools::CommandLineParser parser;
-  float target_nits = 0;
-  auto target_nits_option = parser.AddOptionValue(
-      't', "target_nits", "nits", "peak luminance of the target display",
-      &target_nits, &jpegxl::tools::ParseFloat, 0);
-  float surround_nits = 5;
-  parser.AddOptionValue(
-      's', "surround_nits", "nits",
-      "surround luminance of the viewing environment (default: 5)",
-      &surround_nits, &jpegxl::tools::ParseFloat, 0);
-  float preserve_saturation = .1f;
-  parser.AddOptionValue(
-      '\0', "preserve_saturation", "0..1",
-      "to what extent to try and preserve saturation over luminance if a gamma "
-      "< 1 generates out-of-gamut colors",
-      &preserve_saturation, &jpegxl::tools::ParseFloat, 0);
-  bool pq = false;
-  parser.AddOptionFlag('p', "pq",
-                       "write the output with absolute luminance using PQ", &pq,
-                       &jpegxl::tools::SetBooleanTrue, 0);
-  const char* input_filename = nullptr;
-  auto input_filename_option = parser.AddPositionalOption(
-      "input", true, "input image", &input_filename, 0);
-  const char* output_filename = nullptr;
-  auto output_filename_option = parser.AddPositionalOption(
-      "output", true, "output image", &output_filename, 0);
-
-  if (!parser.Parse(argc, argv)) {
-    fprintf(stderr, "See -h for help.\n");
-    return EXIT_FAILURE;
-  }
-
-  if (parser.HelpFlagPassed()) {
-    parser.PrintHelp();
-    return EXIT_SUCCESS;
-  }
-
-  if (!parser.GetOption(target_nits_option)->matched()) {
-    fprintf(stderr,
-            "Missing required argument --target_nits.\nSee -h for help.\n");
-    return EXIT_FAILURE;
-  }
-  if (!parser.GetOption(input_filename_option)->matched()) {
-    fprintf(stderr, "Missing input filename.\nSee -h for help.\n");
-    return EXIT_FAILURE;
-  }
-  if (!parser.GetOption(output_filename_option)->matched()) {
-    fprintf(stderr, "Missing output filename.\nSee -h for help.\n");
-    return EXIT_FAILURE;
-  }
-
-  jxl::CodecInOut image;
-  jxl::extras::ColorHints color_hints;
-  color_hints.Add("color_space", "RGB_D65_202_Rel_HLG");
-  JXL_CHECK(jxl::SetFromFile(input_filename, color_hints, &image, &pool));
-  // Ensures that conversions to linear by JxlCms will not apply the OOTF as we
-  // apply it ourselves to control the subsequent gamut mapping.
-  image.metadata.m.SetIntensityTarget(301);
-  const float gamma = jxl::GetHlgGamma(target_nits, surround_nits);
-  fprintf(stderr, "Using a system gamma of %g\n", gamma);
-  JXL_CHECK(jxl::HlgOOTF(&image.Main(), gamma, &pool));
-  JXL_CHECK(jxl::GamutMap(&image, preserve_saturation, &pool));
-  image.metadata.m.SetIntensityTarget(target_nits);
-
-  jxl::ColorEncoding c_out = image.metadata.m.color_encoding;
-  if (pq) {
-    c_out.tf.SetTransferFunction(jxl::TransferFunction::kPQ);
-  } else {
-    c_out.tf.SetTransferFunction(jxl::TransferFunction::k709);
-  }
-  JXL_CHECK(c_out.CreateICC());
-  JXL_CHECK(image.TransformTo(c_out, jxl::GetJxlCms(), &pool));
-  image.metadata.m.color_encoding = c_out;
-  JXL_CHECK(jxl::EncodeToFile(image, output_filename, &pool));
-  return EXIT_SUCCESS;
-}
-=======
-// Copyright (c) the JPEG XL Project Authors. All rights reserved.
-//
-// Use of this source code is governed by a BSD-style
-// license that can be found in the LICENSE file.
-
-#include <stdio.h>
-#include <stdlib.h>
-
-#include "lib/extras/codec.h"
-#include "lib/extras/hlg.h"
-#include "lib/extras/tone_mapping.h"
-#include "lib/jxl/base/thread_pool_internal.h"
-#include "lib/jxl/enc_color_management.h"
-#include "tools/args.h"
-#include "tools/cmdline.h"
-
-int main(int argc, const char** argv) {
-  jxl::ThreadPoolInternal pool;
-
-  jpegxl::tools::CommandLineParser parser;
-  float target_nits = 0;
-  auto target_nits_option = parser.AddOptionValue(
-      't', "target_nits", "nits", "peak luminance of the target display",
-      &target_nits, &jpegxl::tools::ParseFloat, 0);
-  float surround_nits = 5;
-  parser.AddOptionValue(
-      's', "surround_nits", "nits",
-      "surround luminance of the viewing environment (default: 5)",
-      &surround_nits, &jpegxl::tools::ParseFloat, 0);
-  float preserve_saturation = .1f;
-  parser.AddOptionValue(
-      '\0', "preserve_saturation", "0..1",
-      "to what extent to try and preserve saturation over luminance if a gamma "
-      "< 1 generates out-of-gamut colors",
-      &preserve_saturation, &jpegxl::tools::ParseFloat, 0);
-  bool pq = false;
-  parser.AddOptionFlag('p', "pq",
-                       "write the output with absolute luminance using PQ", &pq,
-                       &jpegxl::tools::SetBooleanTrue, 0);
-  const char* input_filename = nullptr;
-  auto input_filename_option = parser.AddPositionalOption(
-      "input", true, "input image", &input_filename, 0);
-  const char* output_filename = nullptr;
-  auto output_filename_option = parser.AddPositionalOption(
-      "output", true, "output image", &output_filename, 0);
-
-  if (!parser.Parse(argc, argv)) {
-    fprintf(stderr, "See -h for help.\n");
-    return EXIT_FAILURE;
-  }
-
-  if (parser.HelpFlagPassed()) {
-    parser.PrintHelp();
-    return EXIT_SUCCESS;
-  }
-
-  if (!parser.GetOption(target_nits_option)->matched()) {
-    fprintf(stderr,
-            "Missing required argument --target_nits.\nSee -h for help.\n");
-    return EXIT_FAILURE;
-  }
-  if (!parser.GetOption(input_filename_option)->matched()) {
-    fprintf(stderr, "Missing input filename.\nSee -h for help.\n");
-    return EXIT_FAILURE;
-  }
-  if (!parser.GetOption(output_filename_option)->matched()) {
-    fprintf(stderr, "Missing output filename.\nSee -h for help.\n");
-    return EXIT_FAILURE;
-  }
-
-  jxl::CodecInOut image;
-  jxl::extras::ColorHints color_hints;
-  color_hints.Add("color_space", "RGB_D65_202_Rel_HLG");
-  JXL_CHECK(jxl::SetFromFile(input_filename, color_hints, &image, &pool));
-  // Ensures that conversions to linear by JxlCms will not apply the OOTF as we
-  // apply it ourselves to control the subsequent gamut mapping.
-  image.metadata.m.SetIntensityTarget(301);
-  const float gamma = jxl::GetHlgGamma(target_nits, surround_nits);
-  fprintf(stderr, "Using a system gamma of %g\n", gamma);
-  JXL_CHECK(jxl::HlgOOTF(&image.Main(), gamma, &pool));
-  JXL_CHECK(jxl::GamutMap(&image, preserve_saturation, &pool));
-  image.metadata.m.SetIntensityTarget(target_nits);
-
-  jxl::ColorEncoding c_out = image.metadata.m.color_encoding;
-  if (pq) {
-    c_out.tf.SetTransferFunction(jxl::TransferFunction::kPQ);
-  } else {
-    c_out.tf.SetTransferFunction(jxl::TransferFunction::kSRGB);
-  }
-  JXL_CHECK(c_out.CreateICC());
-  JXL_CHECK(image.TransformTo(c_out, jxl::GetJxlCms(), &pool));
-  image.metadata.m.color_encoding = c_out;
-  JXL_CHECK(jxl::EncodeToFile(image, output_filename, &pool));
-}
->>>>>>> ea84ce62
+// Copyright (c) the JPEG XL Project Authors. All rights reserved.
+//
+// Use of this source code is governed by a BSD-style
+// license that can be found in the LICENSE file.
+
+#include <stdio.h>
+#include <stdlib.h>
+
+#include "lib/extras/codec.h"
+#include "lib/extras/hlg.h"
+#include "lib/extras/tone_mapping.h"
+#include "lib/jxl/base/thread_pool_internal.h"
+#include "lib/jxl/enc_color_management.h"
+#include "tools/args.h"
+#include "tools/cmdline.h"
+
+#include "monolithic_examples.h"
+
+
+
+#if defined(BUILD_MONOLITHIC)
+#define main(cnt, arr) jpegXL_render_hlg_main(cnt, arr)
+#endif
+
+int main(int argc, const char** argv) {
+  jxl::ThreadPoolInternal pool;
+
+  jpegxl::tools::CommandLineParser parser;
+  float target_nits = 0;
+  auto target_nits_option = parser.AddOptionValue(
+      't', "target_nits", "nits", "peak luminance of the target display",
+      &target_nits, &jpegxl::tools::ParseFloat, 0);
+  float surround_nits = 5;
+  parser.AddOptionValue(
+      's', "surround_nits", "nits",
+      "surround luminance of the viewing environment (default: 5)",
+      &surround_nits, &jpegxl::tools::ParseFloat, 0);
+  float preserve_saturation = .1f;
+  parser.AddOptionValue(
+      '\0', "preserve_saturation", "0..1",
+      "to what extent to try and preserve saturation over luminance if a gamma "
+      "< 1 generates out-of-gamut colors",
+      &preserve_saturation, &jpegxl::tools::ParseFloat, 0);
+  bool pq = false;
+  parser.AddOptionFlag('p', "pq",
+                       "write the output with absolute luminance using PQ", &pq,
+                       &jpegxl::tools::SetBooleanTrue, 0);
+  const char* input_filename = nullptr;
+  auto input_filename_option = parser.AddPositionalOption(
+      "input", true, "input image", &input_filename, 0);
+  const char* output_filename = nullptr;
+  auto output_filename_option = parser.AddPositionalOption(
+      "output", true, "output image", &output_filename, 0);
+
+  if (!parser.Parse(argc, argv)) {
+    fprintf(stderr, "See -h for help.\n");
+    return EXIT_FAILURE;
+  }
+
+  if (parser.HelpFlagPassed()) {
+    parser.PrintHelp();
+    return EXIT_SUCCESS;
+  }
+
+  if (!parser.GetOption(target_nits_option)->matched()) {
+    fprintf(stderr,
+            "Missing required argument --target_nits.\nSee -h for help.\n");
+    return EXIT_FAILURE;
+  }
+  if (!parser.GetOption(input_filename_option)->matched()) {
+    fprintf(stderr, "Missing input filename.\nSee -h for help.\n");
+    return EXIT_FAILURE;
+  }
+  if (!parser.GetOption(output_filename_option)->matched()) {
+    fprintf(stderr, "Missing output filename.\nSee -h for help.\n");
+    return EXIT_FAILURE;
+  }
+
+  jxl::CodecInOut image;
+  jxl::extras::ColorHints color_hints;
+  color_hints.Add("color_space", "RGB_D65_202_Rel_HLG");
+  JXL_CHECK(jxl::SetFromFile(input_filename, color_hints, &image, &pool));
+  // Ensures that conversions to linear by JxlCms will not apply the OOTF as we
+  // apply it ourselves to control the subsequent gamut mapping.
+  image.metadata.m.SetIntensityTarget(301);
+  const float gamma = jxl::GetHlgGamma(target_nits, surround_nits);
+  fprintf(stderr, "Using a system gamma of %g\n", gamma);
+  JXL_CHECK(jxl::HlgOOTF(&image.Main(), gamma, &pool));
+  JXL_CHECK(jxl::GamutMap(&image, preserve_saturation, &pool));
+  image.metadata.m.SetIntensityTarget(target_nits);
+
+  jxl::ColorEncoding c_out = image.metadata.m.color_encoding;
+  if (pq) {
+    c_out.tf.SetTransferFunction(jxl::TransferFunction::kPQ);
+  } else {
+    c_out.tf.SetTransferFunction(jxl::TransferFunction::kSRGB);
+  }
+  JXL_CHECK(c_out.CreateICC());
+  JXL_CHECK(image.TransformTo(c_out, jxl::GetJxlCms(), &pool));
+  image.metadata.m.color_encoding = c_out;
+  JXL_CHECK(jxl::EncodeToFile(image, output_filename, &pool));
+  return EXIT_SUCCESS;
+}