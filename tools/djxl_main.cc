// Copyright (c) the JPEG XL Project Authors. All rights reserved.
//
// Use of this source code is governed by a BSD-style
// license that can be found in the LICENSE file.

#include <climits>
#include <cstddef>
#include <cstdint>
#include <cstdio>
#include <cstdlib>
#include <cstring>
#include <iostream>
#include <sstream>
#include <string>
#include <vector>

#include "jxl/decode.h"
#include "jxl/thread_parallel_runner.h"
#include "jxl/thread_parallel_runner_cxx.h"
#include "jxl/types.h"
#include "lib/extras/dec/decode.h"
#include "lib/extras/dec/jxl.h"
#include "lib/extras/enc/encode.h"
#include "lib/extras/enc/pnm.h"
#include "lib/extras/packed_image.h"
#include "lib/extras/time.h"
#include "lib/jxl/base/printf_macros.h"
#include "tools/cmdline.h"
#include "tools/codec_config.h"
#include "tools/file_io.h"
#include "tools/speed_stats.h"

#include "monolithic_examples.h"

namespace jpegxl {
namespace tools {

struct DecompressArgs {
  DecompressArgs() = default;

  void AddCommandLineOptions(CommandLineParser* cmdline) {
    cmdline->AddPositionalOption("INPUT", /* required = */ true,
                                 "The compressed input file.", &file_in);

    cmdline->AddPositionalOption("OUTPUT", /* required = */ true,
                                 "The output can be (A)PNG with ICC, JPG, or "
                                 "PPM/PFM.",
                                 &file_out);

    cmdline->AddOptionFlag('V', "version", "Print version number and exit.",
                           &version, &SetBooleanTrue);

    cmdline->AddOptionValue('\0', "num_reps", "N",
                            "Sets the number of times to decompress the image. "
                            "Used for benchmarking, the default is 1.",
                            &num_reps, &ParseUnsigned);

    cmdline->AddOptionValue('\0', "num_threads", "N",
                            "Sets the number of threads to use. The default 0 "
                            "value means the machine default.",
                            &num_threads, &ParseUnsigned);

    cmdline->AddOptionValue('\0', "bits_per_sample", "N",
                            "Sets the output bit depth. The default 0 value "
                            "means the original (input) bit depth.",
                            &bits_per_sample, &ParseUnsigned);

    cmdline->AddOptionValue('\0', "display_nits", "N",
                            "If set to a non-zero value, tone maps the image "
                            "the given peak display luminance.",
                            &display_nits, &ParseDouble);

    cmdline->AddOptionValue('\0', "color_space", "COLORSPACE_DESC",
                            "Sets the output color space of the image. This "
                            "flag has no effect if the image is not XYB "
                            "encoded.",
                            &color_space, &ParseString);

    cmdline->AddOptionValue('s', "downsampling", "N",
                            "If set and the input JXL stream is progressive "
                            "and contains hints for target downsampling "
                            "ratios, the decoder will skip any progressive "
                            "passes that are not needed to produce a partially "
                            "decoded image intended for this downsampling "
                            "ratio.",
                            &downsampling, &ParseUint32);

    cmdline->AddOptionFlag('\0', "allow_partial_files",
                           "Allow decoding of truncated files.",
                           &allow_partial_files, &SetBooleanTrue);

#if JPEGXL_ENABLE_JPEG
    cmdline->AddOptionFlag(
        'j', "pixels_to_jpeg",
        "By default, if the input JPEG XL contains a recompressed JPEG file, "
        "djxl reconstructs the exact original JPEG file. This flag causes the "
        "decoder to instead decode the image to pixels and encode a new "
        "(lossy) JPEG. The output file if provided must be a .jpg or .jpeg "
        "file.",
        &pixels_to_jpeg, &SetBooleanTrue);

    opt_jpeg_quality_id = cmdline->AddOptionValue(
        'q', "jpeg_quality", "N",
        "Sets the JPEG output quality, default is 95. Setting an output "
        "quality implies --pixels_to_jpeg.",
        &jpeg_quality, &ParseUnsigned);
#endif

#if JPEGXL_ENABLE_SJPEG
    cmdline->AddOptionFlag('\0', "use_sjpeg",
                           "Use sjpeg instead of libjpeg for JPEG output.",
                           &use_sjpeg, &SetBooleanTrue);
#endif

    cmdline->AddOptionFlag('\0', "norender_spotcolors",
                           "Disables rendering spot colors.",
                           &render_spotcolors, &SetBooleanFalse);

    cmdline->AddOptionValue('\0', "preview_out", "FILENAME",
                            "If specified, writes the preview image to this "
                            "file.",
                            &preview_out, &ParseString);

    cmdline->AddOptionValue(
        '\0', "icc_out", "FILENAME",
        "If specified, writes the ICC profile of the decoded image to "
        "this file.",
        &icc_out, &ParseString);

    cmdline->AddOptionValue(
        '\0', "orig_icc_out", "FILENAME",
        "If specified, writes the ICC profile of the original image to "
        "this file. This can be different from the ICC profile of the "
        "decoded image if --color_space was specified, or if the image "
        "was XYB encoded and the color conversion to the original "
        "profile was not supported by the decoder.",
        &orig_icc_out, &ParseString);

    cmdline->AddOptionValue(
        '\0', "metadata_out", "FILENAME",
        "If specified, writes decoded metadata info to this file in "
        "JSON format. Used by the conformance test script",
        &metadata_out, &ParseString);

    cmdline->AddOptionFlag('\0', "print_read_bytes",
                           "Print total number of decoded bytes.",
                           &print_read_bytes, &SetBooleanTrue);

    cmdline->AddOptionFlag('\0', "quiet", "Silence output (except for errors).",
                           &quiet, &SetBooleanTrue);
  }

  // Validate the passed arguments, checking whether all passed options are
  // compatible. Returns whether the validation was successful.
  bool ValidateArgs(const CommandLineParser& cmdline) {
    if (file_in == nullptr) {
      fprintf(stderr, "Missing INPUT filename.\n");
      return false;
    }
    return true;
  }

  const char* file_in = nullptr;
  const char* file_out = nullptr;
  bool version = false;
  size_t num_reps = 1;
  size_t num_threads = 0;
  size_t bits_per_sample = 0;
  double display_nits = 0.0;
  std::string color_space;
  uint32_t downsampling = 0;
  bool allow_partial_files = false;
  bool pixels_to_jpeg = false;
  size_t jpeg_quality = 95;
  bool use_sjpeg = false;
  bool render_spotcolors = true;
  std::string preview_out;
  std::string icc_out;
  std::string orig_icc_out;
  std::string metadata_out;
  bool print_read_bytes = false;
  bool quiet = false;
  // References (ids) of specific options to check if they were matched.
  CommandLineParser::OptionId opt_jpeg_quality_id = -1;
};

}  // namespace tools
}  // namespace jpegxl

<<<<<<< HEAD
static bool ReadFile(const char* filename, std::vector<uint8_t>* out) {
  FILE* file = fopen(filename, "rb");
  if (!file) {
    return false;
  }

  if (fseek(file, 0, SEEK_END) != 0) {
    fclose(file);
    return false;
  }

  long size = ftell(file);
  // Avoid invalid file or directory.
  if (size >= LONG_MAX || size < 0) {
    fclose(file);
    return false;
  }

  if (fseek(file, 0, SEEK_SET) != 0) {
    fclose(file);
    return false;
  }

  out->resize(size);
  size_t readsize = fread(out->data(), 1, size, file);
  if (fclose(file) != 0) {
    return false;
  }

  return readsize == static_cast<size_t>(size);
}

static bool WriteFile(const char* filename, const std::vector<uint8_t>& bytes) {
  FILE* file = fopen(filename, "wb");
  if (!file) {
    fprintf(stderr,
            "Could not open %s for writing\n"
            "Error: %s",
            filename, strerror(errno));
    return false;
  }
  if (fwrite(bytes.data(), 1, bytes.size(), file) != bytes.size()) {
    fprintf(stderr,
            "Could not write to file\n"
            "Error: %s",
            strerror(errno));
    return false;
  }
  if (fclose(file) != 0) {
    fprintf(stderr,
            "Could not close file\n"
            "Error: %s",
            strerror(errno));
    return false;
  }
  return true;
}
=======
namespace {
>>>>>>> 79293824

static bool WriteOptionalOutput(const std::string& filename,
                         const std::vector<uint8_t>& bytes) {
  if (filename.empty() || bytes.empty()) {
    return true;
  }
  return jpegxl::tools::WriteFile(filename.data(), bytes);
}

static std::string Filename(const std::string& base, const std::string& extension,
                     int layer_index, int frame_index, int num_layers,
                     int num_frames) {
  auto digits = [](int n) { return 1 + static_cast<int>(std::log10(n)); };
  std::string out = base;
  if (num_frames > 1) {
    std::vector<char> buf(2 + digits(num_frames));
    snprintf(buf.data(), buf.size(), "-%0*d", digits(num_frames), frame_index);
    out.append(buf.data());
  }
  if (num_layers > 1) {
    std::vector<char> buf(4 + digits(num_layers));
    snprintf(buf.data(), buf.size(), "-ec%0*d", digits(num_layers),
             layer_index);
    out.append(buf.data());
  }
  if (extension == ".ppm" && layer_index > 0) {
    out.append(".pgm");
  } else {
    out.append(extension);
  }
  return out;
}

static bool DecompressJxlReconstructJPEG(const jpegxl::tools::DecompressArgs& args,
                                  const std::vector<uint8_t>& compressed,
                                  void* runner,
                                  std::vector<uint8_t>* jpeg_bytes,
                                  jpegxl::tools::SpeedStats* stats) {
  const double t0 = jxl::Now();
  jxl::extras::PackedPixelFile ppf;  // for JxlBasicInfo
  jxl::extras::JXLDecompressParams dparams;
  dparams.runner = JxlThreadParallelRunner;
  dparams.runner_opaque = runner;
  if (!jxl::extras::DecodeImageJXL(compressed.data(), compressed.size(),
                                   dparams, nullptr, &ppf, jpeg_bytes)) {
    return false;
  }
  const double t1 = jxl::Now();
  if (stats) {
    stats->NotifyElapsed(t1 - t0);
    stats->SetImageSize(ppf.info.xsize, ppf.info.ysize);
    stats->SetFileSize(jpeg_bytes->size());
  }
  return true;
}

static bool DecompressJxlToPackedPixelFile(
    const jpegxl::tools::DecompressArgs& args,
    const std::vector<uint8_t>& compressed,
    const std::vector<JxlPixelFormat>& accepted_formats, void* runner,
    jxl::extras::PackedPixelFile* ppf, size_t* decoded_bytes,
    jpegxl::tools::SpeedStats* stats) {
  jxl::extras::JXLDecompressParams dparams;
  dparams.max_downsampling = args.downsampling;
  dparams.accepted_formats = accepted_formats;
  dparams.display_nits = args.display_nits;
  dparams.color_space = args.color_space;
  dparams.render_spotcolors = args.render_spotcolors;
  dparams.runner = JxlThreadParallelRunner;
  dparams.runner_opaque = runner;
  dparams.allow_partial_input = args.allow_partial_files;
  const double t0 = jxl::Now();
  if (!jxl::extras::DecodeImageJXL(compressed.data(), compressed.size(),
                                   dparams, decoded_bytes, ppf)) {
    return false;
  }
  const double t1 = jxl::Now();
  if (stats) {
    stats->NotifyElapsed(t1 - t0);
    stats->SetImageSize(ppf->info.xsize, ppf->info.ysize);
  }
  return true;
}

<<<<<<< HEAD


#if defined(BUILD_MONOLITHIC)
#define main(cnt, arr) jpegXL_decompress_main(cnt, arr)
#endif
=======
}  // namespace
>>>>>>> 79293824

int main(int argc, const char* argv[]) {
  std::string version = jpegxl::tools::CodecConfigString(JxlDecoderVersion());
  jpegxl::tools::DecompressArgs args;
  jpegxl::tools::CommandLineParser cmdline;
  args.AddCommandLineOptions(&cmdline);

  if (!cmdline.Parse(argc, argv)) {
    // Parse already printed the actual error cause.
    fprintf(stderr, "Use '%s -h' for more information\n", argv[0]);
    return EXIT_FAILURE;
  }

  if (args.version) {
    fprintf(stdout, "djxl %s\n", version.c_str());
    fprintf(stdout, "Copyright (c) the JPEG XL Project\n");
    return EXIT_SUCCESS;
  }
  if (!args.quiet) {
    fprintf(stderr, "JPEG XL decoder %s\n", version.c_str());
  }

  if (cmdline.HelpFlagPassed()) {
    cmdline.PrintHelp();
    return EXIT_SUCCESS;
  }

  if (!args.ValidateArgs(cmdline)) {
    // ValidateArgs already printed the actual error cause.
    fprintf(stderr, "Use '%s -h' for more information\n", argv[0]);
    return EXIT_FAILURE;
  }

  std::vector<uint8_t> compressed;
  // Reading compressed JPEG XL input
  if (!jpegxl::tools::ReadFile(args.file_in, &compressed)) {
    fprintf(stderr, "couldn't load %s\n", args.file_in);
    return EXIT_FAILURE;
  }
  if (!args.quiet) {
    fprintf(stderr, "Read %" PRIuS " compressed bytes.\n", compressed.size());
  }

  if (!args.file_out && !args.quiet) {
    fprintf(stderr,
            "No output file specified.\n"
            "Decoding will be performed, but the result will be discarded.\n");
  }

  std::string filename_out;
  std::string base;
  std::string extension;
  if (args.file_out) {
    filename_out = std::string(args.file_out);
    size_t pos = filename_out.find_last_of('.');
    if (pos < filename_out.size()) {
      base = filename_out.substr(0, pos);
      extension = filename_out.substr(pos);
    } else {
      base = filename_out;
    }
  }
  const jxl::extras::Codec codec = jxl::extras::CodecFromExtension(extension);
  if (codec == jxl::extras::Codec::kEXR) {
    std::string force_colorspace = "RGB_D65_SRG_Rel_Lin";
    if (!args.color_space.empty() && args.color_space != force_colorspace) {
      fprintf(stderr, "Warning: colorspace ignored for EXR output\n");
    }
    args.color_space = force_colorspace;
  }

  jpegxl::tools::SpeedStats stats;
  size_t num_worker_threads = JxlThreadParallelRunnerDefaultNumWorkerThreads();
  {
    int64_t flag_num_worker_threads = args.num_threads;
    if (flag_num_worker_threads != 0) {
      num_worker_threads = flag_num_worker_threads;
    }
  }
  auto runner = JxlThreadParallelRunnerMake(
      /*memory_manager=*/nullptr, num_worker_threads);

  bool decode_to_pixels = (codec != jxl::extras::Codec::kJPG);
#if JPEGXL_ENABLE_JPEG
  if (args.pixels_to_jpeg ||
      cmdline.GetOption(args.opt_jpeg_quality_id)->matched()) {
    decode_to_pixels = true;
  }
#endif

  size_t num_reps = args.num_reps;
  if (!decode_to_pixels) {
    std::vector<uint8_t> bytes;
    for (size_t i = 0; i < num_reps; ++i) {
      if (!DecompressJxlReconstructJPEG(args, compressed, runner.get(), &bytes,
                                        &stats)) {
        if (bytes.empty()) {
          if (!args.quiet) {
            fprintf(stderr,
                    "Warning: could not decode losslessly to JPEG. Retrying "
                    "with --pixels_to_jpeg...\n");
          }
          decode_to_pixels = true;
          break;
        }
        return EXIT_FAILURE;
      }
    }
    if (!bytes.empty()) {
      if (!args.quiet) fprintf(stderr, "Reconstructed to JPEG.\n");
      if (!filename_out.empty() &&
          !jpegxl::tools::WriteFile(filename_out.c_str(), bytes)) {
        return EXIT_FAILURE;
      }
    }
  }
  if (decode_to_pixels) {
    std::vector<JxlPixelFormat> accepted_formats;
    std::unique_ptr<jxl::extras::Encoder> encoder;
    if (!filename_out.empty()) {
      encoder = jxl::extras::Encoder::FromExtension(extension);
      if (encoder == nullptr) {
        fprintf(stderr, "can't decode to the file extension '%s'\n",
                extension.c_str());
        return EXIT_FAILURE;
      }
      accepted_formats = encoder->AcceptedFormats();
    }
    jxl::extras::PackedPixelFile ppf;
    size_t decoded_bytes = 0;
    for (size_t i = 0; i < num_reps; ++i) {
      if (!DecompressJxlToPackedPixelFile(args, compressed, accepted_formats,
                                          runner.get(), &ppf, &decoded_bytes,
                                          &stats)) {
        fprintf(stderr, "DecompressJxlToPackedPixelFile failed\n");
        return EXIT_FAILURE;
      }
    }
    if (!args.quiet) fprintf(stderr, "Decoded to pixels.\n");
    if (args.print_read_bytes) {
      fprintf(stderr, "Decoded bytes: %" PRIuS "\n", decoded_bytes);
    }
    if (extension == ".pfm") {
      ppf.info.bits_per_sample = 32;
    } else if (args.bits_per_sample > 0) {
      ppf.info.bits_per_sample = args.bits_per_sample;
    }
#if JPEGXL_ENABLE_JPEG
    if (encoder) {
      std::ostringstream os;
      os << args.jpeg_quality;
      encoder->SetOption("q", os.str());
    }
#endif
#if JPEGXL_ENABLE_SJPEG
    if (encoder && args.use_sjpeg) {
      encoder->SetOption("jpeg_encoder", "sjpeg");
    }
#endif
    jxl::extras::EncodedImage encoded_image;
    if (encoder) {
      if (!encoder->Encode(ppf, &encoded_image)) {
        fprintf(stderr, "Encode failed\n");
        return EXIT_FAILURE;
      }
    }
    size_t nlayers = 1 + encoded_image.extra_channel_bitstreams.size();
    size_t nframes = encoded_image.bitstreams.size();
    for (size_t i = 0; i < nlayers; ++i) {
      for (size_t j = 0; j < nframes; ++j) {
        const std::vector<uint8_t>& bitstream =
            (i == 0 ? encoded_image.bitstreams[j]
                    : encoded_image.extra_channel_bitstreams[i - 1][j]);
        std::string fn = Filename(base, extension, i, j, nlayers, nframes);
        if (!jpegxl::tools::WriteFile(fn.c_str(), bitstream)) {
          return EXIT_FAILURE;
        }
      }
    }
    if (!WriteOptionalOutput(args.preview_out,
                             encoded_image.preview_bitstream) ||
        !WriteOptionalOutput(args.icc_out, ppf.icc) ||
        !WriteOptionalOutput(args.orig_icc_out, ppf.orig_icc) ||
        !WriteOptionalOutput(args.metadata_out, encoded_image.metadata)) {
      return EXIT_FAILURE;
    }
  }
  if (!args.quiet) {
    stats.Print(num_worker_threads);
  }
  return EXIT_SUCCESS;
}<|MERGE_RESOLUTION|>--- conflicted
+++ resolved
@@ -187,67 +187,7 @@
 }  // namespace tools
 }  // namespace jpegxl
 
-<<<<<<< HEAD
-static bool ReadFile(const char* filename, std::vector<uint8_t>* out) {
-  FILE* file = fopen(filename, "rb");
-  if (!file) {
-    return false;
-  }
-
-  if (fseek(file, 0, SEEK_END) != 0) {
-    fclose(file);
-    return false;
-  }
-
-  long size = ftell(file);
-  // Avoid invalid file or directory.
-  if (size >= LONG_MAX || size < 0) {
-    fclose(file);
-    return false;
-  }
-
-  if (fseek(file, 0, SEEK_SET) != 0) {
-    fclose(file);
-    return false;
-  }
-
-  out->resize(size);
-  size_t readsize = fread(out->data(), 1, size, file);
-  if (fclose(file) != 0) {
-    return false;
-  }
-
-  return readsize == static_cast<size_t>(size);
-}
-
-static bool WriteFile(const char* filename, const std::vector<uint8_t>& bytes) {
-  FILE* file = fopen(filename, "wb");
-  if (!file) {
-    fprintf(stderr,
-            "Could not open %s for writing\n"
-            "Error: %s",
-            filename, strerror(errno));
-    return false;
-  }
-  if (fwrite(bytes.data(), 1, bytes.size(), file) != bytes.size()) {
-    fprintf(stderr,
-            "Could not write to file\n"
-            "Error: %s",
-            strerror(errno));
-    return false;
-  }
-  if (fclose(file) != 0) {
-    fprintf(stderr,
-            "Could not close file\n"
-            "Error: %s",
-            strerror(errno));
-    return false;
-  }
-  return true;
-}
-=======
 namespace {
->>>>>>> 79293824
 
 static bool WriteOptionalOutput(const std::string& filename,
                          const std::vector<uint8_t>& bytes) {
@@ -332,15 +272,13 @@
   return true;
 }
 
-<<<<<<< HEAD
+}  // namespace
+
 
 
 #if defined(BUILD_MONOLITHIC)
 #define main(cnt, arr) jpegXL_decompress_main(cnt, arr)
 #endif
-=======
-}  // namespace
->>>>>>> 79293824
 
 int main(int argc, const char* argv[]) {
   std::string version = jpegxl::tools::CodecConfigString(JxlDecoderVersion());
