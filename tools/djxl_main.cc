--- conflicted
+++ resolved
@@ -37,11 +37,6 @@
 namespace jpegxl {
 namespace tools {
 
-<<<<<<< HEAD
-static int DecompressMain(int argc, const char** argv) {
-  DecompressArgs args;
-  CommandLineParser cmdline;
-=======
 struct DecompressArgs {
   DecompressArgs() = default;
 
@@ -194,7 +189,7 @@
 }  // namespace tools
 }  // namespace jpegxl
 
-bool ReadFile(const char* filename, std::vector<uint8_t>* out) {
+static bool ReadFile(const char* filename, std::vector<uint8_t>* out) {
   FILE* file = fopen(filename, "rb");
   if (!file) {
     return false;
@@ -226,7 +221,7 @@
   return readsize == static_cast<size_t>(size);
 }
 
-bool WriteFile(const char* filename, const std::vector<uint8_t>& bytes) {
+static bool WriteFile(const char* filename, const std::vector<uint8_t>& bytes) {
   FILE* file = fopen(filename, "wb");
   if (!file) {
     fprintf(stderr,
@@ -252,7 +247,7 @@
   return true;
 }
 
-bool WriteOptionalOutput(const std::string& filename,
+static bool WriteOptionalOutput(const std::string& filename,
                          const std::vector<uint8_t>& bytes) {
   if (filename.empty() || bytes.empty()) {
     return true;
@@ -260,7 +255,7 @@
   return WriteFile(filename.data(), bytes);
 }
 
-std::string Filename(const std::string& base, const std::string& extension,
+static std::string Filename(const std::string& base, const std::string& extension,
                      int layer_index, int frame_index, int num_layers,
                      int num_frames) {
   auto digits = [](int n) { return 1 + static_cast<int>(std::log10(n)); };
@@ -284,7 +279,7 @@
   return out;
 }
 
-bool DecompressJxlReconstructJPEG(const jpegxl::tools::DecompressArgs& args,
+static bool DecompressJxlReconstructJPEG(const jpegxl::tools::DecompressArgs& args,
                                   const std::vector<uint8_t>& compressed,
                                   JxlDecoder* dec, void* runner,
                                   std::vector<uint8_t>* jpeg_bytes,
@@ -432,7 +427,7 @@
   }
 };
 
-bool DecompressJxlToPackedPixelFile(
+static bool DecompressJxlToPackedPixelFile(
     const jpegxl::tools::DecompressArgs& args,
     const std::vector<uint8_t>& compressed,
     const std::vector<JxlPixelFormat>& accepted_formats, JxlDecoder* dec,
@@ -743,11 +738,16 @@
   return true;
 }
 
+
+
+#if defined(BUILD_MONOLITHIC)
+#define main(cnt, arr) jpegXL_decompress_main(cnt, arr)
+#endif
+
 int main(int argc, const char* argv[]) {
   std::string version = jpegxl::tools::CodecConfigString(JxlDecoderVersion());
   jpegxl::tools::DecompressArgs args;
   jpegxl::tools::CommandLineParser cmdline;
->>>>>>> 52ff3e87
   args.AddCommandLineOptions(&cmdline);
 
   if (!cmdline.Parse(argc, argv)) {
@@ -932,28 +932,5 @@
   if (!args.quiet) {
     stats.Print(num_worker_threads);
   }
-<<<<<<< HEAD
-  if (!args.quiet) jxl::CacheAligned::PrintStats();
-  return 0;
-}
-
-}  // namespace
-}  // namespace tools
-}  // namespace jpegxl
-
-
-
-#if defined(BUILD_MONOLITHIC)
-#define main(cnt, arr) jpegXL_decompress_main(cnt, arr)
-#endif
-
-/*
- * The main program.
- */
-
-int main(int argc, const char** argv) {
-  return jpegxl::tools::DecompressMain(argc, argv);
-=======
   return EXIT_SUCCESS;
->>>>>>> 52ff3e87
 }