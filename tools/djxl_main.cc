// Copyright (c) the JPEG XL Project Authors. All rights reserved.
//
// Use of this source code is governed by a BSD-style
// license that can be found in the LICENSE file.

#include <climits>
#include <cstddef>
#include <cstdint>
#include <cstdio>
#include <cstdlib>
#include <cstring>
#include <iostream>
#include <sstream>
#include <string>
#include <vector>

#include "jxl/decode.h"
#include "jxl/thread_parallel_runner.h"
#include "jxl/thread_parallel_runner_cxx.h"
#include "jxl/types.h"
#include "lib/extras/dec/decode.h"
#include "lib/extras/dec/jxl.h"
#include "lib/extras/enc/encode.h"
#include "lib/extras/enc/pnm.h"
#include "lib/extras/packed_image.h"
#include "lib/extras/time.h"
#include "lib/jxl/base/printf_macros.h"
#include "tools/cmdline.h"
#include "tools/codec_config.h"
#include "tools/speed_stats.h"

#include "monolithic_examples.h"

namespace jpegxl {
namespace tools {

struct DecompressArgs {
  DecompressArgs() = default;

  void AddCommandLineOptions(CommandLineParser* cmdline) {
    cmdline->AddPositionalOption("INPUT", /* required = */ true,
                                 "The compressed input file.", &file_in);

    cmdline->AddPositionalOption("OUTPUT", /* required = */ true,
                                 "The output can be (A)PNG with ICC, JPG, or "
                                 "PPM/PFM.",
                                 &file_out);

    cmdline->AddOptionFlag('V', "version", "Print version number and exit.",
                           &version, &SetBooleanTrue);

    cmdline->AddOptionValue('\0', "num_reps", "N",
                            "Sets the number of times to decompress the image. "
                            "Used for benchmarking, the default is 1.",
                            &num_reps, &ParseUnsigned);

    cmdline->AddOptionValue('\0', "num_threads", "N",
                            "Sets the number of threads to use. The default 0 "
                            "value means the machine default.",
                            &num_threads, &ParseUnsigned);

    cmdline->AddOptionValue('\0', "bits_per_sample", "N",
                            "Sets the output bit depth. The default 0 value "
                            "means the original (input) bit depth.",
                            &bits_per_sample, &ParseUnsigned);

    cmdline->AddOptionValue('\0', "display_nits", "N",
                            "If set to a non-zero value, tone maps the image "
                            "the given peak display luminance.",
                            &display_nits, &ParseDouble);

    cmdline->AddOptionValue('\0', "color_space", "COLORSPACE_DESC",
                            "Sets the output color space of the image. This "
                            "flag has no effect if the image is not XYB "
                            "encoded.",
                            &color_space, &ParseString);

    cmdline->AddOptionValue('s', "downsampling", "N",
                            "If set and the input JXL stream is progressive "
                            "and contains hints for target downsampling "
                            "ratios, the decoder will skip any progressive "
                            "passes that are not needed to produce a partially "
                            "decoded image intended for this downsampling "
                            "ratio.",
                            &downsampling, &ParseUint32);

    cmdline->AddOptionFlag('\0', "allow_partial_files",
                           "Allow decoding of truncated files.",
                           &allow_partial_files, &SetBooleanTrue);

#if JPEGXL_ENABLE_JPEG
    cmdline->AddOptionFlag(
        'j', "pixels_to_jpeg",
        "By default, if the input JPEG XL contains a recompressed JPEG file, "
        "djxl reconstructs the exact original JPEG file. This flag causes the "
        "decoder to instead decode the image to pixels and encode a new "
        "(lossy) JPEG. The output file if provided must be a .jpg or .jpeg "
        "file.",
        &pixels_to_jpeg, &SetBooleanTrue);

    opt_jpeg_quality_id = cmdline->AddOptionValue(
        'q', "jpeg_quality", "N",
        "Sets the JPEG output quality, default is 95. Setting an output "
        "quality implies --pixels_to_jpeg.",
        &jpeg_quality, &ParseUnsigned);
#endif

#if JPEGXL_ENABLE_SJPEG
    cmdline->AddOptionFlag('\0', "use_sjpeg",
                           "Use sjpeg instead of libjpeg for JPEG output.",
                           &use_sjpeg, &SetBooleanTrue);
#endif

    cmdline->AddOptionFlag('\0', "norender_spotcolors",
                           "Disables rendering spot colors.",
                           &render_spotcolors, &SetBooleanFalse);

    cmdline->AddOptionValue('\0', "preview_out", "FILENAME",
                            "If specified, writes the preview image to this "
                            "file.",
                            &preview_out, &ParseString);

    cmdline->AddOptionValue(
        '\0', "icc_out", "FILENAME",
        "If specified, writes the ICC profile of the decoded image to "
        "this file.",
        &icc_out, &ParseString);

    cmdline->AddOptionValue(
        '\0', "orig_icc_out", "FILENAME",
        "If specified, writes the ICC profile of the original image to "
        "this file. This can be different from the ICC profile of the "
        "decoded image if --color_space was specified, or if the image "
        "was XYB encoded and the color conversion to the original "
        "profile was not supported by the decoder.",
        &orig_icc_out, &ParseString);

    cmdline->AddOptionValue(
        '\0', "metadata_out", "FILENAME",
        "If specified, writes decoded metadata info to this file in "
        "JSON format. Used by the conformance test script",
        &metadata_out, &ParseString);

    cmdline->AddOptionFlag('\0', "print_read_bytes",
                           "Print total number of decoded bytes.",
                           &print_read_bytes, &SetBooleanTrue);

    cmdline->AddOptionFlag('\0', "quiet", "Silence output (except for errors).",
                           &quiet, &SetBooleanTrue);
  }

  // Validate the passed arguments, checking whether all passed options are
  // compatible. Returns whether the validation was successful.
  bool ValidateArgs(const CommandLineParser& cmdline) {
    if (file_in == nullptr) {
      fprintf(stderr, "Missing INPUT filename.\n");
      return false;
    }
    return true;
  }

  const char* file_in = nullptr;
  const char* file_out = nullptr;
  bool version = false;
  size_t num_reps = 1;
  size_t num_threads = 0;
  size_t bits_per_sample = 0;
  double display_nits = 0.0;
  std::string color_space;
  uint32_t downsampling = 0;
  bool allow_partial_files = false;
  bool pixels_to_jpeg = false;
  size_t jpeg_quality = 95;
  bool use_sjpeg = false;
  bool render_spotcolors = true;
  std::string preview_out;
  std::string icc_out;
  std::string orig_icc_out;
  std::string metadata_out;
  bool print_read_bytes = false;
  bool quiet = false;
  // References (ids) of specific options to check if they were matched.
  CommandLineParser::OptionId opt_jpeg_quality_id = -1;
};

}  // namespace tools
}  // namespace jpegxl

static bool ReadFile(const char* filename, std::vector<uint8_t>* out) {
  FILE* file = fopen(filename, "rb");
  if (!file) {
    return false;
  }

  if (fseek(file, 0, SEEK_END) != 0) {
    fclose(file);
    return false;
  }

  long size = ftell(file);
  // Avoid invalid file or directory.
  if (size >= LONG_MAX || size < 0) {
    fclose(file);
    return false;
  }

  if (fseek(file, 0, SEEK_SET) != 0) {
    fclose(file);
    return false;
  }

  out->resize(size);
  size_t readsize = fread(out->data(), 1, size, file);
  if (fclose(file) != 0) {
    return false;
  }

  return readsize == static_cast<size_t>(size);
}

static bool WriteFile(const char* filename, const std::vector<uint8_t>& bytes) {
  FILE* file = fopen(filename, "wb");
  if (!file) {
    fprintf(stderr,
            "Could not open %s for writing\n"
            "Error: %s",
            filename, strerror(errno));
    return false;
  }
  if (fwrite(bytes.data(), 1, bytes.size(), file) != bytes.size()) {
    fprintf(stderr,
            "Could not write to file\n"
            "Error: %s",
            strerror(errno));
    return false;
  }
  if (fclose(file) != 0) {
    fprintf(stderr,
            "Could not close file\n"
            "Error: %s",
            strerror(errno));
    return false;
  }
  return true;
}

static bool WriteOptionalOutput(const std::string& filename,
                         const std::vector<uint8_t>& bytes) {
  if (filename.empty() || bytes.empty()) {
    return true;
  }
  return WriteFile(filename.data(), bytes);
}

static std::string Filename(const std::string& base, const std::string& extension,
                     int layer_index, int frame_index, int num_layers,
                     int num_frames) {
  auto digits = [](int n) { return 1 + static_cast<int>(std::log10(n)); };
  std::string out = base;
  if (num_frames > 1) {
    std::vector<char> buf(2 + digits(num_frames));
    snprintf(buf.data(), buf.size(), "-%0*d", digits(num_frames), frame_index);
    out.append(buf.data());
  }
  if (num_layers > 1) {
    std::vector<char> buf(4 + digits(num_layers));
    snprintf(buf.data(), buf.size(), "-ec%0*d", digits(num_layers),
             layer_index);
    out.append(buf.data());
  }
  if (extension == ".ppm" && layer_index > 0) {
    out.append(".pgm");
  } else {
    out.append(extension);
  }
  return out;
}

static bool DecompressJxlReconstructJPEG(const jpegxl::tools::DecompressArgs& args,
                                  const std::vector<uint8_t>& compressed,
                                  void* runner,
                                  std::vector<uint8_t>* jpeg_bytes,
                                  jpegxl::tools::SpeedStats* stats) {
  const double t0 = jxl::Now();
  jxl::extras::PackedPixelFile ppf;  // for JxlBasicInfo
  jxl::extras::JXLDecompressParams dparams;
  dparams.runner = JxlThreadParallelRunner;
  dparams.runner_opaque = runner;
  if (!jxl::extras::DecodeImageJXL(compressed.data(), compressed.size(),
                                   dparams, nullptr, &ppf, jpeg_bytes)) {
    return false;
  }
  const double t1 = jxl::Now();
  if (stats) {
    stats->NotifyElapsed(t1 - t0);
    stats->SetImageSize(ppf.info.xsize, ppf.info.ysize);
    stats->SetFileSize(jpeg_bytes->size());
  }
  return true;
}

<<<<<<< HEAD
struct BoxProcessor {
  BoxProcessor(JxlDecoder* dec) : dec_(dec) { Reset(); }

  void InitializeOutput(std::vector<uint8_t>* out) {
    box_data_ = out;
    AddMoreOutput();
  }

  bool AddMoreOutput() {
    Flush();
    static const size_t kBoxOutputChunkSize = 1 << 16;
    box_data_->resize(box_data_->size() + kBoxOutputChunkSize);
    next_out_ = box_data_->data() + total_size_;
    avail_out_ = box_data_->size() - total_size_;
    if (JXL_DEC_SUCCESS !=
        JxlDecoderSetBoxBuffer(dec_, next_out_, avail_out_)) {
      fprintf(stderr, "JxlDecoderSetBoxBuffer failed\n");
      return false;
    }
    return true;
  }

  void FinalizeOutput() {
    if (box_data_ == nullptr) return;
    Flush();
    box_data_->resize(total_size_);
    Reset();
  }

 private:
  JxlDecoder* dec_;
  std::vector<uint8_t>* box_data_;
  uint8_t* next_out_;
  size_t avail_out_;
  size_t total_size_;

  void Reset() {
    box_data_ = nullptr;
    next_out_ = nullptr;
    avail_out_ = 0;
    total_size_ = 0;
  }
  void Flush() {
    if (box_data_ == nullptr) return;
    size_t remaining = JxlDecoderReleaseBoxBuffer(dec_);
    size_t bytes_written = avail_out_ - remaining;
    next_out_ += bytes_written;
    avail_out_ -= bytes_written;
    total_size_ += bytes_written;
  }
};

static bool DecompressJxlToPackedPixelFile(
=======
bool DecompressJxlToPackedPixelFile(
>>>>>>> f61196e1
    const jpegxl::tools::DecompressArgs& args,
    const std::vector<uint8_t>& compressed,
    const std::vector<JxlPixelFormat>& accepted_formats, void* runner,
    jxl::extras::PackedPixelFile* ppf, size_t* decoded_bytes,
    jpegxl::tools::SpeedStats* stats) {
  jxl::extras::JXLDecompressParams dparams;
  dparams.max_downsampling = args.downsampling;
  dparams.accepted_formats = accepted_formats;
  dparams.display_nits = args.display_nits;
  dparams.color_space = args.color_space;
  dparams.render_spotcolors = args.render_spotcolors;
  dparams.runner = JxlThreadParallelRunner;
  dparams.runner_opaque = runner;
  dparams.allow_partial_input = args.allow_partial_files;
  const double t0 = jxl::Now();
  if (!jxl::extras::DecodeImageJXL(compressed.data(), compressed.size(),
                                   dparams, decoded_bytes, ppf)) {
    return false;
  }
  const double t1 = jxl::Now();
  if (stats) {
    stats->NotifyElapsed(t1 - t0);
    stats->SetImageSize(ppf->info.xsize, ppf->info.ysize);
  }
  return true;
}



#if defined(BUILD_MONOLITHIC)
#define main(cnt, arr) jpegXL_decompress_main(cnt, arr)
#endif

int main(int argc, const char* argv[]) {
  std::string version = jpegxl::tools::CodecConfigString(JxlDecoderVersion());
  jpegxl::tools::DecompressArgs args;
  jpegxl::tools::CommandLineParser cmdline;
  args.AddCommandLineOptions(&cmdline);

  if (!cmdline.Parse(argc, argv)) {
    // Parse already printed the actual error cause.
    fprintf(stderr, "Use '%s -h' for more information\n", argv[0]);
    return EXIT_FAILURE;
  }

  if (args.version) {
    fprintf(stdout, "djxl %s\n", version.c_str());
    fprintf(stdout, "Copyright (c) the JPEG XL Project\n");
    return EXIT_SUCCESS;
  }
  if (!args.quiet) {
    fprintf(stderr, "JPEG XL decoder %s\n", version.c_str());
  }

  if (cmdline.HelpFlagPassed()) {
    cmdline.PrintHelp();
    return EXIT_SUCCESS;
  }

  if (!args.ValidateArgs(cmdline)) {
    // ValidateArgs already printed the actual error cause.
    fprintf(stderr, "Use '%s -h' for more information\n", argv[0]);
    return EXIT_FAILURE;
  }

  std::vector<uint8_t> compressed;
  // Reading compressed JPEG XL input
  if (!ReadFile(args.file_in, &compressed)) {
    fprintf(stderr, "couldn't load %s\n", args.file_in);
    return EXIT_FAILURE;
  }
  if (!args.quiet) {
    fprintf(stderr, "Read %" PRIuS " compressed bytes.\n", compressed.size());
  }

  if (!args.file_out && !args.quiet) {
    fprintf(stderr,
            "No output file specified.\n"
            "Decoding will be performed, but the result will be discarded.\n");
  }

  std::string filename_out;
  std::string base;
  std::string extension;
  if (args.file_out) {
    filename_out = std::string(args.file_out);
    size_t pos = filename_out.find_last_of('.');
    if (pos < filename_out.size()) {
      base = filename_out.substr(0, pos);
      extension = filename_out.substr(pos);
    } else {
      base = filename_out;
    }
  }
  const jxl::extras::Codec codec = jxl::extras::CodecFromExtension(extension);

  jpegxl::tools::SpeedStats stats;
  size_t num_worker_threads = JxlThreadParallelRunnerDefaultNumWorkerThreads();
  {
    int64_t flag_num_worker_threads = args.num_threads;
    if (flag_num_worker_threads != 0) {
      num_worker_threads = flag_num_worker_threads;
    }
  }
  auto runner = JxlThreadParallelRunnerMake(
      /*memory_manager=*/nullptr, num_worker_threads);

  bool decode_to_pixels = (codec != jxl::extras::Codec::kJPG);
#if JPEGXL_ENABLE_JPEG
  if (args.pixels_to_jpeg ||
      cmdline.GetOption(args.opt_jpeg_quality_id)->matched()) {
    decode_to_pixels = true;
  }
#endif

  size_t num_reps = args.num_reps;
  if (!decode_to_pixels) {
    std::vector<uint8_t> bytes;
    for (size_t i = 0; i < num_reps; ++i) {
      if (!DecompressJxlReconstructJPEG(args, compressed, runner.get(), &bytes,
                                        &stats)) {
        if (bytes.empty()) {
          if (!args.quiet) {
            fprintf(stderr,
                    "Warning: could not decode losslessly to JPEG. Retrying "
                    "with --pixels_to_jpeg...\n");
          }
          decode_to_pixels = true;
          break;
        }
        return EXIT_FAILURE;
      }
    }
    if (!bytes.empty()) {
      if (!args.quiet) fprintf(stderr, "Reconstructed to JPEG.\n");
      if (!filename_out.empty() && !WriteFile(filename_out.c_str(), bytes)) {
        return EXIT_FAILURE;
      }
    }
  }
  if (decode_to_pixels) {
    std::vector<JxlPixelFormat> accepted_formats;
    std::unique_ptr<jxl::extras::Encoder> encoder;
    if (!filename_out.empty()) {
      encoder = jxl::extras::Encoder::FromExtension(extension);
      if (encoder == nullptr) {
        fprintf(stderr, "can't decode to the file extension '%s'\n",
                extension.c_str());
        return EXIT_FAILURE;
      }
      accepted_formats = encoder->AcceptedFormats();
    }
    jxl::extras::PackedPixelFile ppf;
    size_t decoded_bytes = 0;
    for (size_t i = 0; i < num_reps; ++i) {
      if (!DecompressJxlToPackedPixelFile(args, compressed, accepted_formats,
                                          runner.get(), &ppf, &decoded_bytes,
                                          &stats)) {
        fprintf(stderr, "DecompressJxlToPackedPixelFile failed\n");
        return EXIT_FAILURE;
      }
    }
    if (!args.quiet) fprintf(stderr, "Decoded to pixels.\n");
    if (args.print_read_bytes) {
      fprintf(stderr, "Decoded bytes: %" PRIuS "\n", decoded_bytes);
    }
    if (extension == ".pfm") {
      ppf.info.bits_per_sample = 32;
    } else if (args.bits_per_sample > 0) {
      ppf.info.bits_per_sample = args.bits_per_sample;
    }
#if JPEGXL_ENABLE_JPEG
    if (encoder) {
      std::ostringstream os;
      os << args.jpeg_quality;
      encoder->SetOption("q", os.str());
    }
#endif
#if JPEGXL_ENABLE_SJPEG
    if (encoder && args.use_sjpeg) {
      encoder->SetOption("jpeg_encoder", "sjpeg");
    }
#endif
    jxl::extras::EncodedImage encoded_image;
    if (encoder) {
      if (!encoder->Encode(ppf, &encoded_image)) {
        fprintf(stderr, "Encode failed\n");
        return EXIT_FAILURE;
      }
    }
    size_t nlayers = 1 + encoded_image.extra_channel_bitstreams.size();
    size_t nframes = encoded_image.bitstreams.size();
    for (size_t i = 0; i < nlayers; ++i) {
      for (size_t j = 0; j < nframes; ++j) {
        const std::vector<uint8_t>& bitstream =
            (i == 0 ? encoded_image.bitstreams[j]
                    : encoded_image.extra_channel_bitstreams[i - 1][j]);
        std::string fn = Filename(base, extension, i, j, nlayers, nframes);
        if (!WriteFile(fn.c_str(), bitstream)) {
          return EXIT_FAILURE;
        }
      }
    }
    if (!WriteOptionalOutput(args.preview_out,
                             encoded_image.preview_bitstream) ||
        !WriteOptionalOutput(args.icc_out, ppf.icc) ||
        !WriteOptionalOutput(args.orig_icc_out, ppf.orig_icc) ||
        !WriteOptionalOutput(args.metadata_out, encoded_image.metadata)) {
      return EXIT_FAILURE;
    }
  }
  if (!args.quiet) {
    stats.Print(num_worker_threads);
  }
  return EXIT_SUCCESS;
}<|MERGE_RESOLUTION|>--- conflicted
+++ resolved
@@ -299,63 +299,7 @@
   return true;
 }
 
-<<<<<<< HEAD
-struct BoxProcessor {
-  BoxProcessor(JxlDecoder* dec) : dec_(dec) { Reset(); }
-
-  void InitializeOutput(std::vector<uint8_t>* out) {
-    box_data_ = out;
-    AddMoreOutput();
-  }
-
-  bool AddMoreOutput() {
-    Flush();
-    static const size_t kBoxOutputChunkSize = 1 << 16;
-    box_data_->resize(box_data_->size() + kBoxOutputChunkSize);
-    next_out_ = box_data_->data() + total_size_;
-    avail_out_ = box_data_->size() - total_size_;
-    if (JXL_DEC_SUCCESS !=
-        JxlDecoderSetBoxBuffer(dec_, next_out_, avail_out_)) {
-      fprintf(stderr, "JxlDecoderSetBoxBuffer failed\n");
-      return false;
-    }
-    return true;
-  }
-
-  void FinalizeOutput() {
-    if (box_data_ == nullptr) return;
-    Flush();
-    box_data_->resize(total_size_);
-    Reset();
-  }
-
- private:
-  JxlDecoder* dec_;
-  std::vector<uint8_t>* box_data_;
-  uint8_t* next_out_;
-  size_t avail_out_;
-  size_t total_size_;
-
-  void Reset() {
-    box_data_ = nullptr;
-    next_out_ = nullptr;
-    avail_out_ = 0;
-    total_size_ = 0;
-  }
-  void Flush() {
-    if (box_data_ == nullptr) return;
-    size_t remaining = JxlDecoderReleaseBoxBuffer(dec_);
-    size_t bytes_written = avail_out_ - remaining;
-    next_out_ += bytes_written;
-    avail_out_ -= bytes_written;
-    total_size_ += bytes_written;
-  }
-};
-
 static bool DecompressJxlToPackedPixelFile(
-=======
-bool DecompressJxlToPackedPixelFile(
->>>>>>> f61196e1
     const jpegxl::tools::DecompressArgs& args,
     const std::vector<uint8_t>& compressed,
     const std::vector<JxlPixelFormat>& accepted_formats, void* runner,
