// Copyright (c) the JPEG XL Project Authors. All rights reserved.
//
// Use of this source code is governed by a BSD-style
// license that can be found in the LICENSE file.

// Note: This encoder binary does extensive flag-validity checking (in
// order to produce meaningful error messages), and on top of that
// checks all libjxl C API call return values. The downside of this
// vs. libjxl providing meaningful error messages is that a change to
// the accepted range of a flag-specified parameter in libjxl will
// also require a change to the range-check here. The advantage is
// that this minimizes the size of libjxl.

#include <stdint.h>

#include <cmath>
#include <cstdlib>
#include <functional>
#include <iostream>
#include <sstream>
#include <string>
#include <vector>

#include "gflags/gflags.h"
#include "jxl/codestream_header.h"
#include "jxl/encode.h"
#include "jxl/encode_cxx.h"
#include "jxl/thread_parallel_runner.h"
#include "jxl/thread_parallel_runner_cxx.h"
#include "jxl/types.h"
#include "lib/extras/codec.h"
#include "lib/extras/dec/apng.h"
#include "lib/extras/dec/color_hints.h"
#include "lib/extras/dec/gif.h"
#include "lib/extras/dec/jpg.h"
#include "lib/extras/dec/pgx.h"
#include "lib/extras/dec/pnm.h"
#include "lib/jxl/base/file_io.h"
#include "lib/jxl/base/status.h"
#include "lib/jxl/size_constraints.h"

DECLARE_bool(help);
DECLARE_bool(helpshort);
// The flag --version is owned by gflags itself.
DEFINE_bool(encoder_version, false,
            "Print encoder library version number and exit.");

DEFINE_bool(lossless_jpeg, true,
            "If the input is JPEG, use JxlEncoderAddJPEGFrame "
            "to add a JPEG frame  (i.e. losslessly transcoding JPEG), "
            "rather than using JxlEncoderAddImageFrame to reencode pixels.");

DEFINE_bool(jpeg_store_metadata, true,
            "If --lossless_jpeg is set, store JPEG reconstruction "
            "metadata in the JPEG XL container "
            "(for lossless reconstruction of the JPEG codestream).");

DEFINE_bool(jpeg_reconstruction_cfl, true,
            "Enable/disable chroma-from-luma (CFL) for lossless "
            "JPEG reconstruction.");

DEFINE_bool(container, false,
            "Force using container format (default: use only if needed).");

DEFINE_bool(strip, false,
            "Do not encode using container format (strips "
            "Exif/XMP/JPEG bitstream reconstruction data).");

DEFINE_bool(responsive, false, "[modular encoding] Do Squeeze transform");

DEFINE_bool(progressive, false, "Enable progressive/responsive decoding.");

DEFINE_bool(progressive_ac, false, "Use progressive mode for AC.");

DEFINE_bool(qprogressive_ac, false, "Use progressive mode for AC.");

DEFINE_bool(modular_lossy_palette, false, "Use delta-palette.");

DEFINE_int32(premultiply, -1,
             "Force premultiplied (associated) alpha. "
             "-1 = Do what the input does, 0 = Do not premultiply, "
             "1 = force premultiply.");

DEFINE_bool(already_downsampled, false,
            "Do not downsample the given input before encoding, "
            "but still signal that the decoder should upsample.");

DEFINE_bool(
    modular, false,
    "Use modular mode (not provided = encoder chooses, 0 = enforce VarDCT, "
    "1 = enforce modular mode).");

DEFINE_bool(keep_invisible, false,
            "Force disable/enable preserving color of invisible "
            "pixels. (not provided = default, 0 = disable, 1 = enable).");

DEFINE_bool(dots, false,
            "Force disable/enable dots generation. "
            "(not provided = default, 0 = disable, 1 = enable).");

DEFINE_bool(patches, false,
            "Force disable/enable patches generation. "
            "(not provided = default, 0 = disable, 1 = enable).");

DEFINE_bool(gaborish, false,
            "Force disable/enable the gaborish filter. "
            "(not provided = default, 0 = disable, 1 = enable).");

DEFINE_bool(
    group_order, false,
    "Order in which 256x256 regions are stored "
    "in the codestream for progressive rendering. "
    "Value not provided means 'encoder default', 0 means 'scanline order', "
    "1 means 'center-first order'.");

DEFINE_double(
    intensity_target, 0.0,
    "Upper bound on the intensity level present in the image in nits. "
    "Leaving this set to its default of 0 lets libjxl choose a sensible "
    "default "
    "value based on the color encoding.");

// TODO(tfish):
// --dec-hints, -- NEED (passed to image decoders, via extras, tweaks decoding)
// --override_bitdepth, -- NEED

DEFINE_int32(progressive_dc, -1,
             "Progressive-DC setting. Valid values are: -1, 0, 1, 2.");

DEFINE_int32(faster_decoding, 0,
             "Favour higher decoding speed. 0 = default, higher "
             "values give higher speed at the expense of quality");

DEFINE_int32(
    resampling, -1,
    "Resampling. Default of -1 applies resampling only for low quality. "
    "Value 1 does no downsampling (1x1), 2 does 2x2 downsampling, "
    "4 is for 4x4 downsampling, and 8 for 8x8 downsampling.");

DEFINE_int32(
    ec_resampling, -1,
    "Resampling for extra channels. Default of -1 applies resampling only "
    "for low quality. Value 1 does no downsampling (1x1), 2 does 2x2 "
    "downsampling, 4 is for 4x4 downsampling, and 8 for 8x8 downsampling.");

DEFINE_int32(
    epf, -1,
    "Edge preserving filter level, -1 to 3. "
    "Value -1 means: default (encoder chooses), 0 to 3 set a strength.");

DEFINE_int64(
    center_x, -1,
    "Determines the horizontal position of center for the center-first "
    "group order. The value -1 means 'use the middle of the image', "
    "other values [0..xsize) set this to a particular coordinate.");

DEFINE_int64(center_y, -1,
             "Determines the vertical position of center for the center-first "
             "group order. The value -1 means 'use the middle of the image', "
             "other values [0..ysize) set this to a particular coordinate.");

DEFINE_int64(num_threads, -1,
             "Number of worker threads (-1 == use machine default, "
             "0 == do not use multithreading).");

DEFINE_int64(num_reps, 1, "How many times to compress. (For benchmarking).");

DEFINE_int32(modular_group_size, -1,
             "[modular encoding] group size: -1 == default. 0 => 128, "
             "1 => 256, 2 => 512, 3 => 1024");

DEFINE_int32(modular_predictor, -1,
             "[modular encoding] predictor(s) to use: 0=zero, "
             "1=left, 2=top, 3=avg0, 4=select, 5=gradient, 6=weighted, "
             "7=topright, 8=topleft, 9=leftleft, 10=avg1, 11=avg2, 12=avg3, "
             "13=toptop predictive average "
             "14=mix 5 and 6, 15=mix everything. If unset, uses default 14, "
             "at slowest speed default 15.");

DEFINE_int32(modular_colorspace, -1,
             "[modular encoding] color transform: -1=default, 0=RGB (none), "
             "1-48=RCT (6=YCoCg, default: try several, depending on speed)");

DEFINE_int32(
    modular_channel_colors_global_percent, -1,
    "[modular encoding] Use Global channel palette if the number of "
    "colors is smaller than this percentage of range. "
    "Use 0-100 to set an explicit percentage, -1 to use the encoder default.");

DEFINE_int32(
    modular_channel_colors_group_percent, -1,
    "[modular encoding] Use Local (per-group) channel palette if the number "
    "of colors is smaller than this percentage of range. Use 0-100 to set "
    "an explicit percentage, -1 to use the encoder default.");

DEFINE_int32(
    modular_palette_colors, -1,
    "[modular encoding] Use color palette if number of colors is smaller "
    "than or equal to this, or -1 to use the encoder default.");

DEFINE_int32(modular_nb_prev_channels, -1,
             "[modular encoding] number of extra MA tree properties to use");

DEFINE_int32(modular_ma_tree_learning_percent, -1,
             "[modular encoding] Fraction of pixels used to learn MA trees as "
             "a percentage. -1 = default, 0 = no MA and fast decode, 50 = "
             "default value, 100 = all, values above 100 are also permitted. "
             "Higher values use more encoder memory.");

DEFINE_int32(photon_noise_iso, 0,
             "Adds noise to the image emulating photographic film noise. "
             "The higher the given number, the grainier the image will be. "
             "As an example, a value of 100 gives low noise whereas a value "
             "of 3200 gives a lot of noise. The default value is 0.");

DEFINE_int32(codestream_level, -1,
             "The codestream level. Either `-1`, `5` or `10`.");

DEFINE_double(
    distance, 1.0,
    "Max. butteraugli distance, lower = higher quality.\n"
    "    0.0 = mathematically lossless. Default for already-lossy input "
    "(JPEG/GIF).\n"
    "    1.0 = visually lossless. Default for other input.\n"
    "    Recommended range: 0.5 .. 3.0. Mutually exclusive with --quality.");

DEFINE_double(
    quality, 100.0,
    "Quality setting (is remapped to --distance). Range: -inf .. 100.\n"
    "    100 = mathematically lossless. Default for already-lossy input "
    "(JPEG/GIF).\n"
    "    Other input gets encoded as per --distance default.\n"
    "    Positive quality values roughly match libjpeg quality.\n"
    "    Mutually exclusive with --distance.");

DEFINE_int64(effort, 3,
             "Encoder effort setting. Range: 1 .. 9.\n"
             "     Higher number is more effort (slower).");

DEFINE_int32(brotli_effort, 9,
             "Brotli effort setting. Range: 0 .. 11.\n"
             "    Default: 9. Higher number is more effort (slower).");

DEFINE_string(frame_indexing, "",
              // TODO(tfish): Add a more convenient vanilla alternative.
              "If non-empty, a string matching '^[01]*$'. If this string has a "
              "'1' in i-th position, then the i-th frame will be indexed in "
              "the frame index box.");

namespace {
/**
 * Writes bytes to file.
 */
static bool WriteFile(const std::vector<uint8_t>& bytes, const char* filename) {
  FILE* file = fopen(filename, "wb");
  if (!file) {
    std::cerr << "Could not open file: " << filename << " for writing"
              << std::endl
              << "Error: " << strerror(errno) << std::endl;
    return false;
  }
  if (fwrite(bytes.data(), sizeof(uint8_t), bytes.size(), file) !=
      bytes.size()) {
    std::cerr << "Could not write bytes to file: " << filename << std::endl
              << "Error: " << strerror(errno) << std::endl;
    return false;
  }
  if (fclose(file) != 0) {
    std::cerr << "Could not close file: " << filename << std::endl
              << "Error: " << strerror(errno) << std::endl;
    return false;
  }
  return true;
}

static void SetFlagFrameOptionOrDie(const char* flag_name, int32_t flag_value,
                             JxlEncoderFrameSettings* frame_settings,
                             JxlEncoderFrameSettingId encoder_option) {
  if (JXL_ENC_SUCCESS != JxlEncoderFrameSettingsSetOption(
                             frame_settings, encoder_option, flag_value)) {
    std::cerr << "Setting encoder option from flag -- " << flag_name
              << "failed." << std::endl;
    exit(EXIT_FAILURE);
  }
}

static void SetDistanceFromFlags(JxlEncoderFrameSettings* jxl_encoder_frame_settings,
                          const jxl::extras::Codec& codec) {
  bool distance_set =
      !gflags::GetCommandLineFlagInfoOrDie("distance").is_default;
  bool quality_set = !gflags::GetCommandLineFlagInfoOrDie("quality").is_default;

  if (distance_set && quality_set) {
    std::cerr << "Must not set both --distance and --quality." << std::endl;
    exit(EXIT_FAILURE);
  }
  if (distance_set) {
    if (JXL_ENC_SUCCESS != JxlEncoderSetFrameDistance(
                               jxl_encoder_frame_settings, FLAGS_distance)) {
      std::cerr << "Setting --distance parameter failed." << std::endl;
      exit(EXIT_FAILURE);
    }
    return;
  }
  if (quality_set) {
    double distance = FLAGS_quality >= 100 ? 0.0
                      : FLAGS_quality >= 30
                          ? 0.1 + (100 - FLAGS_quality) * 0.09
                          : 6.4 + pow(2.5, (30 - FLAGS_quality) / 5.0) / 6.25;
    if (JXL_ENC_SUCCESS !=
        JxlEncoderSetFrameDistance(jxl_encoder_frame_settings, distance)) {
      std::cerr << "Setting --quality parameter failed." << std::endl;
      exit(EXIT_FAILURE);
    }
    return;
  }
  // No flag set, but input is JPG or GIF: Use distance 0 default.
  if (codec == jxl::extras::Codec::kJPG || codec == jxl::extras::Codec::kGIF) {
    if (JXL_ENC_SUCCESS ==
        JxlEncoderSetFrameDistance(jxl_encoder_frame_settings, 0.0)) {
      std::cerr << "Setting 'lossless' default for GIF or JPEG input."
                << std::endl;
    }
  }
}

using flag_check_fn = std::function<std::string(int32_t)>;

static bool IsJPG(const jxl::PaddedBytes& image_data) {
  return (image_data.size() >= 2 && image_data[0] == 0xFF &&
          image_data[1] == 0xD8);
}

<<<<<<< HEAD
static void SetCodestreamLevel(JxlEncoder* jxl_encoder, bool for_lossless_jpeg) {
  bool flag_set =
      !gflags::GetCommandLineFlagInfoOrDie("codestream_level").is_default;
  int32_t codestream_level = FLAGS_codestream_level;
  auto set_codestream_level = [&jxl_encoder, &codestream_level]() {
    if (JXL_ENC_SUCCESS !=
        JxlEncoderSetCodestreamLevel(jxl_encoder, codestream_level)) {
      std::cerr << "Setting --codestream_level failed." << std::endl;
      exit(EXIT_FAILURE);
    }
  };
  if (for_lossless_jpeg) {
    if (!flag_set) {
      set_codestream_level();
    }
  } else {
    if (!flag_set) {
      codestream_level = static_cast<int32_t>(
          JxlEncoderGetRequiredCodestreamLevel(jxl_encoder));
      if (codestream_level == -1) {
        std::cerr << "No codestream_level supports the given image parameters."
                  << std::endl;
        exit(EXIT_FAILURE);
      }
    }
    set_codestream_level();
  }
}

=======
>>>>>>> 746d1f5e
// TODO(tfish): Replace with non-C-API library function.
// Implementation is in extras/.
static jxl::Status GetPixeldata(const jxl::PaddedBytes& image_data,
                         jxl::extras::PackedPixelFile& ppf,
                         jxl::extras::Codec& codec) {
  // Any valid encoding is larger (ensures codecs can read the first few bytes).
  constexpr size_t kMinBytes = 9;

  if (image_data.size() < kMinBytes) return JXL_FAILURE("Input too small.");
  jxl::Span<const uint8_t> encoded(image_data);

  ppf.info.orientation = JXL_ORIENT_IDENTITY;
  jxl::extras::ColorHints color_hints;
  jxl::SizeConstraints size_constraints;

#if JPEGXL_ENABLE_APNG
  if (jxl::extras::DecodeImageAPNG(encoded, color_hints, size_constraints,
                                   &ppf)) {
    codec = jxl::extras::Codec::kPNG;
  } else
#endif
      if (jxl::extras::DecodeImagePGX(encoded, color_hints, size_constraints,
                                      &ppf)) {
    codec = jxl::extras::Codec::kPGX;
  } else if (jxl::extras::DecodeImagePNM(encoded, color_hints, size_constraints,
                                         &ppf)) {
    codec = jxl::extras::Codec::kPNM;
  }
#if JPEGXL_ENABLE_GIF
  else if (jxl::extras::DecodeImageGIF(encoded, color_hints, size_constraints,
                                       &ppf)) {
    codec = jxl::extras::Codec::kGIF;
  }
#endif
#if JPEGXL_ENABLE_JPEG
  else if (jxl::extras::DecodeImageJPG(encoded, color_hints, size_constraints,
                                       &ppf)) {
    codec = jxl::extras::Codec::kJPG;
  }
#endif
  else {  // TODO(tfish): Bring back EXR and PSD.
    return JXL_FAILURE("Codecs failed to decode input.");
  }
  // TODO(tfish): Migrate this:
  // if (!skip_ppf_conversion) {
  //   JXL_RETURN_IF_ERROR(ConvertPackedPixelFileToCodecInOut(ppf, pool, io));
  // }
  return true;
}

static void set_usage_message_and_version(const char* argv0) {
  gflags::SetUsageMessage(
      "JPEG XL-encodes an image.\n"
      " Input format can be one of: "
#if JPEGXL_ENABLE_APNG
      "PNG, APNG, "
#endif
#if JPEGXL_ENABLE_GIF
      "GIF, "
#endif
#if JPEGXL_ENABLE_JPEG
      "JPEG, "
#endif
      "PPM, PFM, PGX.\n  Sample usage:\n" +
      std::string(argv0) + " <source_image_filename> <target_image_filename>");
  uint32_t version = JxlEncoderVersion();

  gflags::SetVersionString(std::to_string(version / 1000000) + "." +
                           std::to_string((version / 1000) % 1000) + "." +
                           std::to_string(version % 1000));
}

}  // namespace



#if defined(BUILD_MONOLITHIC)
#define main(cnt, arr) jpegXL_compress_ng_main(cnt, arr)
#endif

int main(int argc, const char** argv) {
  std::cerr << "Warning: This is work in progress, consider using cjxl instead!"
            << std::endl;
  set_usage_message_and_version(argv[0]);
  // TODO(firsching): rethink --help handling
  gflags::ParseCommandLineNonHelpFlags(&argc, &argv, /*remove_flags=*/true);
  if (FLAGS_help) {
    FLAGS_help = false;
    FLAGS_helpshort = true;
  }
  gflags::HandleCommandLineHelpFlags();

  if (argc != 3) {
    FLAGS_help = false;
    FLAGS_helpshort = true;
    gflags::HandleCommandLineHelpFlags();
    return EXIT_FAILURE;
  }
  const char* filename_in = argv[1];
  const char* filename_out = argv[2];

  // Loading the input.
  // Depending on flags-settings, we want to either load a JPEG and
  // faithfully convert it to JPEG XL, or load (JPEG or non-JPEG)
  // pixel data. For benchmarking, we want to be able to do
  // N repetitions of image-compression, but the input should
  // not get reloaded as part of that.
  // Since we do not want to load the input before we decided that
  // flag-settings are valid, we need a mechanism to lazy-load the image.
  bool input_image_loaded = false;
  jxl::PaddedBytes image_data;
  jxl::extras::PackedPixelFile ppf;
  jxl::extras::Codec codec = jxl::extras::Codec::kUnknown;
  auto ensure_image_loaded = [&filename_in, &input_image_loaded, &image_data,
                              &ppf, &codec]() {
    if (input_image_loaded) return;
    if (!ReadFile(filename_in, &image_data)) {
      std::cerr << "Reading image data failed." << std::endl;
      exit(EXIT_FAILURE);
    }
    if (!(FLAGS_lossless_jpeg && IsJPG(image_data))) {
      jxl::Status status = GetPixeldata(image_data, ppf, codec);
      if (!status) {
        std::cerr << "Getting pixel data." << std::endl;
        exit(EXIT_FAILURE);
      }
      if (ppf.frames.size() < 1) {
        std::cerr << "No frames on input file." << std::endl;
        exit(EXIT_FAILURE);
      }
    }
    input_image_loaded = true;
  };

  JxlEncoderPtr enc = JxlEncoderMake(/*memory_manager=*/nullptr);
  JxlEncoder* jxl_encoder = enc.get();
  JxlThreadParallelRunnerPtr runner;
  for (int num_rep = 0; num_rep < FLAGS_num_reps; ++num_rep) {
    JxlEncoderReset(jxl_encoder);
    if (FLAGS_num_threads != 0) {
      size_t num_worker_threads =
          JxlThreadParallelRunnerDefaultNumWorkerThreads();
      {
        int64_t flag_num_worker_threads = FLAGS_num_threads;
        if (flag_num_worker_threads != -1) {
          num_worker_threads = flag_num_worker_threads;
        }
      }
      if (runner == nullptr) {
        runner = JxlThreadParallelRunnerMake(
            /*memory_manager=*/nullptr, num_worker_threads);
      }
      if (JXL_ENC_SUCCESS !=
          JxlEncoderSetParallelRunner(jxl_encoder, JxlThreadParallelRunner,
                                      runner.get())) {
        std::cerr << "JxlEncoderSetParallelRunner failed." << std::endl;
        return EXIT_FAILURE;
      }
    }

    JxlEncoderFrameSettings* jxl_encoder_frame_settings =
        JxlEncoderFrameSettingsCreate(jxl_encoder, nullptr);

    auto process_flag = [&jxl_encoder_frame_settings](
                            const char* flag_name, int32_t flag_value,
                            JxlEncoderFrameSettingId encoder_option,
                            flag_check_fn flag_check) {
      gflags::CommandLineFlagInfo flag_info =
          gflags::GetCommandLineFlagInfoOrDie(flag_name);
      if (!flag_info.is_default) {
        std::string error = flag_check(flag_value);
        if (!error.empty()) {
          std::cerr << "Invalid flag value for --" << flag_name << ": " << error
                    << std::endl;
          exit(EXIT_FAILURE);
        }
        SetFlagFrameOptionOrDie(flag_name, flag_value,
                                jxl_encoder_frame_settings, encoder_option);
      }
    };

    auto process_bool_flag = [&process_flag](
                                 const char* flag_name, int32_t flag_value,
                                 JxlEncoderFrameSettingId encoder_option) {
      process_flag(flag_name, static_cast<int32_t>(flag_value), encoder_option,
                   [](int32_t x) { return ""; });
    };

    {  // Processing tuning flags.
      bool use_container = FLAGS_container;
      // TODO(tfish): Set use_container according to need of encoded data.
      // This will likely require moving this piece out of flags-processing.
      if (FLAGS_strip) {
        use_container = false;
      }
      JxlEncoderUseContainer(jxl_encoder, use_container);

      process_bool_flag("modular", FLAGS_modular,
                        JXL_ENC_FRAME_SETTING_MODULAR);
      process_bool_flag("keep_invisible", FLAGS_keep_invisible,
                        JXL_ENC_FRAME_SETTING_KEEP_INVISIBLE);
      process_bool_flag("dots", FLAGS_dots, JXL_ENC_FRAME_SETTING_DOTS);
      process_bool_flag("patches", FLAGS_patches,
                        JXL_ENC_FRAME_SETTING_PATCHES);
      process_bool_flag("gaborish", FLAGS_gaborish,
                        JXL_ENC_FRAME_SETTING_GABORISH);
      process_bool_flag("group_order", FLAGS_group_order,
                        JXL_ENC_FRAME_SETTING_GROUP_ORDER);

      if (!FLAGS_frame_indexing.empty()) {
        bool must_be_all_zeros = FLAGS_frame_indexing[0] != '1';
        for (char c : FLAGS_frame_indexing) {
          if (c == '1') {
            if (must_be_all_zeros) {
              std::cerr
                  << "Invalid --frame_indexing. If the first character is "
                     "'0', all must be '0'."
                  << std::endl;
              return EXIT_FAILURE;
            }
          } else if (c != '0') {
            std::cerr << "Invalid --frame_indexing. Must match the pattern "
                         "'^(0*|1[01]*)$'."
                      << std::endl;
            return EXIT_FAILURE;
          }
        }
      }

      process_flag(
          "effort", FLAGS_effort, JXL_ENC_FRAME_SETTING_EFFORT,
          [](int32_t x) -> std::string {
            return (1 <= x && x <= 9) ? "" : "Valid range is {1, 2, ..., 9}.";
          });
      process_flag(
          "brotli_effort", FLAGS_brotli_effort,
          JXL_ENC_FRAME_SETTING_BROTLI_EFFORT, [](int32_t x) -> std::string {
            return (-1 <= x && x <= 11) ? ""
                                        : "Valid range is {-1, 0, 1, ..., 11}.";
          });
      process_flag("epf", FLAGS_epf, JXL_ENC_FRAME_SETTING_EPF,
                   [](int32_t x) -> std::string {
                     return (-1 <= x && x <= 3)
                                ? ""
                                : "Valid range is {-1, 0, 1, 2, 3}.\n";
                   });
      process_flag(
          "faster_decoding", FLAGS_faster_decoding,
          JXL_ENC_FRAME_SETTING_DECODING_SPEED, [](int32_t x) -> std::string {
            return (0 <= x && x <= 4) ? ""
                                      : "Valid range is {0, 1, 2, 3, 4}.\n";
          });
      process_flag("resampling", FLAGS_resampling,
                   JXL_ENC_FRAME_SETTING_RESAMPLING,
                   [](int32_t x) -> std::string {
                     return (x == -1 || x == 1 || x == 4 || x == 8)
                                ? ""
                                : "Valid values are {-1, 1, 2, 4, 8}.\n";
                   });
      process_flag("ec_resampling", FLAGS_ec_resampling,
                   JXL_ENC_FRAME_SETTING_EXTRA_CHANNEL_RESAMPLING,
                   [](int32_t x) -> std::string {
                     return (x == -1 || x == 1 || x == 4 || x == 8)
                                ? ""
                                : "Valid values are {-1, 1, 2, 4, 8}.\n";
                   });
      process_flag("photon_noise_iso", FLAGS_photon_noise_iso,
                   JXL_ENC_FRAME_SETTING_PHOTON_NOISE,
                   [](int32_t x) -> std::string {
                     return x >= 0 ? "" : "Must be >= 0.";
                   });
      process_bool_flag("already_downsampled", FLAGS_already_downsampled,
                        JXL_ENC_FRAME_SETTING_ALREADY_DOWNSAMPLED);
      SetDistanceFromFlags(jxl_encoder_frame_settings, codec);

      if (!FLAGS_group_order &&
          (FLAGS_center_x != -1 || FLAGS_center_y != -1)) {
        std::cerr
            << "Invalid flag combination. Setting --center_x or --center_y "
            << "requires setting --group_order=1" << std::endl;
        return EXIT_FAILURE;
      }
      process_flag("center_x", FLAGS_center_x,
                   JXL_ENC_FRAME_SETTING_GROUP_ORDER_CENTER_X,
                   [](int32_t x) -> std::string {
                     if (x < -1) {
                       return "Valid values are: -1 or [0 .. xsize).";
                     }
                     return "";
                   });
      process_flag("center_y", FLAGS_center_y,
                   JXL_ENC_FRAME_SETTING_GROUP_ORDER_CENTER_Y,
                   [](int32_t x) -> std::string {
                     if (x < -1) {
                       return "Valid values are: -1 or [0 .. ysize).";
                     }
                     return "";
                   });
    }
    {  // Progressive/responsive mode settings.
      bool qprogressive_ac_set =
          !gflags::GetCommandLineFlagInfoOrDie("qprogressive_ac").is_default;
      int32_t qprogressive_ac = FLAGS_qprogressive_ac ? 1 : 0;
      bool responsive_set =
          !gflags::GetCommandLineFlagInfoOrDie("responsive").is_default;
      int32_t responsive = FLAGS_responsive ? 1 : 0;

      process_flag(
          "progressive_dc", FLAGS_progressive_dc,
          JXL_ENC_FRAME_SETTING_PROGRESSIVE_DC, [](int32_t x) -> std::string {
            return (-1 <= x && x <= 2) ? "" : "Valid range is {-1, 0, 1, 2}.\n";
          });
      process_bool_flag("progressive_ac", FLAGS_progressive_ac,
                        JXL_ENC_FRAME_SETTING_PROGRESSIVE_AC);

      if (FLAGS_progressive) {
        qprogressive_ac = 1;
        qprogressive_ac_set = true;
        responsive = 1;
        responsive_set = true;
      }
      if (responsive_set) {
        SetFlagFrameOptionOrDie("responsive", responsive,
                                jxl_encoder_frame_settings,
                                JXL_ENC_FRAME_SETTING_RESPONSIVE);
      }
      if (qprogressive_ac_set) {
        SetFlagFrameOptionOrDie("qprogressive_ac", qprogressive_ac,
                                jxl_encoder_frame_settings,
                                JXL_ENC_FRAME_SETTING_QPROGRESSIVE_AC);
      }
    }
    {  // Modular mode related.
      process_flag("modular_group_size", FLAGS_modular_group_size,
                   JXL_ENC_FRAME_SETTING_MODULAR_GROUP_SIZE,
                   [](int32_t x) -> std::string {
                     return (-1 <= x && x <= 3)
                                ? ""
                                : "Invalid --modular_group_size. Valid "
                                  "range is {-1, 0, 1, 2, 3}.\n";
                   });
      process_flag("modular_predictor", FLAGS_modular_predictor,
                   JXL_ENC_FRAME_SETTING_MODULAR_PREDICTOR,
                   [](int32_t x) -> std::string {
                     return (-1 <= x && x <= 15)
                                ? ""
                                : "Invalid --modular_predictor. Valid "
                                  "range is {-1, 0, 1, ..., 15}.\n";
                   });
      process_flag(
          "modular_colorspace", FLAGS_modular_colorspace,
          JXL_ENC_FRAME_SETTING_MODULAR_COLOR_SPACE,
          [](int32_t x) -> std::string {
            return (-1 <= x && x <= 41)
                       ? ""
                       : "Invalid --modular_colorspace. Valid range is "
                         "{-1, 0, 1, ..., 41}.\n";
          });
      process_flag("modular_ma_tree_learning_percent",
                   FLAGS_modular_ma_tree_learning_percent,
                   JXL_ENC_FRAME_SETTING_MODULAR_MA_TREE_LEARNING_PERCENT,
                   [](int32_t x) -> std::string {
                     return (-1 <= x && x <= 100)
                                ? ""
                                : "Invalid --modular_ma_tree_learning_percent. "
                                  "Valid range is {-1, 0, 1, ..., 100}.\n";
                   });
      process_flag("modular_nb_prev_channels", FLAGS_modular_nb_prev_channels,
                   JXL_ENC_FRAME_SETTING_MODULAR_NB_PREV_CHANNELS,
                   [](int32_t x) -> std::string {
                     return (-1 <= x && x <= 11)
                                ? ""
                                : "Invalid --modular_nb_prev_channels. Valid "
                                  "range is {-1, 0, 1, ..., 11}.\n";
                   });
      process_bool_flag("modular_lossy_palette", FLAGS_modular_lossy_palette,
                        JXL_ENC_FRAME_SETTING_LOSSY_PALETTE);
      process_flag("modular_palette_colors", FLAGS_modular_palette_colors,
                   JXL_ENC_FRAME_SETTING_PALETTE_COLORS,
                   [](int32_t x) -> std::string { return ""; });
      process_flag(
          "modular_channel_colors_global_percent",
          FLAGS_modular_channel_colors_global_percent,
          JXL_ENC_FRAME_SETTING_CHANNEL_COLORS_GLOBAL_PERCENT,
          [](int32_t x) -> std::string {
            return (-1 <= x && x <= 100)
                       ? ""
                       : "Invalid --modular_channel_colors_global_percent. "
                         "Valid "
                         "range is {-1, 0, 1, ..., 100}.\n";
          });
      process_flag(
          "modular_channel_colors_group_percent",
          FLAGS_modular_channel_colors_group_percent,
          JXL_ENC_FRAME_SETTING_CHANNEL_COLORS_GROUP_PERCENT,
          [](int32_t x) -> std::string {
            return (-1 <= x && x <= 100)
                       ? ""
                       : "Invalid --modular_channel_colors_group_percent. "
                         "Valid "
                         "range is {-1, 0, 1, ..., 100}.\n";
          });
    }
    ensure_image_loaded();
    if (FLAGS_lossless_jpeg && IsJPG(image_data)) {
      if (gflags::GetCommandLineFlagInfoOrDie("lossless_jpeg").is_default) {
        std::cerr << "Note: Implicit-default for JPEG is lossless-transcoding. "
                  << "To silence this message, set --lossless_jpeg=(1|0)."
                  << std::endl;
      }
      if (FLAGS_jpeg_store_metadata) {
        if (JXL_ENC_SUCCESS != JxlEncoderStoreJPEGMetadata(jxl_encoder, true)) {
          std::cerr << "Storing JPEG metadata failed. " << std::endl;
          return EXIT_FAILURE;
        }
      }
      process_bool_flag("jpeg_reconstruction_cfl",
                        FLAGS_jpeg_reconstruction_cfl,
                        JXL_ENC_FRAME_SETTING_JPEG_RECON_CFL);
      if (JXL_ENC_SUCCESS != JxlEncoderAddJPEGFrame(jxl_encoder_frame_settings,
                                                    image_data.data(),
                                                    image_data.size())) {
        std::cerr << "JxlEncoderAddJPEGFrame() failed." << std::endl;
        return EXIT_FAILURE;
      }
    } else {                          // Do JxlEncoderAddImageFrame().
      size_t num_alpha_channels = 0;  // Adjusted below.
      {
        JxlBasicInfo basic_info = ppf.info;
        if (basic_info.alpha_bits > 0) num_alpha_channels = 1;
        basic_info.intensity_target =
            static_cast<float>(FLAGS_intensity_target);
        basic_info.num_extra_channels = num_alpha_channels;
        basic_info.num_color_channels = ppf.info.num_color_channels;
        const bool lossless =
            FLAGS_distance == 0 ||
            (!gflags::GetCommandLineFlagInfoOrDie("quality").is_default &&
             FLAGS_quality == 100);
        basic_info.uses_original_profile = lossless;
        if (JXL_ENC_SUCCESS !=
            JxlEncoderSetCodestreamLevel(jxl_encoder, FLAGS_codestream_level)) {
          std::cerr << "Setting --codestream_level failed." << std::endl;
          return EXIT_FAILURE;
        }
        if (JXL_ENC_SUCCESS !=
            JxlEncoderSetBasicInfo(jxl_encoder, &basic_info)) {
          std::cerr << "JxlEncoderSetBasicInfo() failed." << std::endl;
          return EXIT_FAILURE;
        }
        if (lossless &&
            JXL_ENC_SUCCESS != JxlEncoderSetFrameLossless(
                                   jxl_encoder_frame_settings, JXL_TRUE)) {
          std::cerr << "JxlEncoderSetFrameLossless() failed." << std::endl;
          return EXIT_FAILURE;
        }
      }

      if (!ppf.icc.empty()) {
        if (JXL_ENC_SUCCESS != JxlEncoderSetICCProfile(jxl_encoder,
                                                       ppf.icc.data(),
                                                       ppf.icc.size())) {
          std::cerr << "JxlEncoderSetICCProfile() failed." << std::endl;
          return EXIT_FAILURE;
        }
      } else {
        if (JXL_ENC_SUCCESS !=
            JxlEncoderSetColorEncoding(jxl_encoder, &ppf.color_encoding)) {
          std::cerr << "JxlEncoderSetColorEncoding() failed." << std::endl;
          return EXIT_FAILURE;
        }
      }

      for (size_t num_frame = 0; num_frame < ppf.frames.size(); ++num_frame) {
        const jxl::extras::PackedFrame& pframe = ppf.frames[num_frame];
        const jxl::extras::PackedImage& pimage = pframe.color;
        JxlPixelFormat ppixelformat = pimage.format;
        {
          if (JXL_ENC_SUCCESS !=
              JxlEncoderSetFrameHeader(jxl_encoder_frame_settings,
                                       &pframe.frame_info)) {
            std::cerr << "JxlEncoderSetFrameHeader() failed." << std::endl;
            return EXIT_FAILURE;
          }
        }
        if (num_frame < FLAGS_frame_indexing.size() &&
            FLAGS_frame_indexing[num_frame] == '1') {
          if (JXL_ENC_SUCCESS !=
              JxlEncoderFrameSettingsSetOption(jxl_encoder_frame_settings,
                                               JXL_ENC_FRAME_INDEX_BOX, 1)) {
            std::cerr << "Setting option JXL_ENC_FRAME_INDEX_BOX failed."
                      << std::endl;
            return EXIT_FAILURE;
          }
        }
        jxl::Status enc_status(true);
        {
          if (num_alpha_channels > 0) {
            JxlExtraChannelInfo extra_channel_info;
            JxlEncoderInitExtraChannelInfo(JXL_CHANNEL_ALPHA,
                                           &extra_channel_info);
            enc_status = JxlEncoderSetExtraChannelInfo(jxl_encoder, 0,
                                                       &extra_channel_info);
            if (JXL_ENC_SUCCESS != enc_status) {
              std::cerr << "JxlEncoderSetExtraChannelInfo() failed."
                        << std::endl;
              return EXIT_FAILURE;
            }
            if (FLAGS_premultiply != -1) {
              if (!(FLAGS_premultiply == 0 || FLAGS_premultiply == 1)) {
                std::cerr << "Flag --premultiply must be one of: -1, 0, 1."
                          << std::endl;
                return EXIT_FAILURE;
              }
              extra_channel_info.alpha_premultiplied = FLAGS_premultiply;
            }
            // We take the extra channel blend info frame_info, but don't do
            // clamping.
            JxlBlendInfo extra_channel_blend_info =
                pframe.frame_info.layer_info.blend_info;
            extra_channel_blend_info.clamp = JXL_FALSE;
            JxlEncoderSetExtraChannelBlendInfo(jxl_encoder_frame_settings, 0,
                                               &extra_channel_blend_info);
          }
          enc_status =
              JxlEncoderAddImageFrame(jxl_encoder_frame_settings, &ppixelformat,
                                      pimage.pixels(), pimage.pixels_size);
          if (JXL_ENC_SUCCESS != enc_status) {
            std::cerr << "JxlEncoderAddImageFrame() failed." << std::endl;
            return EXIT_FAILURE;
          }
          // Only set extra channel buffer if is is provided non-interleaved.
          if (!pframe.extra_channels.empty()) {
            enc_status = JxlEncoderSetExtraChannelBuffer(
                jxl_encoder_frame_settings, &ppixelformat,
                pframe.extra_channels[0].pixels(),
                pframe.extra_channels[0].stride *
                    pframe.extra_channels[0].ysize,
                0);
            if (JXL_ENC_SUCCESS != enc_status) {
              std::cerr << "JxlEncoderSetExtraChannelBuffer() failed."
                        << std::endl;
              return EXIT_FAILURE;
            }
          }
        }
      }
    }
    JxlEncoderCloseInput(jxl_encoder);
  }
  // Reading compressed output
  std::vector<uint8_t> compressed;
  compressed.resize(4096);
  uint8_t* next_out = compressed.data();
  size_t avail_out = compressed.size() - (next_out - compressed.data());
  JxlEncoderStatus process_result = JXL_ENC_NEED_MORE_OUTPUT;
  while (process_result == JXL_ENC_NEED_MORE_OUTPUT) {
    process_result =
        JxlEncoderProcessOutput(jxl_encoder, &next_out, &avail_out);
    if (process_result == JXL_ENC_NEED_MORE_OUTPUT) {
      size_t offset = next_out - compressed.data();
      compressed.resize(compressed.size() * 2);
      next_out = compressed.data() + offset;
      avail_out = compressed.size() - offset;
    }
  }
  compressed.resize(next_out - compressed.data());
  if (JXL_ENC_SUCCESS != process_result) {
    std::cerr << "JxlEncoderProcessOutput failed." << std::endl;
    return EXIT_FAILURE;
  }

  // TODO(firsching): print info about compressed size and other image stats
  // here and in the beginning, like is done in current cjxl.
  if (!WriteFile(compressed, filename_out)) {
    std::cerr << "Could not write jxl file." << std::endl;
    return EXIT_FAILURE;
  }
  return EXIT_SUCCESS;
}<|MERGE_RESOLUTION|>--- conflicted
+++ resolved
@@ -331,38 +331,6 @@
           image_data[1] == 0xD8);
 }
 
-<<<<<<< HEAD
-static void SetCodestreamLevel(JxlEncoder* jxl_encoder, bool for_lossless_jpeg) {
-  bool flag_set =
-      !gflags::GetCommandLineFlagInfoOrDie("codestream_level").is_default;
-  int32_t codestream_level = FLAGS_codestream_level;
-  auto set_codestream_level = [&jxl_encoder, &codestream_level]() {
-    if (JXL_ENC_SUCCESS !=
-        JxlEncoderSetCodestreamLevel(jxl_encoder, codestream_level)) {
-      std::cerr << "Setting --codestream_level failed." << std::endl;
-      exit(EXIT_FAILURE);
-    }
-  };
-  if (for_lossless_jpeg) {
-    if (!flag_set) {
-      set_codestream_level();
-    }
-  } else {
-    if (!flag_set) {
-      codestream_level = static_cast<int32_t>(
-          JxlEncoderGetRequiredCodestreamLevel(jxl_encoder));
-      if (codestream_level == -1) {
-        std::cerr << "No codestream_level supports the given image parameters."
-                  << std::endl;
-        exit(EXIT_FAILURE);
-      }
-    }
-    set_codestream_level();
-  }
-}
-
-=======
->>>>>>> 746d1f5e
 // TODO(tfish): Replace with non-C-API library function.
 // Implementation is in extras/.
 static jxl::Status GetPixeldata(const jxl::PaddedBytes& image_data,
