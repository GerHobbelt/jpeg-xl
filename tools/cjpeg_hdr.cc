--- conflicted
+++ resolved
@@ -13,13 +13,9 @@
 #include "lib/jxl/base/file_io.h"
 #include "lib/jxl/codec_in_out.h"
 
-<<<<<<< HEAD
 #include "monolithic_examples.h"
 
 
-HWY_BEFORE_NAMESPACE();
-=======
->>>>>>> 759a29f9
 namespace jpegxl {
 namespace tools {
 
@@ -60,10 +56,4 @@
 
 int main(int argc, const char** argv) {
   return jpegxl::tools::HBDJPEGMain(argc, argv);
-<<<<<<< HEAD
 }
-
-#endif
-=======
-}
->>>>>>> 759a29f9
