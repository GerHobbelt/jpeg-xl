// Copyright (c) the JPEG XL Project Authors. All rights reserved.
//
// Use of this source code is governed by a BSD-style
// license that can be found in the LICENSE file.

#include <jxl/cms.h>
#include <jxl/cms_interface.h>
#include <jxl/memory_manager.h>
#include <jxl/types.h>

#include <cstdint>
#include <cstdio>
#include <cstdlib>
#include <string>
#include <vector>

#include "lib/extras/codec.h"
#include "lib/extras/dec/color_hints.h"
#include "lib/extras/metrics.h"
#include "lib/extras/packed_image.h"
#include "lib/extras/packed_image_convert.h"
#include "lib/jxl/base/printf_macros.h"
#include "lib/jxl/base/span.h"
#include "lib/jxl/base/status.h"
#include "lib/jxl/butteraugli/butteraugli.h"
#include "lib/jxl/codec_in_out.h"
#include "lib/jxl/color_encoding_internal.h"
#include "lib/jxl/enc_butteraugli_comparator.h"
#include "lib/jxl/enc_comparator.h"
#include "lib/jxl/image.h"
#include "tools/file_io.h"
#include "tools/no_memory_manager.h"
#include "tools/thread_pool_internal.h"

<<<<<<< HEAD
#include "monolithic_examples.h"

namespace jxl {
namespace {

static Status WriteImage(Image3F&& image, const std::string& filename) {
=======
namespace {

using ::jpegxl::tools::ThreadPoolInternal;
using ::jxl::ButteraugliParams;
using ::jxl::CodecInOut;
using ::jxl::Image3F;
using ::jxl::ImageF;
using ::jxl::JxlButteraugliComparator;
using ::jxl::Status;

Status WriteImage(const Image3F& image, const std::string& filename) {
>>>>>>> f7f20ce0
  ThreadPoolInternal pool(4);
  JxlPixelFormat format = {3, JXL_TYPE_UINT8, JXL_LITTLE_ENDIAN, 0};
  JXL_ASSIGN_OR_RETURN(
      jxl::extras::PackedPixelFile ppf,
      jxl::extras::ConvertImage3FToPackedPixelFile(
          image, jxl::ColorEncoding::SRGB(), format, pool.get()));
  std::vector<uint8_t> encoded;
  return jxl::Encode(ppf, filename, &encoded, pool.get()) &&
         jpegxl::tools::WriteFile(filename, encoded);
}

static Status RunButteraugli(const char* pathname1, const char* pathname2,
                      const std::string& distmap_filename,
                      const std::string& raw_distmap_filename,
                      const std::string& colorspace_hint, double p,
                      float intensity_target) {
  JxlMemoryManager* memory_manager = jpegxl::tools::NoMemoryManager();
  jxl::extras::ColorHints color_hints;
  if (!colorspace_hint.empty()) {
    color_hints.Add("color_space", colorspace_hint);
  }

  const char* pathname[2] = {pathname1, pathname2};
  CodecInOut io1{memory_manager};
  CodecInOut io2{memory_manager};

  CodecInOut* io[2] = {&io1, &io2};
  ThreadPoolInternal pool(4);
  for (size_t i = 0; i < 2; ++i) {
    std::vector<uint8_t> encoded;
    if (!jpegxl::tools::ReadFile(pathname[i], &encoded)) {
      fprintf(stderr, "Failed to read image from %s\n", pathname[i]);
      return false;
    }
    if (!jxl::SetFromBytes(jxl::Bytes(encoded), color_hints, io[i],
                           pool.get())) {
      fprintf(stderr, "Failed to decode image from %s\n", pathname[i]);
      return false;
    }
  }

  if (io1.xsize() != io2.xsize()) {
    fprintf(stderr, "Width mismatch: %" PRIuS " %" PRIuS "\n", io1.xsize(),
            io2.xsize());
    return false;
  }
  if (io1.ysize() != io2.ysize()) {
    fprintf(stderr, "Height mismatch: %" PRIuS " %" PRIuS "\n", io1.ysize(),
            io2.ysize());
    return false;
  }

  ImageF distmap;
  ButteraugliParams butteraugli_params;
  butteraugli_params.hf_asymmetry = 1.0f;
  butteraugli_params.xmul = 1.0f;
  butteraugli_params.intensity_target = intensity_target;
  const JxlCmsInterface& cms = *JxlGetDefaultCms();
  JxlButteraugliComparator comparator(butteraugli_params, cms);
  float distance;
  JXL_RETURN_IF_ERROR(ComputeScore(io1.Main(), io2.Main(), &comparator, cms,
                                   &distance, &distmap, pool.get(),
                                   /* ignore_alpha */ false));
  printf("%.10f\n", distance);

  double pnorm = jxl::ComputeDistanceP(distmap, butteraugli_params, p);
  printf("%g-norm: %f\n", p, pnorm);

  if (!distmap_filename.empty()) {
    float good = jxl::ButteraugliFuzzyInverse(1.5);
    float bad = jxl::ButteraugliFuzzyInverse(0.5);
    JXL_ASSIGN_OR_RETURN(Image3F heatmap,
                         jxl::CreateHeatMapImage(distmap, good, bad));
    JXL_RETURN_IF_ERROR(WriteImage(heatmap, distmap_filename));
  }
  if (!raw_distmap_filename.empty()) {
    FILE* out = fopen(raw_distmap_filename.c_str(), "wb");
    JXL_ENSURE(out != nullptr);
    fprintf(out, "Pf\n%" PRIuS " %" PRIuS "\n-1.0\n", distmap.xsize(),
            distmap.ysize());
    for (size_t y = distmap.ysize(); y-- > 0;) {
      fwrite(distmap.Row(y), 4, distmap.xsize(), out);
    }
    fclose(out);
  }
  return true;
}

}  // namespace



#if defined(BUILD_MONOLITHIC)
#define main(cnt, arr) jpegXL_butteraugli_main(cnt, arr)
#endif

/*
 * The main program.
 */

int main(int argc, const char** argv) {
  if (argc < 3) {
    fprintf(stderr,
            "Usage: %s <reference> <distorted>\n"
            "  [--distmap <distmap>]\n"
            "  [--rawdistmap <distmap.pfm>]\n"
            "  [--intensity_target <intensity_target>]\n"
            "  [--colorspace <colorspace_hint>]\n"
            "  [--pnorm <pth norm>]\n"
            "NOTE: images get converted to linear sRGB for butteraugli. Images"
            " without attached profiles (such as ppm or pfm) are interpreted"
            " as nonlinear sRGB. The hint format is RGB_D65_SRG_Rel_Lin for"
            " linear sRGB. Intensity target is viewing conditions screen nits"
            ", defaults to 80.\n",
            argv[0]);
    return 1;
  }
  std::string distmap;
  std::string raw_distmap;
  std::string colorspace;
  double p = 3;
  float intensity_target = 80.0;  // sRGB intensity target.
  for (int i = 3; i < argc; i++) {
    if (std::string(argv[i]) == "--distmap" && i + 1 < argc) {
      distmap = argv[++i];
    } else if (std::string(argv[i]) == "--rawdistmap" && i + 1 < argc) {
      raw_distmap = argv[++i];
    } else if (std::string(argv[i]) == "--colorspace" && i + 1 < argc) {
      colorspace = argv[++i];
    } else if (std::string(argv[i]) == "--intensity_target" && i + 1 < argc) {
      intensity_target = std::stof(std::string(argv[++i]));
    } else if (std::string(argv[i]) == "--pnorm" && i + 1 < argc) {
      char* end;
      p = strtod(argv[++i], &end);
      if (end == argv[i]) {
        fprintf(stderr, "Failed to parse pnorm \"%s\".\n", argv[i]);
        return 1;
      }
    } else {
      fprintf(stderr, "Unrecognized flag \"%s\".\n", argv[i]);
      return 1;
    }
  }

  Status result = RunButteraugli(argv[1], argv[2], distmap, raw_distmap,
                                 colorspace, p, intensity_target);
  return result ? EXIT_SUCCESS : EXIT_FAILURE;
}<|MERGE_RESOLUTION|>--- conflicted
+++ resolved
@@ -32,14 +32,8 @@
 #include "tools/no_memory_manager.h"
 #include "tools/thread_pool_internal.h"
 
-<<<<<<< HEAD
 #include "monolithic_examples.h"
 
-namespace jxl {
-namespace {
-
-static Status WriteImage(Image3F&& image, const std::string& filename) {
-=======
 namespace {
 
 using ::jpegxl::tools::ThreadPoolInternal;
@@ -50,8 +44,7 @@
 using ::jxl::JxlButteraugliComparator;
 using ::jxl::Status;
 
-Status WriteImage(const Image3F& image, const std::string& filename) {
->>>>>>> f7f20ce0
+static Status WriteImage(const Image3F& image, const std::string& filename) {
   ThreadPoolInternal pool(4);
   JxlPixelFormat format = {3, JXL_TYPE_UINT8, JXL_LITTLE_ENDIAN, 0};
   JXL_ASSIGN_OR_RETURN(
