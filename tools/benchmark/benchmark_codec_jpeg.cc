--- conflicted
+++ resolved
@@ -186,13 +186,8 @@
     } else {
 #if JPEGXL_ENABLE_JPEG
       const double start = Now();
-<<<<<<< HEAD
       JXL_RETURN_IF_ERROR(jxl::extras::DecodeImageJPG(compressed, extras::ColorHints(),
-                                         SizeConstraints(), bitdepth_, &ppf));
-=======
-      JXL_RETURN_IF_ERROR(DecodeImageJPG(compressed, extras::ColorHints(),
                                          SizeConstraints(), &ppf));
->>>>>>> 3b026ceb
       const double end = Now();
       speed_stats->NotifyElapsed(end - start);
 #else
