// Copyright (c) the JPEG XL Project Authors. All rights reserved.
//
// Use of this source code is governed by a BSD-style
// license that can be found in the LICENSE file.
#include "tools/benchmark/benchmark_codec_webp.h"

#include <jxl/cms.h>
#include <jxl/types.h>
#include <webp/decode.h>
#include <webp/encode.h>

#include <cstdint>
#include <cstring>
#include <string>
#include <vector>

#include "lib/extras/packed_image_convert.h"
#include "lib/extras/time.h"
#include "lib/jxl/base/common.h"
#include "lib/jxl/base/data_parallel.h"
#include "lib/jxl/base/sanitizers.h"
#include "lib/jxl/base/span.h"
#include "lib/jxl/base/status.h"
#include "lib/jxl/dec_external_image.h"
#include "lib/jxl/enc_external_image.h"
#include "lib/jxl/enc_image_bundle.h"
#include "lib/jxl/image_bundle.h"
#include "lib/jxl/image_metadata.h"
#include "tools/benchmark/benchmark_args.h"
#include "tools/benchmark/benchmark_codec.h"
#include "tools/no_memory_manager.h"
#include "tools/speed_stats.h"
#include "tools/thread_pool_internal.h"

namespace jpegxl {
namespace tools {

using ::jxl::ImageBundle;
using ::jxl::ImageMetadata;
using ::jxl::ThreadPool;

// Sets image data from 8-bit sRGB pixel array in bytes.
// Amount of input bytes per pixel must be:
// (is_gray ? 1 : 3) + (has_alpha ? 1 : 0)
Status FromSRGB(const size_t xsize, const size_t ysize, const bool is_gray,
                const bool has_alpha, const bool is_16bit,
                const JxlEndianness endianness, const uint8_t* pixels,
                const uint8_t* end, ThreadPool* pool, ImageBundle* ib) {
  const ColorEncoding& c = ColorEncoding::SRGB(is_gray);
  const size_t bits_per_sample = (is_16bit ? 2 : 1) * jxl::kBitsPerByte;
  const uint32_t num_channels = (is_gray ? 1 : 3) + (has_alpha ? 1 : 0);
  JxlDataType data_type = is_16bit ? JXL_TYPE_UINT16 : JXL_TYPE_UINT8;
  JxlPixelFormat format = {num_channels, data_type, endianness, 0};
  const Span<const uint8_t> span(pixels, end - pixels);
  return ConvertFromExternal(span, xsize, ysize, c, bits_per_sample, format,
                             pool, ib);
}

struct WebPArgs {
  // Empty, no WebP-specific args currently.
};

static WebPArgs* const webpargs = new WebPArgs;

Status AddCommandLineOptionsWebPCodec(BenchmarkArgs* args) { return true; }

class WebPCodec : public ImageCodec {
 public:
  explicit WebPCodec(const BenchmarkArgs& args) : ImageCodec(args) {}

  Status ParseParam(const std::string& param) override {
    // Ensure that the 'q' parameter is not used up by ImageCodec.
    if (param[0] == 'q') {
      if (near_lossless_) {
        return ParseIntParam(param, 0, 99, near_lossless_quality_);
      } else {
        return ParseIntParam(param, 1, 100, quality_);
      }
    } else if (ImageCodec::ParseParam(param)) {
      return true;
    } else if (param == "ll") {
      lossless_ = true;
      JXL_ENSURE(!near_lossless_);
      return true;
    } else if (param == "nl") {
      near_lossless_ = true;
      JXL_ENSURE(!lossless_);
      return true;
    } else if (param[0] == 'm') {
      return ParseIntParam(param, 1, 6, method_);
    }
    return false;
  }

  Status Compress(const std::string& filename, const PackedPixelFile& ppf,
                  ThreadPool* pool, std::vector<uint8_t>* compressed,
                  jpegxl::tools::SpeedStats* speed_stats) override {
    CodecInOut io{jpegxl::tools::NoMemoryManager()};
    JXL_RETURN_IF_ERROR(
        jxl::extras::ConvertPackedPixelFileToCodecInOut(ppf, pool, &io));
    return Compress(filename, &io, pool, compressed, speed_stats);
  }

  Status Compress(const std::string& filename, const CodecInOut* io,
                  ThreadPool* pool, std::vector<uint8_t>* compressed,
                  jpegxl::tools::SpeedStats* speed_stats) {
    const double start = jxl::Now();
    const ImageBundle& ib = io->Main();

    if (ib.HasAlpha() && ib.metadata()->GetAlphaBits() > 8) {
      return JXL_FAILURE("WebP alpha must be 8-bit");
    }

    size_t num_chans = (ib.HasAlpha() ? 4 : 3);
    ImageMetadata metadata = io->metadata.m;
    ImageBundle store(jpegxl::tools::NoMemoryManager(), &metadata);
    const ImageBundle* transformed;
    const ColorEncoding& c_desired = ColorEncoding::SRGB(false);
    JXL_RETURN_IF_ERROR(jxl::TransformIfNeeded(
        ib, c_desired, *JxlGetDefaultCms(), pool, &store, &transformed));
    size_t xsize = ib.oriented_xsize();
    size_t ysize = ib.oriented_ysize();
    size_t stride = xsize * num_chans;
    std::vector<uint8_t> srgb(stride * ysize);
    JXL_RETURN_IF_ERROR(ConvertToExternal(
        *transformed, 8, /*float_out=*/false, num_chans, JXL_BIG_ENDIAN, stride,
        pool, srgb.data(), srgb.size(),
        /*out_callback=*/{}, metadata.GetOrientation()));

    if (lossless_ || near_lossless_) {
      // The lossless codec does not support 16-bit channels.
      // Color models are currently not supported here and the sRGB 8-bit
      // conversion causes loss due to clipping.
      if (!ib.IsSRGB() || ib.metadata()->bit_depth.bits_per_sample > 8 ||
          ib.metadata()->bit_depth.exponent_bits_per_sample > 0) {
        return JXL_FAILURE("%s: webp:ll/nl requires 8-bit sRGB",
                           filename.c_str());
      }
      JXL_RETURN_IF_ERROR(
          CompressInternal(srgb, xsize, ysize, num_chans, 100, compressed));
    } else if (bitrate_target_ > 0.0) {
      int quality_bad = 100;
      int quality_good = 92;
      size_t target_size = xsize * ysize * bitrate_target_ / 8.0;
      while (quality_good > 0 &&
             CompressInternal(srgb, xsize, ysize, num_chans, quality_good,
                              compressed) &&
             compressed->size() > target_size) {
        quality_bad = quality_good;
        quality_good -= 8;
      }
      if (quality_good <= 0) quality_good = 1;
      while (quality_good + 1 < quality_bad) {
        int quality = (quality_bad + quality_good) / 2;
        if (!CompressInternal(srgb, xsize, ysize, num_chans, quality,
                              compressed)) {
          break;
        }
        if (compressed->size() <= target_size) {
          quality_good = quality;
        } else {
          quality_bad = quality;
        }
      }
      JXL_RETURN_IF_ERROR(CompressInternal(srgb, xsize, ysize, num_chans,
                                           quality_good, compressed));
    } else if (quality_ > 0) {
      JXL_RETURN_IF_ERROR(CompressInternal(srgb, xsize, ysize, num_chans,
                                           quality_, compressed));
    } else {
      return false;
    }
    const double end = jxl::Now();
    speed_stats->NotifyElapsed(end - start);
    return true;
  }

  Status Decompress(const std::string& filename,
                    const Span<const uint8_t> compressed, ThreadPool* pool,
                    PackedPixelFile* ppf,
                    jpegxl::tools::SpeedStats* speed_stats) override {
    CodecInOut io{jpegxl::tools::NoMemoryManager()};
    JXL_RETURN_IF_ERROR(
        Decompress(filename, compressed, pool, &io, speed_stats));
    JxlPixelFormat format{0, JXL_TYPE_UINT8, JXL_NATIVE_ENDIAN, 0};
    return jxl::extras::ConvertCodecInOutToPackedPixelFile(
        io, format, io.Main().c_current(), pool, ppf);
  };

  Status Decompress(const std::string& filename,
                    const Span<const uint8_t> compressed, ThreadPool* pool,
                    CodecInOut* io, jpegxl::tools::SpeedStats* speed_stats) {
    WebPDecoderConfig config;
#ifdef MEMORY_SANITIZER
    // config is initialized by libwebp, which we are not instrumenting with
    // msan, therefore we need to initialize it here.
    memset(&config, 0, sizeof(config));
#endif
    JXL_RETURN_IF_ERROR(WebPInitDecoderConfig(&config) == 1);
    config.options.use_threads = 0;
    config.options.dithering_strength = 0;
    config.options.bypass_filtering = 0;
    config.options.no_fancy_upsampling = 0;
    WebPDecBuffer* const buf = &config.output;
    buf->colorspace = MODE_RGBA;
    const uint8_t* webp_data = compressed.data();
    const int webp_size = compressed.size();
    const double start = jxl::Now();
    if (WebPDecode(webp_data, webp_size, &config) != VP8_STATUS_OK) {
      return JXL_FAILURE("WebPDecode failed");
    }
    const double end = jxl::Now();
    speed_stats->NotifyElapsed(end - start);
    JXL_ENSURE(buf->u.RGBA.stride == buf->width * 4);

    const bool is_gray = false;
    const bool has_alpha = true;
    const uint8_t* data_begin = &buf->u.RGBA.rgba[0];
    const uint8_t* data_end = data_begin + buf->width * buf->height * 4;
    // The image data is initialized by libwebp, which we are not instrumenting
    // with msan.
    jxl::msan::UnpoisonMemory(data_begin, data_end - data_begin);
    if (io->metadata.m.color_encoding.IsGray() != is_gray) {
      // TODO(lode): either ensure is_gray matches what the color profile says,
      // or set a correct color profile, e.g.
      // io->metadata.m.color_encoding = ColorEncoding::SRGB(is_gray);
      // Return a standard failure because SetFromSRGB triggers a fatal assert
      // for this instead.
      return JXL_FAILURE("Color profile is-gray mismatch");
    }
    io->metadata.m.SetAlphaBits(8);
    JXL_RETURN_IF_ERROR(io->SetSize(buf->width, buf->height));
    const Status ok = FromSRGB(buf->width, buf->height, is_gray, has_alpha,
                               /*is_16bit=*/false, JXL_LITTLE_ENDIAN,
                               data_begin, data_end, pool, &io->Main());
    WebPFreeDecBuffer(buf);
    JXL_RETURN_IF_ERROR(ok);
    return true;
  }

 private:
  static int WebPStringWrite(const uint8_t* data, size_t data_size,
                             const WebPPicture* const picture) {
    if (data_size) {
      std::vector<uint8_t>* const out =
          static_cast<std::vector<uint8_t>*>(picture->custom_ptr);
      const size_t pos = out->size();
      out->resize(pos + data_size);
      memcpy(out->data() + pos, data, data_size);
    }
    return 1;
  }
  Status CompressInternal(const std::vector<uint8_t>& srgb, size_t xsize,
                          size_t ysize, size_t num_chans, int quality,
                          std::vector<uint8_t>* compressed) const {
    compressed->clear();
    WebPConfig config;
    if (!WebPConfigInit(&config)) {
      return JXL_FAILURE("WebPConfigInit failed");
    }
    JXL_ENSURE(!lossless_ || !near_lossless_);  // can't have both
    config.lossless = lossless_ ? 1 : 0;
    config.quality = quality;
    config.method = method_;
#if WEBP_ENCODER_ABI_VERSION >= 0x020a
    config.near_lossless = near_lossless_ ? near_lossless_quality_ : 100;
#else
    if (near_lossless_) {
      JXL_WARNING("Near lossless not supported by this WebP version");
    }
#endif
    JXL_ENSURE(WebPValidateConfig(&config));

    WebPPicture pic;
    if (!WebPPictureInit(&pic)) {
      return JXL_FAILURE("WebPPictureInit failed");
    }
    pic.width = static_cast<int>(xsize);
    pic.height = static_cast<int>(ysize);
    pic.writer = &WebPStringWrite;
    if (lossless_ || near_lossless_) pic.use_argb = 1;
    pic.custom_ptr = compressed;

    if (num_chans == 3) {
      if (!WebPPictureImportRGB(&pic, srgb.data(), 3 * xsize)) {
        return JXL_FAILURE("WebPPictureImportRGB failed");
      }
    } else {
      if (!WebPPictureImportRGBA(&pic, srgb.data(), 4 * xsize)) {
        return JXL_FAILURE("WebPPictureImportRGBA failed");
      }
    }

    // WebP encoding may fail, for example, if the image is more than 16384
    // pixels high or wide.
    bool ok = FROM_JXL_BOOL(WebPEncode(&config, &pic));
    WebPPictureFree(&pic);
    // Compressed image data is initialized by libwebp, which we are not
    // instrumenting with msan.
    jxl::msan::UnpoisonMemory(compressed->data(), compressed->size());
    return ok;
  }

  int quality_ = 90;
  bool lossless_ = false;
  bool near_lossless_ = false;
<<<<<<< HEAD
  int near_lossless_quality_ = 40;  // only used if near_lossless_
=======
  int near_lossless_quality_ = 40;   // only used if near_lossless_
>>>>>>> f7f20ce0
  int method_ = 6;                   // smallest, some speed cost
};

ImageCodec* CreateNewWebPCodec(const BenchmarkArgs& args) {
  return new WebPCodec(args);
}

}  // namespace tools
}  // namespace jpegxl<|MERGE_RESOLUTION|>--- conflicted
+++ resolved
@@ -304,11 +304,7 @@
   int quality_ = 90;
   bool lossless_ = false;
   bool near_lossless_ = false;
-<<<<<<< HEAD
-  int near_lossless_quality_ = 40;  // only used if near_lossless_
-=======
   int near_lossless_quality_ = 40;   // only used if near_lossless_
->>>>>>> f7f20ce0
   int method_ = 6;                   // smallest, some speed cost
 };
 
