// Copyright (c) the JPEG XL Project Authors. All rights reserved.
//
// Use of this source code is governed by a BSD-style
// license that can be found in the LICENSE file.

#include "fast_lossless.h"
#include "lib/jxl/base/byte_order.h"

#include <assert.h>
#include <stdint.h>
#include <stdio.h>
#include <string.h>

#include <algorithm>
#include <array>
#include <cstdint>
#include <limits>
#include <memory>
#include <queue>
#include <vector>

#if (!defined(__BYTE_ORDER__) || (__BYTE_ORDER__ != __ORDER_LITTLE_ENDIAN__))
#error "system not known to be little endian"
#endif

namespace {

<<<<<<< HEAD
#ifndef _MSC_VER

inline uint32_t Log2(uint32_t value) { return 31 - __builtin_clz(value); }

#else  // _MSC_VER

// derived from https://stackoverflow.com/questions/355967/how-to-use-msvc-intrinsics-to-get-the-equivalent-of-this-gcc-code

#include <intrin.h>

inline uint32_t Log2(uint32_t value)
{
	unsigned long trailing_zero = 0;

	if (_BitScanForward(&trailing_zero, value))
	{
		return trailing_zero;
	}
	else
	{
		// This is undefined, I better choose 32 than 0
		return 32;
	}
}

#endif  // _MSC_VER
=======
constexpr size_t kNumRawSymbols = 19;
>>>>>>> 2ef95a93

struct BitWriter {
  void Allocate(size_t maximum_bit_size) {
    assert(data == nullptr);
    // Leave some padding.
    data.reset(static_cast<uint8_t*>(malloc(maximum_bit_size / 8 + 32)));
  }

  void Write(uint32_t count, uint64_t bits) {
    buffer |= bits << bits_in_buffer;
    bits_in_buffer += count;
    memcpy(data.get() + bytes_written, &buffer, 8);
    size_t bytes_in_buffer = bits_in_buffer / 8;
    bits_in_buffer -= bytes_in_buffer * 8;
    buffer >>= bytes_in_buffer * 8;
    bytes_written += bytes_in_buffer;
  }

  void ZeroPadToByte() {
    if (bits_in_buffer != 0) {
      Write(8 - bits_in_buffer, 0);
    }
  }

  std::unique_ptr<uint8_t[], void (*)(void*)> data = {nullptr, free};
  size_t bytes_written = 0;
  size_t bits_in_buffer = 0;
  uint64_t buffer = 0;
};

constexpr size_t kLZ77Offset = 224;
constexpr size_t kLZ77MinLength = 16;

struct PrefixCode {
  static constexpr size_t kNumLZ77 = 17;

  alignas(32) uint8_t raw_nbits[kNumRawSymbols] = {};
  alignas(32) uint8_t raw_bits[kNumRawSymbols] = {};
  uint8_t lz77_nbits[kNumLZ77] = {};

  uint16_t lz77_bits[kNumLZ77] = {};

  static uint16_t BitReverse(size_t nbits, uint16_t bits) {
    constexpr uint16_t kNibbleLookup[16] = {
        0b0000, 0b1000, 0b0100, 0b1100, 0b0010, 0b1010, 0b0110, 0b1110,
        0b0001, 0b1001, 0b0101, 0b1101, 0b0011, 0b1011, 0b0111, 0b1111,
    };
    uint16_t rev16 = (kNibbleLookup[bits & 0xF] << 12) |
                     (kNibbleLookup[(bits >> 4) & 0xF] << 8) |
                     (kNibbleLookup[(bits >> 8) & 0xF] << 4) |
                     (kNibbleLookup[bits >> 12]);
    return rev16 >> (16 - nbits);
  }

  // Create the prefix codes given the code lengths.
  // Supports the code lengths being split into two halves.
  static void ComputeCanonicalCode(const uint8_t* first_chunk_nbits,
                                   uint8_t* first_chunk_bits,
                                   size_t first_chunk_size,
                                   const uint8_t* second_chunk_nbits,
                                   uint16_t* second_chunk_bits,
                                   size_t second_chunk_size) {
    constexpr size_t kMaxCodeLength = 15;
    uint8_t code_length_counts[kMaxCodeLength + 1] = {};
    for (size_t i = 0; i < first_chunk_size; i++) {
      code_length_counts[first_chunk_nbits[i]]++;
      assert(first_chunk_nbits[i] <= kMaxCodeLength);
      assert(first_chunk_nbits[i] <= 8);
      assert(first_chunk_nbits[i] > 0);
    }
    for (size_t i = 0; i < second_chunk_size; i++) {
      code_length_counts[second_chunk_nbits[i]]++;
      assert(second_chunk_nbits[i] <= kMaxCodeLength);
    }

    uint16_t next_code[kMaxCodeLength + 1] = {};

    uint16_t code = 0;
    for (size_t i = 1; i < kMaxCodeLength + 1; i++) {
      code = (code + code_length_counts[i - 1]) << 1;
      next_code[i] = code;
    }

    for (size_t i = 0; i < first_chunk_size; i++) {
      first_chunk_bits[i] =
          BitReverse(first_chunk_nbits[i], next_code[first_chunk_nbits[i]]++);
    }
    for (size_t i = 0; i < second_chunk_size; i++) {
      second_chunk_bits[i] =
          BitReverse(second_chunk_nbits[i], next_code[second_chunk_nbits[i]]++);
    }
  }

  // Computes nbits[i] for i <= n, subject to min_limit[i] <= nbits[i] <=
  // max_limit[i], so to minimize sum(nbits[i] * freqs[i]).
  static void ComputeCodeLengthsNonZero(const uint64_t* freqs, size_t n,
                                        uint8_t* min_limit, uint8_t* max_limit,
                                        uint8_t* nbits) {
    size_t precision = 0;
    uint64_t freqsum = 0;
    for (size_t i = 0; i < n; i++) {
      assert(freqs[i] != 0);
      freqsum += freqs[i];
      if (min_limit[i] < 1) min_limit[i] = 1;
      assert(min_limit[i] <= max_limit[i]);
      precision = std::max<size_t>(max_limit[i], precision);
    }
    uint64_t infty = freqsum * precision;
    std::vector<uint64_t> dynp(((1U << precision) + 1) * (n + 1), infty);
    auto d = [&](size_t sym, size_t off) -> uint64_t& {
      return dynp[sym * ((1 << precision) + 1) + off];
    };
    d(0, 0) = 0;
    for (size_t sym = 0; sym < n; sym++) {
      for (size_t bits = min_limit[sym]; bits <= max_limit[sym]; bits++) {
        size_t off_delta = 1U << (precision - bits);
        for (size_t off = 0; off + off_delta <= (1U << precision); off++) {
          d(sym + 1, off + off_delta) = std::min(
              d(sym, off) + freqs[sym] * bits, d(sym + 1, off + off_delta));
        }
      }
    }

    size_t sym = n;
    size_t off = 1U << precision;

    assert(d(sym, off) != infty);

    while (sym-- > 0) {
      assert(off > 0);
      for (size_t bits = min_limit[sym]; bits <= max_limit[sym]; bits++) {
        size_t off_delta = 1U << (precision - bits);
        if (off_delta <= off &&
            d(sym + 1, off) == d(sym, off - off_delta) + freqs[sym] * bits) {
          off -= off_delta;
          nbits[sym] = bits;
          break;
        }
      }
    }
  }
  static void ComputeCodeLengths(const uint64_t* freqs, size_t n,
                                 const uint8_t* min_limit_in,
                                 const uint8_t* max_limit_in, uint8_t* nbits) {
    assert(n <= kNumRawSymbols + 1);
    uint64_t compact_freqs[kNumRawSymbols + 1];
    uint8_t min_limit[kNumRawSymbols + 1];
    uint8_t max_limit[kNumRawSymbols + 1];
    size_t ni = 0;
    for (size_t i = 0; i < n; i++) {
      if (freqs[i]) {
        compact_freqs[ni] = freqs[i];
        min_limit[ni] = min_limit_in[i];
        max_limit[ni] = max_limit_in[i];
        ni++;
      }
    }
    uint8_t num_bits[kNumRawSymbols + 1] = {};
    ComputeCodeLengthsNonZero(compact_freqs, ni, min_limit, max_limit,
                              num_bits);
    ni = 0;
    for (size_t i = 0; i < n; i++) {
      nbits[i] = 0;
      if (freqs[i]) {
        nbits[i] = num_bits[ni++];
      }
    }
  }

  template <typename BitDepth>
  PrefixCode(BitDepth, uint64_t* raw_counts, uint64_t* lz77_counts) {
    // "merge" together all the lz77 counts in a single symbol for the level 1
    // table (containing just the raw symbols, up to length 7).
    uint64_t level1_counts[kNumRawSymbols + 1];
    memcpy(level1_counts, raw_counts, kNumRawSymbols * sizeof(uint64_t));
    size_t numraw = kNumRawSymbols;
    while (numraw > 0 && level1_counts[numraw - 1] == 0) numraw--;

    level1_counts[numraw] = 0;
    for (size_t i = 0; i < kNumLZ77; i++) {
      level1_counts[numraw] += lz77_counts[i];
    }
    uint8_t level1_nbits[kNumRawSymbols + 1] = {};
    ComputeCodeLengths(level1_counts, numraw + 1, BitDepth::kMinRawLength,
                       BitDepth::kMaxRawLength, level1_nbits);

    uint8_t level2_nbits[kNumLZ77] = {};
    uint8_t min_lengths[kNumLZ77] = {};
    uint8_t l = 15 - level1_nbits[numraw];
    uint8_t max_lengths[kNumLZ77] = {
        l, l, l, l, l, l, l, l, l, l, l, l, l, l, l, l, l,
    };
    size_t num_lz77 = kNumLZ77;
    while (num_lz77 > 0 && lz77_counts[num_lz77 - 1] == 0) num_lz77--;
    ComputeCodeLengths(lz77_counts, num_lz77, min_lengths, max_lengths,
                       level2_nbits);
    for (size_t i = 0; i < numraw; i++) {
      raw_nbits[i] = level1_nbits[i];
    }
    for (size_t i = 0; i < num_lz77; i++) {
      lz77_nbits[i] =
          level2_nbits[i] ? level1_nbits[numraw] + level2_nbits[i] : 0;
    }

    ComputeCanonicalCode(raw_nbits, raw_bits, numraw, lz77_nbits, lz77_bits,
                         kNumLZ77);
  }

  void WriteTo(BitWriter* writer) const {
    uint64_t code_length_counts[18] = {};
    code_length_counts[17] = 3 + 2 * (kNumLZ77 - 1);
    for (size_t i = 0; i < kNumRawSymbols; i++) {
      code_length_counts[raw_nbits[i]]++;
    }
    for (size_t i = 0; i < kNumLZ77; i++) {
      code_length_counts[lz77_nbits[i]]++;
    }
    uint8_t code_length_nbits[18] = {};
    uint8_t code_length_nbits_min[18] = {};
    uint8_t code_length_nbits_max[18] = {
        5, 5, 5, 5, 5, 5, 5, 5, 5, 5, 5, 5, 5, 5, 5, 5, 5, 5,
    };
    ComputeCodeLengths(code_length_counts, 18, code_length_nbits_min,
                       code_length_nbits_max, code_length_nbits);
    writer->Write(2, 0b00);  // HSKIP = 0, i.e. don't skip code lengths.

    // As per Brotli RFC.
    uint8_t code_length_order[18] = {1, 2, 3, 4,  0,  5,  17, 6,  16,
                                     7, 8, 9, 10, 11, 12, 13, 14, 15};
    uint8_t code_length_length_nbits[] = {2, 4, 3, 2, 2, 4};
    uint8_t code_length_length_bits[] = {0, 7, 3, 2, 1, 15};

    // Encode lengths of code lengths.
    size_t num_code_lengths = 18;
    while (code_length_nbits[code_length_order[num_code_lengths - 1]] == 0) {
      num_code_lengths--;
    }
    for (size_t i = 0; i < num_code_lengths; i++) {
      int symbol = code_length_nbits[code_length_order[i]];
      writer->Write(code_length_length_nbits[symbol],
                    code_length_length_bits[symbol]);
    }

    // Compute the canonical codes for the codes that represent the lengths of
    // the actual codes for data.
    uint16_t code_length_bits[18] = {};
    ComputeCanonicalCode(nullptr, nullptr, 0, code_length_nbits,
                         code_length_bits, 18);
    // Encode raw bit code lengths.
    for (size_t i = 0; i < kNumRawSymbols; i++) {
      writer->Write(code_length_nbits[raw_nbits[i]],
                    code_length_bits[raw_nbits[i]]);
    }
    size_t num_lz77 = kNumLZ77;
    while (lz77_nbits[num_lz77 - 1] == 0) {
      num_lz77--;
    }
    // Encode 0s until 224 (start of LZ77 symbols). This is in total 224-19 =
    // 205.
    static_assert(kLZ77Offset == 224, "");
    static_assert(kNumRawSymbols == 19, "");
    writer->Write(code_length_nbits[17], code_length_bits[17]);
    writer->Write(3, 0b010);  // 5
    writer->Write(code_length_nbits[17], code_length_bits[17]);
    writer->Write(3, 0b000);  // (5-2)*8 + 3 = 27
    writer->Write(code_length_nbits[17], code_length_bits[17]);
    writer->Write(3, 0b010);  // (27-2)*8 + 5 = 205
    // Encode LZ77 symbols, with values 224+i*16.
    for (size_t i = 0; i < num_lz77; i++) {
      writer->Write(code_length_nbits[lz77_nbits[i]],
                    code_length_bits[lz77_nbits[i]]);
      if (i != num_lz77 - 1) {
        // Encode gap between LZ77 symbols: 15 zeros.
        writer->Write(code_length_nbits[17], code_length_bits[17]);
        writer->Write(3, 0b000);  // 3
        writer->Write(code_length_nbits[17], code_length_bits[17]);
        writer->Write(3, 0b100);  // (3-2)*8+7 = 15
      }
    }
  }
};

#ifdef FASTLL_ENABLE_AVX2_INTRINSICS
#include <immintrin.h>
void EncodeChunkAVX2(const uint16_t* residuals, const PrefixCode& prefix_code,
                     BitWriter& output) {
  auto value = _mm256_load_si256((__m256i*)residuals);

  // we know that residuals[i] has at most 12 bits, so we just need 3 nibbles
  // and don't need to mask the third. However we do need to set the high
  // byte to 0xFF, which will make table lookups return 0.
  auto lo_nibble =
      _mm256_or_si256(_mm256_and_si256(value, _mm256_set1_epi16(0xF)),
                      _mm256_set1_epi16(0xFF00));
  auto mi_nibble = _mm256_or_si256(
      _mm256_and_si256(_mm256_srli_epi16(value, 4), _mm256_set1_epi16(0xF)),
      _mm256_set1_epi16(0xFF00));
  auto hi_nibble =
      _mm256_or_si256(_mm256_srli_epi16(value, 8), _mm256_set1_epi16(0xFF00));

  auto lo_lut = _mm256_broadcastsi128_si256(
      _mm_setr_epi8(0, 1, 2, 2, 3, 3, 3, 3, 4, 4, 4, 4, 4, 4, 4, 4));
  auto mi_lut = _mm256_broadcastsi128_si256(
      _mm_setr_epi8(0, 5, 6, 6, 7, 7, 7, 7, 8, 8, 8, 8, 8, 8, 8, 8));
  auto hi_lut = _mm256_broadcastsi128_si256(_mm_setr_epi8(
      0, 9, 10, 10, 11, 11, 11, 11, 12, 12, 12, 12, 12, 12, 12, 12));

  auto lo_token = _mm256_shuffle_epi8(lo_lut, lo_nibble);
  auto mi_token = _mm256_shuffle_epi8(mi_lut, mi_nibble);
  auto hi_token = _mm256_shuffle_epi8(hi_lut, hi_nibble);

  auto token = _mm256_max_epi16(lo_token, _mm256_max_epi16(mi_token, hi_token));
  auto nbits = _mm256_subs_epu16(token, _mm256_set1_epi16(1));

  // Compute 1<<nbits.
  auto pow2_lo_lut = _mm256_broadcastsi128_si256(
      _mm_setr_epi8(1 << 0, 1 << 1, 1 << 2, 1 << 3, 1 << 4, 1 << 5, 1 << 6,
                    1u << 7, 0, 0, 0, 0, 0, 0, 0, 0));
  auto pow2_hi_lut = _mm256_broadcastsi128_si256(
      _mm_setr_epi8(0, 0, 0, 0, 0, 0, 0, 0, 1 << 0, 1 << 1, 1 << 2, 1 << 3,
                    1 << 4, 1 << 5, 1 << 6, 1u << 7));

  auto nbits_masked = _mm256_or_si256(nbits, _mm256_set1_epi16(0xFF00));

  auto nbits_pow2_lo = _mm256_shuffle_epi8(pow2_lo_lut, nbits_masked);
  auto nbits_pow2_hi = _mm256_shuffle_epi8(pow2_hi_lut, nbits_masked);

  auto nbits_pow2 =
      _mm256_or_si256(_mm256_slli_epi16(nbits_pow2_hi, 8), nbits_pow2_lo);

  auto bits = _mm256_subs_epu16(value, nbits_pow2);

  auto token_masked = _mm256_or_si256(token, _mm256_set1_epi16(0xFF00));

  // huff_nbits <= 6.
  auto huff_nbits =
      _mm256_shuffle_epi8(_mm256_broadcastsi128_si256(
                              _mm_load_si128((__m128i*)prefix_code.raw_nbits)),
                          token_masked);

  auto huff_bits =
      _mm256_shuffle_epi8(_mm256_broadcastsi128_si256(
                              _mm_load_si128((__m128i*)prefix_code.raw_bits)),
                          token_masked);

  auto huff_nbits_masked =
      _mm256_or_si256(huff_nbits, _mm256_set1_epi16(0xFF00));

  auto bits_shifted = _mm256_mullo_epi16(
      bits, _mm256_shuffle_epi8(pow2_lo_lut, huff_nbits_masked));

  nbits = _mm256_add_epi16(nbits, huff_nbits);
  bits = _mm256_or_si256(bits_shifted, huff_bits);

  // Merge nbits and bits from 16-bit to 32-bit lanes.
  auto nbits_hi16 = _mm256_srli_epi32(nbits, 16);
  auto nbits_lo16 = _mm256_and_si256(nbits, _mm256_set1_epi32(0xFFFF));
  auto bits_hi16 = _mm256_srli_epi32(bits, 16);
  auto bits_lo16 = _mm256_and_si256(bits, _mm256_set1_epi32(0xFFFF));

  nbits = _mm256_add_epi32(nbits_hi16, nbits_lo16);
  bits = _mm256_or_si256(_mm256_sllv_epi32(bits_hi16, nbits_lo16), bits_lo16);

  // Merge 32 -> 64 bit lanes.
  auto nbits_hi32 = _mm256_srli_epi64(nbits, 32);
  auto nbits_lo32 = _mm256_and_si256(nbits, _mm256_set1_epi64x(0xFFFFFFFF));
  auto bits_hi32 = _mm256_srli_epi64(bits, 32);
  auto bits_lo32 = _mm256_and_si256(bits, _mm256_set1_epi64x(0xFFFFFFFF));

  nbits = _mm256_add_epi64(nbits_hi32, nbits_lo32);
  bits = _mm256_or_si256(_mm256_sllv_epi64(bits_hi32, nbits_lo32), bits_lo32);

  alignas(32) uint64_t nbits_simd[4] = {};
  alignas(32) uint64_t bits_simd[4] = {};

  _mm256_store_si256((__m256i*)nbits_simd, nbits);
  _mm256_store_si256((__m256i*)bits_simd, bits);

  // Manually merge the buffer bits with the SIMD bits.
  // Necessary because Write() is only guaranteed to work with <=56 bits.
  // Trying to SIMD-fy this code results in slower speed (and definitely less
  // clarity).
  {
    for (size_t i = 0; i < 4; i++) {
      output.buffer |= bits_simd[i] << output.bits_in_buffer;
      memcpy(output.data.get() + output.bytes_written, &output.buffer, 8);
      // If >> 64, next_buffer is unused.
      uint64_t next_buffer = bits_simd[i] >> (64 - output.bits_in_buffer);
      output.bits_in_buffer += nbits_simd[i];
      // This `if` seems to be faster than using ternaries.
      if (output.bits_in_buffer >= 64) {
        output.buffer = next_buffer;
        output.bits_in_buffer -= 64;
        output.bytes_written += 8;
      }
    }
    memcpy(output.data.get() + output.bytes_written, &output.buffer, 8);
    size_t bytes_in_buffer = output.bits_in_buffer / 8;
    output.bits_in_buffer -= bytes_in_buffer * 8;
    output.buffer >>= bytes_in_buffer * 8;
    output.bytes_written += bytes_in_buffer;
  }
}
#endif

#ifdef FASTLL_ENABLE_NEON_INTRINSICS
#include <arm_neon.h>

void EncodeChunkNeon(const uint16_t* residuals, const PrefixCode& code,
                     BitWriter& output) {
  uint16x8_t res = vld1q_u16(residuals);
  uint16x8_t token = vsubq_u16(vdupq_n_u16(16), vclzq_u16(res));
  uint16x8_t nbits = vqsubq_u16(token, vdupq_n_u16(1));
  uint16x8_t bits =
      vqsubq_u16(res, vshlq_u16(vdupq_n_u16(1), vreinterpretq_s16_u16(nbits)));
  uint8x16_t tok8x16 = vreinterpretq_u8_u16(token);
  uint16x8_t huff_bits = vandq_u16(
      vdupq_n_u16(0xFF),
      vreinterpretq_u16_u8(vqtbl1q_u8(vld1q_u8(code.raw_bits), tok8x16)));
  uint16x8_t huff_nbits = vandq_u16(
      vdupq_n_u16(0xFF),
      vreinterpretq_u16_u8(vqtbl1q_u8(vld1q_u8(code.raw_nbits), tok8x16)));
  bits =
      vorrq_u16(vshlq_u16(bits, vreinterpretq_s16_u16(huff_nbits)), huff_bits);
  nbits = vaddq_u16(nbits, huff_nbits);

  // Merge nbits and bits from 16-bit to 32-bit lanes.
  uint32x4_t nbits_lo16 =
      vandq_u32(vreinterpretq_u32_u16(nbits), vdupq_n_u32(0xFFFF));
  uint32x4_t bits_hi16 = vshlq_u32(vshrq_n_u32(vreinterpretq_u32_u16(bits), 16),
                                   vreinterpretq_s32_u32(nbits_lo16));
  uint32x4_t bits_lo16 =
      vandq_u32(vreinterpretq_u32_u16(bits), vdupq_n_u32(0xFFFF));

  uint32x4_t nbits32 =
      vsraq_n_u32(nbits_lo16, vreinterpretq_u32_u16(nbits), 16);
  uint32x4_t bits32 = vorrq_u32(bits_hi16, bits_lo16);

  // Merging up to 64 bits is not faster.
  for (size_t i = 0; i < 4; i++) {
    output.Write(nbits32[i], bits32[i]);
  }
}
#endif

void EncodeHybridUint000(uint32_t value, uint32_t* token, uint32_t* nbits,
                         uint32_t* bits) {
  uint32_t n = Log2(value);
  *token = value ? n + 1 : 0;
  *nbits = value ? n : 0;
  *bits = value ? value - (1 << n) : 0;
}

// NOTE: the encoding of lz77 lengths relies on the chunk size being 16.
constexpr size_t kChunkSize = 16;

template <typename Residual>
void GenericEncodeChunk(const Residual* residuals, const PrefixCode& code,
                        BitWriter& output) {
  for (size_t ix = 0; ix < kChunkSize; ix++) {
    unsigned token, nbits, bits;
    EncodeHybridUint000(residuals[ix], &token, &nbits, &bits);
    output.Write(code.raw_nbits[token] + nbits,
                 code.raw_bits[token] | bits << code.raw_nbits[token]);
  }
}

struct UpTo8Bits {
  size_t bitdepth;
  explicit UpTo8Bits(size_t bitdepth) : bitdepth(bitdepth) {
    assert(bitdepth <= 8);
  }
  // Here we can fit up to 9 extra bits + 7 Huffman bits in a u16.
  // Last symbol is used for LZ77 lengths and has no limitations except allowing
  // to represent 32 symbols in total.
  static constexpr uint8_t kMinRawLength[12] = {};
  static constexpr uint8_t kMaxRawLength[12] = {
      7, 7, 7, 7, 7, 7, 7, 7, 7, 7, 7, 10,
  };
  static size_t MaxEncodedBitsPerSample() { return 16; }
  static constexpr size_t kInputBytes = 1;
  using pixel_t = int16_t;
  using upixel_t = uint16_t;

  static void EncodeChunk(upixel_t* residuals, const PrefixCode& code,
                          BitWriter& output) {
#if defined(FASTLL_ENABLE_AVX2_INTRINSICS) && FASTLL_ENABLE_AVX2_INTRINSICS
    EncodeChunkAVX2(residuals, code, output);
    return;
#elif defined(FASTLL_ENABLE_NEON_INTRINSICS) && FASTLL_ENABLE_NEON_INTRINSICS
    EncodeChunkNeon(residuals, code, output);
    EncodeChunkNeon(residuals + 8, code, output);
    return;
#endif
    GenericEncodeChunk(residuals, code, output);
  }
};
constexpr uint8_t UpTo8Bits::kMinRawLength[];
constexpr uint8_t UpTo8Bits::kMaxRawLength[];

struct From9To13Bits {
  size_t bitdepth;
  explicit From9To13Bits(size_t bitdepth) : bitdepth(bitdepth) {
    assert(bitdepth <= 13 && bitdepth >= 9);
  }
  // Last symbol is used for LZ77 lengths and has no limitations except allowing
  // to represent 32 symbols in total.
  // We cannot fit all the bits in a u16, so do not even try and use up to 8
  // bits per raw symbol.
  // There are at most 16 raw symbols, so Huffman coding can be SIMDfied without
  // any special tricks.
  static constexpr uint8_t kMinRawLength[17] = {};
  static constexpr uint8_t kMaxRawLength[17] = {
      8, 8, 8, 8, 8, 8, 8, 8, 8, 8, 8, 8, 8, 8, 8, 8, 10,
  };
  static size_t MaxEncodedBitsPerSample() { return 21; }
  static constexpr size_t kInputBytes = 2;
  using pixel_t = int16_t;
  using upixel_t = uint16_t;

  static void EncodeChunk(upixel_t* residuals, const PrefixCode& code,
                          BitWriter& output) {
    GenericEncodeChunk(residuals, code, output);
  }
};
constexpr uint8_t From9To13Bits::kMinRawLength[];
constexpr uint8_t From9To13Bits::kMaxRawLength[];

struct Exactly14Bits {
  explicit Exactly14Bits(size_t bitdepth) { assert(bitdepth == 14); }
  // Force LZ77 symbols to have at least 8 bits, and raw symbols 15 and 16 to
  // have exactly 8, and no other symbol to have 8 or more. This ensures that
  // the representation for 15 and 16 is identical up to one bit.
  static constexpr uint8_t kMinRawLength[18] = {
      0, 0, 0, 0, 0, 0, 0, 0, 0, 0, 0, 0, 0, 0, 0, 8, 8, 7,
  };
  static constexpr uint8_t kMaxRawLength[18] = {
      7, 7, 7, 7, 7, 7, 7, 7, 7, 7, 7, 7, 7, 7, 7, 8, 8, 10,
  };
  static constexpr size_t bitdepth = 14;
  static size_t MaxEncodedBitsPerSample() { return 22; }
  static constexpr size_t kInputBytes = 2;
  using pixel_t = int16_t;
  using upixel_t = uint16_t;

  static void EncodeChunk(upixel_t* residuals, const PrefixCode& code,
                          BitWriter& output) {
    GenericEncodeChunk(residuals, code, output);
  }
};
constexpr uint8_t Exactly14Bits::kMinRawLength[];
constexpr uint8_t Exactly14Bits::kMaxRawLength[];

struct MoreThan14Bits {
  size_t bitdepth;
  explicit MoreThan14Bits(size_t bitdepth) : bitdepth(bitdepth) {
    assert(bitdepth > 14);
    assert(bitdepth <= 16);
  }
  // Force LZ77 symbols to have at least 8 bits, and raw symbols 13 to 18 to
  // have exactly 8, and no other symbol to have 8 or more. This ensures that
  // the representation for (13, 14), (15, 16), (17, 18) is identical up to one
  // bit.
  static constexpr uint8_t kMinRawLength[20] = {
      0, 0, 0, 0, 0, 0, 0, 0, 0, 0, 0, 0, 0, 8, 8, 8, 8, 8, 8, 7,
  };
  static constexpr uint8_t kMaxRawLength[20] = {
      7, 7, 7, 7, 7, 7, 7, 7, 7, 7, 7, 7, 7, 8, 8, 8, 8, 8, 8, 10,
  };
  static size_t MaxEncodedBitsPerSample() { return 24; }
  static constexpr size_t kInputBytes = 2;
  using pixel_t = int32_t;
  using upixel_t = uint32_t;

  static void EncodeChunk(upixel_t* residuals, const PrefixCode& code,
                          BitWriter& output) {
    GenericEncodeChunk(residuals, code, output);
  }
};
constexpr uint8_t MoreThan14Bits::kMinRawLength[];
constexpr uint8_t MoreThan14Bits::kMaxRawLength[];

template <typename BitDepth>
size_t NumSymbols(BitDepth bitdepth, bool doing_ycocg) {
  // values gain 1 bit for YCoCg, 1 bit for prediction.
  // Maximum symbol is 1 + effective bit depth of residuals.
  if (doing_ycocg) {
    return bitdepth.bitdepth + 3;
  } else {
    return bitdepth.bitdepth + 2;
  }
}

void AppendWriter(BitWriter* dest, const BitWriter* src) {
  if (dest->bits_in_buffer == 0) {
    memcpy(dest->data.get() + dest->bytes_written, src->data.get(),
           src->bytes_written);
    dest->bytes_written += src->bytes_written;
  } else {
    size_t i = 0;
    uint64_t buf = dest->buffer;
    uint64_t bits_in_buffer = dest->bits_in_buffer;
    uint8_t* dest_buf = dest->data.get() + dest->bytes_written;
    // Copy 8 bytes at a time until we reach the border.
    for (; i + 8 < src->bytes_written; i += 8) {
      uint64_t chunk;
      memcpy(&chunk, src->data.get() + i, 8);
      uint64_t out = buf | (chunk << bits_in_buffer);
      memcpy(dest_buf + i, &out, 8);
      buf = chunk >> (64 - bits_in_buffer);
    }
    dest->buffer = buf;
    dest->bytes_written += i;
    for (; i < src->bytes_written; i++) {
      dest->Write(8, src->data[i]);
    }
  }
  dest->Write(src->bits_in_buffer, src->buffer);
}

void AssembleFrame(size_t width, size_t height, size_t nb_chans,
                   size_t bitdepth, size_t chunk_size,
                   const std::vector<std::array<BitWriter, 4>>& group_data,
                   BitWriter* output) {
  size_t total_size_groups = 0;
  std::vector<size_t> group_sizes(group_data.size());
  for (size_t i = 0; i < group_data.size(); i++) {
    size_t sz = 0;
    for (size_t j = 0; j < nb_chans; j++) {
      const auto& writer = group_data[i][j];
      sz += writer.bytes_written * 8 + writer.bits_in_buffer;
    }
    sz = (sz + 7) / 8;
    group_sizes[i] = sz;
    total_size_groups += sz * 8;
  }
  output->Allocate(1000 + group_data.size() * 32 + total_size_groups);

  // Signature
  output->Write(16, 0x0AFF);

  // Size header, hand-crafted.
  // Not small
  output->Write(1, 0);

  auto wsz = [output](size_t size) {
    if (size - 1 < (1 << 9)) {
      output->Write(2, 0b00);
      output->Write(9, size - 1);
    } else if (size - 1 < (1 << 13)) {
      output->Write(2, 0b01);
      output->Write(13, size - 1);
    } else if (size - 1 < (1 << 18)) {
      output->Write(2, 0b10);
      output->Write(18, size - 1);
    } else {
      output->Write(2, 0b11);
      output->Write(30, size - 1);
    }
  };

  wsz(height);

  // No special ratio.
  output->Write(3, 0);

  wsz(width);

  // Hand-crafted ImageMetadata.
  output->Write(1, 0);  // all_default
  output->Write(1, 0);  // extra_fields
  output->Write(1, 0);  // bit_depth.floating_point_sample
  if (bitdepth == 8) {
    output->Write(2, 0b00);  // bit_depth.bits_per_sample = 8
  } else if (bitdepth == 10) {
    output->Write(2, 0b01);  // bit_depth.bits_per_sample = 10
  } else if (bitdepth == 12) {
    output->Write(2, 0b10);  // bit_depth.bits_per_sample = 12
  } else {
    output->Write(2, 0b11);  // 1 + u(6)
    output->Write(6, bitdepth - 1);
  }
  if (bitdepth <= 14) {
    output->Write(1, 1);  // 16-bit-buffer sufficient
  } else {
    output->Write(1, 0);  // 16-bit-buffer NOT sufficient
  }
  bool have_alpha = (nb_chans == 2 || nb_chans == 4);
  if (have_alpha) {
    output->Write(2, 0b01);  // One extra channel
    output->Write(1, 1);     // ... all_default (ie. 8-bit alpha)
  } else {
    output->Write(2, 0b00);  // No extra channel
  }
  output->Write(1, 0);  // Not XYB
  if (nb_chans > 1) {
    output->Write(1, 1);  // color_encoding.all_default (sRGB)
  } else {
    output->Write(1, 0);     // color_encoding.all_default false
    output->Write(1, 0);     // color_encoding.want_icc false
    output->Write(2, 1);     // grayscale
    output->Write(2, 1);     // D65
    output->Write(1, 0);     // no gamma transfer function
    output->Write(2, 0b10);  // tf: 2 + u(4)
    output->Write(4, 11);    // tf of sRGB
    output->Write(2, 1);     // relative rendering intent
  }
  output->Write(2, 0b00);  // No extensions.

  output->Write(1, 1);  // all_default transform data

  // No ICC, no preview. Frame should start at byte boundery.
  output->ZeroPadToByte();

  auto wsz_fh = [output](size_t size) {
    if (size < (1 << 8)) {
      output->Write(2, 0b00);
      output->Write(8, size);
    } else if (size - 256 < (1 << 11)) {
      output->Write(2, 0b01);
      output->Write(11, size - 256);
    } else if (size - 2304 < (1 << 14)) {
      output->Write(2, 0b10);
      output->Write(14, size - 2304);
    } else {
      output->Write(2, 0b11);
      output->Write(30, size - 18688);
    }
  };

  // Handcrafted frame header.
  output->Write(1, 0);     // all_default
  output->Write(2, 0b00);  // regular frame
  output->Write(1, 1);     // modular
  output->Write(2, 0b00);  // default flags
  output->Write(1, 0);     // not YCbCr
  output->Write(2, 0b00);  // no upsampling
  if (have_alpha) {
    output->Write(2, 0b00);  // no alpha upsampling
  }
  output->Write(2, 0b01);  // default group size
  output->Write(2, 0b00);  // exactly one pass
  if (width % chunk_size == 0) {
    output->Write(1, 0);  // no custom size or origin
  } else {
    output->Write(1, 1);  // custom size
    wsz_fh(0);            // x0 = 0
    wsz_fh(0);            // y0 = 0
    wsz_fh((width + chunk_size - 1) / chunk_size *
           chunk_size);  // xsize rounded up to chunk size
    wsz_fh(height);      // ysize same
  }
  output->Write(2, 0b00);  // kReplace blending mode
  if (have_alpha) {
    output->Write(2, 0b00);  // kReplace blending mode for alpha channel
  }
  output->Write(1, 1);     // is_last
  output->Write(2, 0b00);  // a frame has no name
  output->Write(1, 0);     // loop filter is not all_default
  output->Write(1, 0);     // no gaborish
  output->Write(2, 0);     // 0 EPF iters
  output->Write(2, 0b00);  // No LF extensions
  output->Write(2, 0b00);  // No FH extensions

  output->Write(1, 0);      // No TOC permutation
  output->ZeroPadToByte();  // TOC is byte-aligned.
  for (size_t i = 0; i < group_data.size(); i++) {
    size_t sz = group_sizes[i];
    if (sz < (1 << 10)) {
      output->Write(2, 0b00);
      output->Write(10, sz);
    } else if (sz - 1024 < (1 << 14)) {
      output->Write(2, 0b01);
      output->Write(14, sz - 1024);
    } else if (sz - 17408 < (1 << 22)) {
      output->Write(2, 0b10);
      output->Write(22, sz - 17408);
    } else {
      output->Write(2, 0b11);
      output->Write(30, sz - 4211712);
    }
  }
  output->ZeroPadToByte();  // Groups are byte-aligned.

  for (size_t i = 0; i < group_data.size(); i++) {
    for (size_t j = 0; j < nb_chans; j++) {
      AppendWriter(output, &group_data[i][j]);
    }
    output->ZeroPadToByte();
  }
}

void PrepareDCGlobalCommon(bool is_single_group, size_t width, size_t height,
                           const PrefixCode& code, BitWriter* output) {
  output->Allocate(100000 + (is_single_group ? width * height * 16 : 0));
  // No patches, spline or noise.
  output->Write(1, 1);  // default DC dequantization factors (?)
  output->Write(1, 1);  // use global tree / histograms
  output->Write(1, 0);  // no lz77 for the tree

  output->Write(1, 1);   // simple code for the tree's context map
  output->Write(2, 0);   // all contexts clustered together
  output->Write(1, 1);   // use prefix code for tree
  output->Write(4, 15);  // don't do hybriduint for tree - 2 symbols anyway
  output->Write(7, 0b0100101);  // Alphabet size is 6: we need 0 and 5 (var16)
  output->Write(2, 1);          // simple prefix code
  output->Write(2, 1);          // with two symbols
  output->Write(3, 0);          // 0
  output->Write(3, 5);          // 5
  output->Write(5, 0b00010);    // tree repr: predictor is 5, all else 0

  output->Write(1, 1);     // Enable lz77 for the main bitstream
  output->Write(2, 0b00);  // lz77 offset 224
  static_assert(kLZ77Offset == 224, "");
  output->Write(10, 0b0000011111);  // lz77 min length 16
  static_assert(kLZ77MinLength == 16, "");
  output->Write(4, 4);  // 404 hybrid uint config for lz77: 4
  output->Write(3, 0);  // 0
  output->Write(3, 4);  // 4
  output->Write(1, 1);  // simple code for the context map
  output->Write(2, 1);  // two clusters
  output->Write(1, 1);  // raw/lz77 length histogram last
  output->Write(1, 0);  // distance histogram first
  output->Write(1, 1);  // use prefix codes
  output->Write(4, 0);  // 000 hybrid uint config for distances (only need 0)
  output->Write(4, 0);  // 000 hybrid uint config for symbols (only <= 10)
  // Distance alphabet size:
  output->Write(5, 0b00001);  // 2: just need 1 for RLE (i.e. distance 1)
  // Symbol + LZ77 alphabet size:
  output->Write(1, 1);    // > 1
  output->Write(4, 8);    // <= 512
  output->Write(8, 255);  // == 512

  // Distance histogram:
  output->Write(2, 1);  // simple prefix code
  output->Write(2, 0);  // with one symbol
  output->Write(1, 1);  // 1

  // Symbol + lz77 histogram:
  code.WriteTo(output);

  // Group header for global modular image.
  output->Write(1, 1);  // Global tree
  output->Write(1, 1);  // All default wp
}

void PrepareDCGlobal(bool is_single_group, size_t width, size_t height,
                     size_t nb_chans, const PrefixCode& code,
                     BitWriter* output) {
  PrepareDCGlobalCommon(is_single_group, width, height, code, output);
  if (nb_chans > 2) {
    output->Write(2, 0b01);     // 1 transform
    output->Write(2, 0b00);     // RCT
    output->Write(5, 0b00000);  // Starting from ch 0
    output->Write(2, 0b00);     // YCoCg
  } else {
    output->Write(2, 0b00);  // no transforms
  }
  if (!is_single_group) {
    output->ZeroPadToByte();
  }
}

void EncodeHybridUint404_Mul16(uint32_t value, uint32_t* token_div16,
                               uint32_t* nbits, uint32_t* bits) {
  // NOTE: token in libjxl is actually << 4.
  uint32_t n = Log2(value);
  *token_div16 = value < 16 ? 0 : n - 3;
  *nbits = value < 16 ? 0 : n - 4;
  *bits = value < 16 ? 0 : (value >> 4) - (1 << *nbits);
}

template <typename BitDepth>
struct ChunkEncoder {
  static void EncodeRle(size_t count, const PrefixCode& code,
                        BitWriter& output) {
    if (count == 0) return;
    count -= kLZ77MinLength;
    unsigned token_div16, nbits, bits;
    EncodeHybridUint404_Mul16(count, &token_div16, &nbits, &bits);
    output.Write(
        code.lz77_nbits[token_div16] + nbits,
        (bits << code.lz77_nbits[token_div16]) | code.lz77_bits[token_div16]);
  }

  inline void Chunk(size_t run, typename BitDepth::upixel_t* residuals) {
    EncodeRle(run, *code, *output);
    BitDepth::EncodeChunk(residuals, *code, *output);
  }

  inline void Finalize(size_t run) { EncodeRle(run, *code, *output); }

  const PrefixCode* code;
  BitWriter* output;
};

template <typename BitDepth>
struct ChunkSampleCollector {
  void Rle(size_t count, uint64_t* lz77_counts) {
    if (count == 0) return;
    count -= kLZ77MinLength;
    unsigned token_div16, nbits, bits;
    EncodeHybridUint404_Mul16(count, &token_div16, &nbits, &bits);
    lz77_counts[token_div16]++;
  }

  inline void Chunk(size_t run, typename BitDepth::upixel_t* residuals) {
    // Run is broken. Encode the run and encode the individual vector.
    Rle(run, lz77_counts);
    for (size_t ix = 0; ix < kChunkSize; ix++) {
      unsigned token, nbits, bits;
      EncodeHybridUint000(residuals[ix], &token, &nbits, &bits);
      raw_counts[token]++;
    }
  }

  // don't count final run since we don't know how long it really is
  void Finalize(size_t run) {}

  uint64_t* raw_counts;
  uint64_t* lz77_counts;
};

constexpr uint32_t PackSigned(int32_t value) {
  return (static_cast<uint32_t>(value) << 1) ^
         ((static_cast<uint32_t>(~value) >> 31) - 1);
}

template <typename T, typename BitDepth>
struct ChannelRowProcessor {
  using upixel_t = typename BitDepth::upixel_t;
  using pixel_t = typename BitDepth::pixel_t;
  T* t;
  inline void ProcessChunk(const pixel_t* row, const pixel_t* row_left,
                           const pixel_t* row_top, const pixel_t* row_topleft) {
    bool continue_rle = true;
    alignas(32) upixel_t residuals[kChunkSize] = {};
    for (size_t ix = 0; ix < kChunkSize; ix++) {
      pixel_t px = row[ix];
      pixel_t left = row_left[ix];
      pixel_t top = row_top[ix];
      pixel_t topleft = row_topleft[ix];
      pixel_t ac = left - topleft;
      pixel_t ab = left - top;
      pixel_t bc = top - topleft;
      pixel_t grad = static_cast<pixel_t>(static_cast<upixel_t>(ac) +
                                          static_cast<upixel_t>(top));
      pixel_t d = ab ^ bc;
      pixel_t clamp = d < 0 ? top : left;
      pixel_t s = ac ^ bc;
      pixel_t pred = s < 0 ? grad : clamp;
      residuals[ix] = PackSigned(px - pred);
      continue_rle &= residuals[ix] == last;
    }
    // Run continues, nothing to do.
    if (continue_rle) {
      run += kChunkSize;
    } else {
      // Run is broken. Encode the run and encode the individual vector.
      t->Chunk(run, residuals);
      run = 0;
    }
    last = residuals[kChunkSize - 1];
  }
  void ProcessRow(const pixel_t* row, const pixel_t* row_left,
                  const pixel_t* row_top, const pixel_t* row_topleft,
                  size_t xs) {
    for (size_t x = 0; x + kChunkSize <= xs; x += kChunkSize) {
      ProcessChunk(row + x, row_left + x, row_top + x, row_topleft + x);
    }
  }

  void Finalize() { t->Finalize(run); }
  size_t run = 0;
  upixel_t last = std::numeric_limits<upixel_t>::max();  // Can never appear
};

template <typename Processor, size_t nb_chans, typename BitDepth>
void ProcessImageArea(const unsigned char* rgba, size_t x0, size_t y0,
                      size_t oxs, size_t xs, size_t yskip, size_t ys,
                      size_t row_stride, BitDepth bitdepth,
                      Processor* processors) {
  constexpr size_t kPadding = 16;

  using pixel_t = typename BitDepth::pixel_t;
  using upixel_t = typename BitDepth::upixel_t;

  // Could use nb_chans, but clang-tidy complains otherwise.
  pixel_t group_data[4][2][256 + kPadding * 2] = {};
  upixel_t allzero[4] = {};
  upixel_t allone[4];
  auto get_pixel = [&](size_t x, size_t y, size_t channel) {
    pixel_t p = rgba[row_stride * (y0 + y) +
                     (x0 + x) * nb_chans * BitDepth::kInputBytes +
                     channel * BitDepth::kInputBytes];
    if (BitDepth::kInputBytes == 2) {
      p <<= 8;
      p |= rgba[row_stride * (y0 + y) + (x0 + x) * nb_chans * 2 + channel * 2 +
                1];
    }
    return p;
  };

<<<<<<< HEAD
  for (size_t i = 0; i < nb_chans; i++) allone[i] = (int16_t)-1; /* 0xffff */
=======
  size_t one_mask = (1 << bitdepth.bitdepth) - 1;
  for (size_t c = 0; c < nb_chans; c++) {
    allone[c] = one_mask;
  }
>>>>>>> 2ef95a93
  for (size_t y = 0; y < ys; y++) {
    // Pre-fill rows with YCoCg converted pixels.
    for (size_t x = 0; x < oxs; x++) {
      if (nb_chans < 3) {
        pixel_t luma = get_pixel(x, y, 0);
        group_data[0][y & 1][x + kPadding] = luma;
        if (nb_chans == 2) {
          pixel_t a = get_pixel(x, y, 1);
          group_data[1][y & 1][x + kPadding] = a;
        }
      } else {
        pixel_t r = get_pixel(x, y, 0);
        pixel_t g = get_pixel(x, y, 1);
        pixel_t b = get_pixel(x, y, 2);
        if (nb_chans == 4) {
          pixel_t a = get_pixel(x, y, 3);
          group_data[3][y & 1][x + kPadding] = a;
          group_data[1][y & 1][x + kPadding] = a ? r - b : 0;
          pixel_t tmp = b + (group_data[1][y & 1][x + kPadding] >> 1);
          group_data[2][y & 1][x + kPadding] = a ? g - tmp : 0;
          group_data[0][y & 1][x + kPadding] =
              a ? tmp + (group_data[2][y & 1][x + kPadding] >> 1) : 0;
        } else {
          group_data[1][y & 1][x + kPadding] = r - b;
          pixel_t tmp = b + (group_data[1][y & 1][x + kPadding] >> 1);
          group_data[2][y & 1][x + kPadding] = g - tmp;
          group_data[0][y & 1][x + kPadding] =
              tmp + (group_data[2][y & 1][x + kPadding] >> 1);
        }
      }
      for (size_t c = 0; c < nb_chans; c++) {
        allzero[c] |= group_data[c][y & 1][x + kPadding];
        allone[c] &= group_data[c][y & 1][x + kPadding];
      }
    }
    // Deal with x == 0.
    for (size_t c = 0; c < nb_chans; c++) {
      group_data[c][y & 1][kPadding - 1] =
          y > 0 ? group_data[c][(y - 1) & 1][kPadding] : 0;
      // Fix topleft.
      group_data[c][(y - 1) & 1][kPadding - 1] =
          y > 0 ? group_data[c][(y - 1) & 1][kPadding] : 0;
    }
    // Fill in padding.
    for (size_t c = 0; c < nb_chans; c++) {
      for (size_t x = oxs; x < xs; x++) {
        group_data[c][y & 1][kPadding + x] =
            group_data[c][y & 1][kPadding + oxs - 1];
      }
    }
    if (y < yskip) continue;
    for (size_t c = 0; c < nb_chans; c++) {
      if (y > 0 && (allzero[c] == 0 || allone[c] == one_mask)) {
        processors[c].run += xs;
        continue;
      }

      // Get pointers to px/left/top/topleft data to speedup loop.
      const pixel_t* row = &group_data[c][y & 1][kPadding];
      const pixel_t* row_left = &group_data[c][y & 1][kPadding - 1];
      const pixel_t* row_top =
          y == 0 ? row_left : &group_data[c][(y - 1) & 1][kPadding];
      const pixel_t* row_topleft =
          y == 0 ? row_left : &group_data[c][(y - 1) & 1][kPadding - 1];

      processors[c].ProcessRow(row, row_left, row_top, row_topleft, xs);
    }
  }
  for (size_t c = 0; c < nb_chans; c++) {
    processors[c].Finalize();
  }
}

template <size_t nb_chans, typename BitDepth>
void WriteACSection(const unsigned char* rgba, size_t x0, size_t y0, size_t oxs,
                    size_t ys, size_t row_stride, bool is_single_group,
                    BitDepth bitdepth, const PrefixCode& code,
                    std::array<BitWriter, 4>& output) {
  size_t xs = (oxs + kChunkSize - 1) / kChunkSize * kChunkSize;
  for (size_t i = 0; i < nb_chans; i++) {
    if (is_single_group && i == 0) continue;
    output[i].Allocate(xs * ys * bitdepth.MaxEncodedBitsPerSample() + 4);
  }
  if (!is_single_group) {
    // Group header for modular image.
    // When the image is single-group, the global modular image is the one that
    // contains the pixel data, and there is no group header.
    output[0].Write(1, 1);     // Global tree
    output[0].Write(1, 1);     // All default wp
    output[0].Write(2, 0b00);  // 0 transforms
  }

  ChunkEncoder<BitDepth> encoders[nb_chans];
  ChannelRowProcessor<ChunkEncoder<BitDepth>, BitDepth> row_encoders[nb_chans];
  for (size_t c = 0; c < nb_chans; c++) {
    row_encoders[c].t = &encoders[c];
    encoders[c].output = &output[c];
    encoders[c].code = &code;
  }
  ProcessImageArea<ChannelRowProcessor<ChunkEncoder<BitDepth>, BitDepth>,
                   nb_chans>(rgba, x0, y0, oxs, xs, 0, ys, row_stride, bitdepth,
                             row_encoders);
}

constexpr int kHashExp = 16;
constexpr uint32_t kHashSize = 1 << kHashExp;
constexpr uint32_t kHashMultiplier = 2654435761;
constexpr int kMaxColors = 512;

// can be any function that returns a value in 0 .. kHashSize-1
// has to map 0 to 0
inline uint32_t pixel_hash(uint32_t p) {
  return (p * kHashMultiplier) >> (32 - kHashExp);
}

template <typename Processor, size_t nb_chans>
void ProcessImageAreaPalette(const unsigned char* rgba, size_t x0, size_t y0,
                             size_t oxs, size_t xs, size_t yskip, size_t ys,
                             size_t row_stride, const int16_t* lookup,
                             Processor* processors) {
  constexpr size_t kPadding = 16;

  int16_t group_data[2][256 + kPadding * 2] = {};
  Processor& row_encoder = processors[0];

  for (size_t y = 0; y < ys; y++) {
    // Pre-fill rows with palette converted pixels.
    const unsigned char* inrow = rgba + row_stride * (y0 + y) + x0 * nb_chans;
    for (size_t x = 0; x < oxs; x++) {
      uint32_t p = 0;
      memcpy(&p, inrow + x * nb_chans, nb_chans);
      group_data[y & 1][x + kPadding] = lookup[pixel_hash(p)];
    }
    // Deal with x == 0.
    group_data[y & 1][kPadding - 1] =
        y > 0 ? group_data[(y - 1) & 1][kPadding] : 0;
    // Fix topleft.
    group_data[(y - 1) & 1][kPadding - 1] =
        y > 0 ? group_data[(y - 1) & 1][kPadding] : 0;
    // Fill in padding.
    for (size_t x = oxs; x < xs; x++) {
      group_data[y & 1][kPadding + x] = group_data[y & 1][kPadding + oxs - 1];
    }
    // Get pointers to px/left/top/topleft data to speedup loop.
    const int16_t* row = &group_data[y & 1][kPadding];
    const int16_t* row_left = &group_data[y & 1][kPadding - 1];
    const int16_t* row_top =
        y == 0 ? row_left : &group_data[(y - 1) & 1][kPadding];
    const int16_t* row_topleft =
        y == 0 ? row_left : &group_data[(y - 1) & 1][kPadding - 1];

    row_encoder.ProcessRow(row, row_left, row_top, row_topleft, xs);
  }
  row_encoder.Finalize();
}

template <size_t nb_chans>
void WriteACSectionPalette(const unsigned char* rgba, size_t x0, size_t y0,
                           size_t oxs, size_t ys, size_t row_stride,
                           bool is_single_group, const PrefixCode& code,
                           const int16_t* lookup, BitWriter& output) {
  size_t xs = (oxs + kChunkSize - 1) / kChunkSize * kChunkSize;

  if (!is_single_group) {
    output.Allocate(16 * xs * ys + 4);
    // Group header for modular image.
    // When the image is single-group, the global modular image is the one that
    // contains the pixel data, and there is no group header.
    output.Write(1, 1);     // Global tree
    output.Write(1, 1);     // All default wp
    output.Write(2, 0b00);  // 0 transforms
  }

  ChunkEncoder<UpTo8Bits> encoder;
  ChannelRowProcessor<ChunkEncoder<UpTo8Bits>, UpTo8Bits> row_encoder;

  row_encoder.t = &encoder;
  encoder.output = &output;
  encoder.code = &code;
  ProcessImageAreaPalette<
      ChannelRowProcessor<ChunkEncoder<UpTo8Bits>, UpTo8Bits>, nb_chans>(
      rgba, x0, y0, oxs, xs, 0, ys, row_stride, lookup, &row_encoder);
}

template <size_t nb_chans, typename BitDepth>
void CollectSamples(const unsigned char* rgba, size_t x0, size_t y0, size_t xs,
                    size_t row_stride, size_t row_count, uint64_t* raw_counts,
                    uint64_t* lz77_counts, bool palette, BitDepth bitdepth,
                    const int16_t* lookup) {
  if (palette) {
    ChunkSampleCollector<UpTo8Bits> sample_collectors[nb_chans];
    ChannelRowProcessor<ChunkSampleCollector<UpTo8Bits>, UpTo8Bits>
        row_sample_collectors[nb_chans];
    for (size_t c = 0; c < nb_chans; c++) {
      row_sample_collectors[c].t = &sample_collectors[c];
      sample_collectors[c].raw_counts = raw_counts;
      sample_collectors[c].lz77_counts = lz77_counts;
    }
    ProcessImageAreaPalette<
        ChannelRowProcessor<ChunkSampleCollector<UpTo8Bits>, UpTo8Bits>,
        nb_chans>(rgba, x0, y0, xs, xs, 1, 1 + row_count, row_stride, lookup,
                  row_sample_collectors);
  } else {
    ChunkSampleCollector<BitDepth> sample_collectors[nb_chans];
    ChannelRowProcessor<ChunkSampleCollector<BitDepth>, BitDepth>
        row_sample_collectors[nb_chans];
    for (size_t c = 0; c < nb_chans; c++) {
      row_sample_collectors[c].t = &sample_collectors[c];
      sample_collectors[c].raw_counts = raw_counts;
      sample_collectors[c].lz77_counts = lz77_counts;
    }
    ProcessImageArea<
        ChannelRowProcessor<ChunkSampleCollector<BitDepth>, BitDepth>,
        nb_chans>(rgba, x0, y0, xs, xs, 1, 1 + row_count, row_stride, bitdepth,
                  row_sample_collectors);
  }
}

void PrepareDCGlobalPalette(bool is_single_group, size_t width, size_t height,
                            const PrefixCode& code,
                            const std::vector<uint32_t>& palette,
                            size_t pcolors_real, BitWriter* output) {
  PrepareDCGlobalCommon(is_single_group, width, height, code, output);
  output->Write(2, 0b01);     // 1 transform
  output->Write(2, 0b01);     // Palette
  output->Write(5, 0b00000);  // Starting from ch 0
  output->Write(2, 0b10);     // 4-channel palette (RGBA)
  size_t pcolors = (pcolors_real + kChunkSize - 1) / kChunkSize * kChunkSize;
  // pcolors <= kMaxColors + kChunkSize - 1
  static_assert(kMaxColors + kChunkSize < 1281,
                "add code to signal larger palette sizes");
  if (pcolors < 256) {
    output->Write(2, 0b00);
    output->Write(8, pcolors);
  } else {
    output->Write(2, 0b01);
    output->Write(10, pcolors - 256);
  }

  output->Write(2, 0b00);  // nb_deltas == 0
  output->Write(4, 0);     // Zero predictor for delta palette
  // Encode palette
  ChunkEncoder<UpTo8Bits> encoder;
  ChannelRowProcessor<ChunkEncoder<UpTo8Bits>, UpTo8Bits> row_encoder;
  row_encoder.t = &encoder;
  encoder.output = output;
  encoder.code = &code;
  int16_t p[4][32 + 1024] = {};
  uint8_t prgba[4];
  size_t i = 0;
  size_t have_zero = 0;
  if (palette[pcolors_real - 1] == 0) have_zero = 1;
  for (; i < pcolors; i++) {
    if (i < pcolors_real) {
      memcpy(prgba, &palette[i], 4);
    }
    p[0][16 + i + have_zero] = prgba[0];
    p[1][16 + i + have_zero] = prgba[1];
    p[2][16 + i + have_zero] = prgba[2];
    p[3][16 + i + have_zero] = prgba[3];
  }
  p[0][15] = 0;
  row_encoder.ProcessRow(p[0] + 16, p[0] + 15, p[0] + 15, p[0] + 15, pcolors);
  p[1][15] = p[0][16];
  p[0][15] = p[0][16];
  row_encoder.ProcessRow(p[1] + 16, p[1] + 15, p[0] + 16, p[0] + 15, pcolors);
  p[2][15] = p[1][16];
  p[1][15] = p[1][16];
  row_encoder.ProcessRow(p[2] + 16, p[2] + 15, p[1] + 16, p[1] + 15, pcolors);
  p[3][15] = p[2][16];
  p[2][15] = p[2][16];
  row_encoder.ProcessRow(p[3] + 16, p[3] + 15, p[2] + 16, p[2] + 15, pcolors);
  row_encoder.Finalize();

  if (!is_single_group) {
    output->ZeroPadToByte();
  }
}

template <size_t nb_chans, typename BitDepth>
size_t LLEnc(const unsigned char* rgba, size_t width, size_t stride,
             size_t height, BitDepth bitdepth, int effort,
             unsigned char** output) {
  assert(width != 0);
  assert(height != 0);
  assert(stride >= nb_chans * BitDepth::kInputBytes * width);

  // Count colors to try palette
  std::vector<uint32_t> palette(kHashSize);
  palette[0] = 1;
  int16_t lookup[kHashSize];
  lookup[0] = 0;
  int pcolors = 0;
  bool collided = effort < 2 || bitdepth.bitdepth != 8 ||
                  nb_chans < 4;  // todo: also do rgb palette
  for (size_t y = 0; y < height && !collided; y++) {
    const unsigned char* r = rgba + stride * y;
    size_t x = 0;
    if (nb_chans == 4) {
      // this is just an unrolling of the next loop
      for (; x + 7 < width; x += 8) {
        uint32_t p[8], index[8];
        memcpy(p, r + x * 4, 32);
        for (int i = 0; i < 8; i++) index[i] = pixel_hash(p[i]);
        for (int i = 0; i < 8; i++) {
          uint32_t init_entry = index[i] ? 0 : 1;
          if (init_entry != palette[index[i]] && p[i] != palette[index[i]]) {
            collided = true;
          }
        }
        for (int i = 0; i < 8; i++) palette[index[i]] = p[i];
      }
      for (; x < width; x++) {
        uint32_t p;
        memcpy(&p, r + x * 4, 4);
        uint32_t index = pixel_hash(p);
        uint32_t init_entry = index ? 0 : 1;
        if (init_entry != palette[index] && p != palette[index]) {
          collided = true;
        }
        palette[index] = p;
      }
    } else {
      for (; x < width; x++) {
        uint32_t p = 0;
        memcpy(&p, r + x * nb_chans, nb_chans);
        uint32_t index = pixel_hash(p);
        uint32_t init_entry = index ? 0 : 1;
        if (init_entry != palette[index] && p != palette[index]) {
          collided = true;
        }
        palette[index] = p;
      }
    }
  }

  int nb_entries = 0;
  if (!collided) {
    if (palette[0] == 0) pcolors = 1;
    if (palette[0] == 1) palette[0] = 0;
    bool have_color = false;
    uint8_t minG = 255, maxG = 0;
    for (uint32_t k = 0; k < kHashSize; k++) {
      if (palette[k] == 0) continue;
      uint8_t p[4];
      memcpy(p, &palette[k], 4);
      // move entries to front so sort has less work
      palette[nb_entries] = palette[k];
      if (p[0] != p[1] || p[0] != p[2]) have_color = true;
      if (p[1] < minG) minG = p[1];
      if (p[1] > maxG) maxG = p[1];
      nb_entries++;
      // don't do palette if too many colors are needed
      if (nb_entries + pcolors > kMaxColors) {
        collided = true;
        break;
      }
    }
    if (!have_color) {
      // don't do palette if it's just grayscale without many holes
      if (maxG - minG < nb_entries * 1.4f) collided = true;
    }
  }
  if (!collided) {
    std::sort(
        palette.begin(), palette.begin() + nb_entries,
        [](uint32_t ap, uint32_t bp) {
          if (ap == 0) return false;
          if (bp == 0) return true;
          uint8_t a[4], b[4];
          memcpy(a, &ap, 4);
          memcpy(b, &bp, 4);
          float ay, by;
          ay = (0.299f * a[0] + 0.587f * a[1] + 0.114f * a[2] + 0.01f) * a[3];
          by = (0.299f * b[0] + 0.587f * b[1] + 0.114f * b[2] + 0.01f) * b[3];
          return ay < by;  // sort on alpha*luma
        });
    for (int k = 0; k < nb_entries; k++) {
      if (palette[k] == 0) break;
      lookup[pixel_hash(palette[k])] = pcolors++;
    }
  }

  // Width gets padded to kChunkSize, but this computation doesn't change
  // because of that.
  size_t num_groups_x = (width + 255) / 256;
  size_t num_groups_y = (height + 255) / 256;
  size_t num_dc_groups_x = (width + 2047) / 2048;
  size_t num_dc_groups_y = (height + 2047) / 2048;

  uint64_t raw_counts[kNumRawSymbols] = {};
  uint64_t lz77_counts[17] = {};

  // sample the middle (effort * 2) rows of every group
  for (size_t g = 0; g < num_groups_y * num_groups_x; g++) {
    size_t xg = g % num_groups_x;
    size_t yg = g / num_groups_x;
    int y_offset = yg * 256;
    int y_max = std::min<size_t>(height - yg * 256, 256);
    int y_begin = y_offset + std::max<int>(0, y_max - 2 * effort) / 2;
    int y_count =
        std::min<int>(2 * effort * y_max / 256, y_offset + y_max - y_begin - 1);
    int x_max =
        std::min<size_t>(width - xg * 256, 256) / kChunkSize * kChunkSize;
    CollectSamples<nb_chans>(rgba, xg * 256, y_begin, x_max, stride, y_count,
                             raw_counts, lz77_counts, !collided, bitdepth,
                             lookup);
  }

  // TODO(veluca): can probably improve this and make it bitdepth-dependent.
  uint64_t base_raw_counts[kNumRawSymbols] = {
      3843, 852, 1270, 1214, 1014, 727, 481, 300, 159, 51,
      5,    1,   1,    1,    1,    1,   1,   1,   1};

  bool doing_ycocg = nb_chans > 2 && collided;
  for (size_t i = NumSymbols(bitdepth, doing_ycocg); i < kNumRawSymbols; i++) {
    base_raw_counts[i] = 0;
  }
  uint64_t base_lz77_counts[17] = {
      // short runs will be sampled, but long ones won't.
      // near full-group run is quite common (e.g. all-opaque alpha)
      18, 12, 9, 11, 15, 2, 2, 1, 1, 1, 1, 2, 300, 0, 0, 0, 0};

  for (size_t i = 0; i < kNumRawSymbols; i++) {
    raw_counts[i] = (raw_counts[i] << 8) + base_raw_counts[i];
  }

  if (!collided) {
    unsigned token, nbits, bits;
    EncodeHybridUint000(PackSigned(pcolors - 1), &token, &nbits, &bits);
    // ensure all palette indices can actually be encoded
    for (size_t i = 0; i < token + 1; i++)
      raw_counts[i] = std::max<uint64_t>(raw_counts[i], 1);
    // these tokens are only used for the palette itself so they can get a bad
    // code
    for (size_t i = token + 1; i < 10; i++) raw_counts[i] = 1;
  }
  for (size_t i = 0; i < 17; i++) {
    lz77_counts[i] = (lz77_counts[i] << 8) + base_lz77_counts[i];
  }

  alignas(32) PrefixCode hcode(bitdepth, raw_counts, lz77_counts);

  BitWriter writer;

  bool onegroup = num_groups_x == 1 && num_groups_y == 1;

  size_t num_groups = onegroup ? 1
                               : (2 + num_dc_groups_x * num_dc_groups_y +
                                  num_groups_x * num_groups_y);

  std::vector<std::array<BitWriter, 4>> group_data(num_groups);
  if (collided) {
    PrepareDCGlobal(onegroup, width, height, nb_chans, hcode,
                    &group_data[0][0]);
  } else {
    PrepareDCGlobalPalette(onegroup, width, height, hcode, palette, pcolors,
                           &group_data[0][0]);
  }
#ifdef _OPENMP
#pragma omp parallel for
#endif
  for (size_t g = 0; g < num_groups_y * num_groups_x; g++) {
    size_t xg = g % num_groups_x;
    size_t yg = g / num_groups_x;
    size_t group_id =
        onegroup ? 0 : (2 + num_dc_groups_x * num_dc_groups_y + g);
    size_t xs = std::min<size_t>(width - xg * 256, 256);
    size_t ys = std::min<size_t>(height - yg * 256, 256);
    size_t x0 = xg * 256;
    size_t y0 = yg * 256;
    auto& gd = group_data[group_id];
    if (collided) {
      WriteACSection<nb_chans>(rgba, x0, y0, xs, ys, stride, onegroup, bitdepth,
                               hcode, gd);

    } else {
      WriteACSectionPalette<nb_chans>(rgba, x0, y0, xs, ys, stride, onegroup,
                                      hcode, lookup, gd[0]);
    }
  }

  AssembleFrame(width, height, nb_chans, bitdepth.bitdepth, kChunkSize,
                group_data, &writer);

  *output = writer.data.release();
  return writer.bytes_written;
}

template <typename BitDepth>
size_t LLEnc(const unsigned char* rgba, size_t width, size_t stride,
             size_t height, size_t nb_chans, BitDepth bitdepth, int effort,
             unsigned char** output) {
  assert(nb_chans <= 4);
  assert(nb_chans != 0);
  if (nb_chans == 1) {
    return LLEnc<1>(rgba, width, stride, height, bitdepth, effort, output);
  }
  if (nb_chans == 2) {
    return LLEnc<2>(rgba, width, stride, height, bitdepth, effort, output);
  }
  if (nb_chans == 3) {
    return LLEnc<3>(rgba, width, stride, height, bitdepth, effort, output);
  }
  return LLEnc<4>(rgba, width, stride, height, bitdepth, effort, output);
}

}  // namespace

#ifdef __cplusplus
extern "C" {
#endif

size_t JxlFastLosslessEncode(const unsigned char* rgba, size_t width,
                             size_t stride, size_t height, size_t nb_chans,
                             size_t bitdepth, int effort,
                             unsigned char** output) {
  assert(bitdepth > 0);
  if (bitdepth <= 8) {
    return LLEnc(rgba, width, stride, height, nb_chans, UpTo8Bits(bitdepth),
                 effort, output);
  }
  if (bitdepth <= 13) {
    return LLEnc(rgba, width, stride, height, nb_chans, From9To13Bits(bitdepth),
                 effort, output);
  }
  if (bitdepth == 14) {
    return LLEnc(rgba, width, stride, height, nb_chans, Exactly14Bits(bitdepth),
                 effort, output);
  }
  return LLEnc(rgba, width, stride, height, nb_chans, MoreThan14Bits(bitdepth),
               effort, output);
}

#ifdef __cplusplus
}  // extern "C"
#endif<|MERGE_RESOLUTION|>--- conflicted
+++ resolved
@@ -25,7 +25,6 @@
 
 namespace {
 
-<<<<<<< HEAD
 #ifndef _MSC_VER
 
 inline uint32_t Log2(uint32_t value) { return 31 - __builtin_clz(value); }
@@ -52,9 +51,8 @@
 }
 
 #endif  // _MSC_VER
-=======
+
 constexpr size_t kNumRawSymbols = 19;
->>>>>>> 2ef95a93
 
 struct BitWriter {
   void Allocate(size_t maximum_bit_size) {
@@ -502,7 +500,7 @@
 
 void EncodeHybridUint000(uint32_t value, uint32_t* token, uint32_t* nbits,
                          uint32_t* bits) {
-  uint32_t n = Log2(value);
+  uint32_t n = 31 - __builtin_clz(value);
   *token = value ? n + 1 : 0;
   *nbits = value ? n : 0;
   *bits = value ? value - (1 << n) : 0;
@@ -921,7 +919,7 @@
 void EncodeHybridUint404_Mul16(uint32_t value, uint32_t* token_div16,
                                uint32_t* nbits, uint32_t* bits) {
   // NOTE: token in libjxl is actually << 4.
-  uint32_t n = Log2(value);
+  uint32_t n = 31 - __builtin_clz(value);
   *token_div16 = value < 16 ? 0 : n - 3;
   *nbits = value < 16 ? 0 : n - 4;
   *bits = value < 16 ? 0 : (value >> 4) - (1 << *nbits);
@@ -1058,14 +1056,10 @@
     return p;
   };
 
-<<<<<<< HEAD
-  for (size_t i = 0; i < nb_chans; i++) allone[i] = (int16_t)-1; /* 0xffff */
-=======
   size_t one_mask = (1 << bitdepth.bitdepth) - 1;
   for (size_t c = 0; c < nb_chans; c++) {
     allone[c] = one_mask;
   }
->>>>>>> 2ef95a93
   for (size_t y = 0; y < ys; y++) {
     // Pre-fill rows with YCoCg converted pixels.
     for (size_t x = 0; x < oxs; x++) {
