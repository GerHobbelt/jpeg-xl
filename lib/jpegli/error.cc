--- conflicted
+++ resolved
@@ -33,12 +33,6 @@
   exit(EXIT_FAILURE);
 }
 
-<<<<<<< HEAD
-void ExitWithLongJump(j_common_ptr cinfo) {
-  (*cinfo->err->output_message)(cinfo);
-  jmp_buf* env = static_cast<jmp_buf*>(cinfo->client_data_ref);
-  longjmp(*env, 1);
-=======
 void EmitMessage(j_common_ptr cinfo, int msg_level) {
   if (msg_level < 0) {
     if (cinfo->err->num_warnings <= 5 || cinfo->err->trace_level >= 3) {
@@ -48,7 +42,6 @@
   } else if (cinfo->err->trace_level >= msg_level) {
     (*cinfo->err->output_message)(cinfo);
   }
->>>>>>> f7f20ce0
 }
 
 void OutputMessage(j_common_ptr cinfo) {
