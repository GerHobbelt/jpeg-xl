// Copyright (c) the JPEG XL Project
//
// Licensed under the Apache License, Version 2.0 (the "License");
// you may not use this file except in compliance with the License.
// You may obtain a copy of the License at
//
//      http://www.apache.org/licenses/LICENSE-2.0
//
// Unless required by applicable law or agreed to in writing, software
// distributed under the License is distributed on an "AS IS" BASIS,
// WITHOUT WARRANTIES OR CONDITIONS OF ANY KIND, either express or implied.
// See the License for the specific language governing permissions and
// limitations under the License.

// Defined by build system; this avoids IDE warnings. Must come before
// color_management.h (affects header definitions).
#ifndef JPEGXL_ENABLE_SKCMS
#define JPEGXL_ENABLE_SKCMS 0
#endif

#include "lib/jxl/color_management.h"

#include <math.h>
#include <stdint.h>
#include <stdlib.h>
#include <string.h>

#include <algorithm>
#include <array>
#include <atomic>
#include <memory>
#include <mutex>
#include <string>
#include <utility>

#undef HWY_TARGET_INCLUDE
#define HWY_TARGET_INCLUDE "lib/jxl/color_management.cc"
#include <hwy/foreach_target.h>
#include <hwy/highway.h>

#include "lib/jxl/base/compiler_specific.h"
#include "lib/jxl/base/data_parallel.h"
#include "lib/jxl/base/status.h"
#include "lib/jxl/field_encodings.h"
#include "lib/jxl/linalg.h"
#include "lib/jxl/transfer_functions-inl.h"
#if JPEGXL_ENABLE_SKCMS
#include "skcms.h"
#else  // JPEGXL_ENABLE_SKCMS
#include "lcms2.h"
#include "lcms2_plugin.h"
#endif  // JPEGXL_ENABLE_SKCMS

#define JXL_CMS_VERBOSE 0

// Define these only once. We can't use HWY_ONCE here because it is defined as
// 1 only on the last pass.
#ifndef LIB_JXL_COLOR_MANAGEMENT_CC_
#define LIB_JXL_COLOR_MANAGEMENT_CC_

namespace jxl {
#if JPEGXL_ENABLE_SKCMS
struct ColorSpaceTransform::SkcmsICC {
  // Parsed skcms_ICCProfiles retain pointers to the original data.
  PaddedBytes icc_src_, icc_dst_;
  skcms_ICCProfile profile_src_, profile_dst_;
};
#endif  // JPEGXL_ENABLE_SKCMS
}  // namespace jxl

#endif  // LIB_JXL_COLOR_MANAGEMENT_CC_

HWY_BEFORE_NAMESPACE();
namespace jxl {
namespace HWY_NAMESPACE {

#if JXL_CMS_VERBOSE >= 2
const size_t kX = 0;  // pixel index, multiplied by 3 for RGB
#endif

// xform_src = UndoGammaCompression(buf_src).
void BeforeTransform(ColorSpaceTransform* t, const float* buf_src,
                     float* xform_src) {
  switch (t->preprocess_) {
    case ExtraTF::kNone:
      JXL_DASSERT(false);  // unreachable
      break;

    case ExtraTF::kPQ: {
      // By default, PQ content has an intensity target of 10000, stored
      // exactly.
      HWY_FULL(float) df;
      const auto multiplier = Set(df, t->intensity_target_ == 10000.f
                                          ? 1.0f
                                          : 10000.f / t->intensity_target_);
      for (size_t i = 0; i < t->buf_src_.xsize(); i += Lanes(df)) {
        const auto val = Load(df, buf_src + i);
        const auto result = multiplier * TF_PQ().DisplayFromEncoded(df, val);
        Store(result, df, xform_src + i);
      }
#if JXL_CMS_VERBOSE >= 2
      printf("pre in %.4f %.4f %.4f undoPQ %.4f %.4f %.4f\n", buf_src[3 * kX],
             buf_src[3 * kX + 1], buf_src[3 * kX + 2], xform_src[3 * kX],
             xform_src[3 * kX + 1], xform_src[3 * kX + 2]);
#endif
      break;
    }

    case ExtraTF::kHLG:
      for (size_t i = 0; i < t->buf_src_.xsize(); ++i) {
        xform_src[i] = static_cast<float>(
            TF_HLG().DisplayFromEncoded(static_cast<double>(buf_src[i])));
      }
#if JXL_CMS_VERBOSE >= 2
      printf("pre in %.4f %.4f %.4f undoHLG %.4f %.4f %.4f\n", buf_src[3 * kX],
             buf_src[3 * kX + 1], buf_src[3 * kX + 2], xform_src[3 * kX],
             xform_src[3 * kX + 1], xform_src[3 * kX + 2]);
#endif
      break;

    case ExtraTF::kSRGB:
      HWY_FULL(float) df;
      for (size_t i = 0; i < t->buf_src_.xsize(); i += Lanes(df)) {
        const auto val = Load(df, buf_src + i);
        const auto result = TF_SRGB().DisplayFromEncoded(val);
        Store(result, df, xform_src + i);
      }
#if JXL_CMS_VERBOSE >= 2
      printf("pre in %.4f %.4f %.4f undoSRGB %.4f %.4f %.4f\n", buf_src[3 * kX],
             buf_src[3 * kX + 1], buf_src[3 * kX + 2], xform_src[3 * kX],
             xform_src[3 * kX + 1], xform_src[3 * kX + 2]);
#endif
      break;
  }
}

// Applies gamma compression in-place.
void AfterTransform(ColorSpaceTransform* t, float* JXL_RESTRICT buf_dst) {
  switch (t->postprocess_) {
    case ExtraTF::kNone:
      JXL_DASSERT(false);  // unreachable
      break;
    case ExtraTF::kPQ: {
      HWY_FULL(float) df;
      const auto multiplier = Set(df, t->intensity_target_ == 10000.f
                                          ? 1.0f
                                          : t->intensity_target_ * 1e-4f);
      for (size_t i = 0; i < t->buf_dst_.xsize(); i += Lanes(df)) {
        const auto val = Load(df, buf_dst + i);
        const auto result = TF_PQ().EncodedFromDisplay(df, multiplier * val);
        Store(result, df, buf_dst + i);
      }
#if JXL_CMS_VERBOSE >= 2
      printf("after PQ enc %.4f %.4f %.4f\n", buf_dst[3 * kX],
             buf_dst[3 * kX + 1], buf_dst[3 * kX + 2]);
#endif
      break;
    }
    case ExtraTF::kHLG:
      for (size_t i = 0; i < t->buf_dst_.xsize(); ++i) {
        buf_dst[i] = static_cast<float>(
            TF_HLG().EncodedFromDisplay(static_cast<double>(buf_dst[i])));
      }
#if JXL_CMS_VERBOSE >= 2
      printf("after HLG enc %.4f %.4f %.4f\n", buf_dst[3 * kX],
             buf_dst[3 * kX + 1], buf_dst[3 * kX + 2]);
#endif
      break;
    case ExtraTF::kSRGB:
      HWY_FULL(float) df;
      for (size_t i = 0; i < t->buf_dst_.xsize(); i += Lanes(df)) {
        const auto val = Load(df, buf_dst + i);
        const auto result =
            TF_SRGB().EncodedFromDisplay(HWY_FULL(float)(), val);
        Store(result, df, buf_dst + i);
      }
#if JXL_CMS_VERBOSE >= 2
      printf("after SRGB enc %.4f %.4f %.4f\n", buf_dst[3 * kX],
             buf_dst[3 * kX + 1], buf_dst[3 * kX + 2]);
#endif
      break;
  }
}

void DoColorSpaceTransform(ColorSpaceTransform* t, const size_t thread,
                           const float* buf_src, float* buf_dst) {
  // No lock needed.

  float* xform_src = const_cast<float*>(buf_src);  // Read-only.
  if (t->preprocess_ != ExtraTF::kNone) {
    xform_src = t->buf_src_.Row(thread);  // Writable buffer.
    BeforeTransform(t, buf_src, xform_src);
  }

#if JXL_CMS_VERBOSE >= 2
  // Save inputs for printing before in-place transforms overwrite them.
  const float in0 = xform_src[3 * kX + 0];
  const float in1 = xform_src[3 * kX + 1];
  const float in2 = xform_src[3 * kX + 2];
#endif

  if (t->skip_lcms_) {
    if (buf_dst != xform_src) {
      memcpy(buf_dst, xform_src, t->buf_dst_.xsize() * sizeof(*buf_dst));
    }  // else: in-place, no need to copy
  } else {
#if JPEGXL_ENABLE_SKCMS
    JXL_CHECK(skcms_Transform(
        xform_src, skcms_PixelFormat_RGB_fff, skcms_AlphaFormat_Opaque,
        &t->skcms_icc_->profile_src_, buf_dst, skcms_PixelFormat_RGB_fff,
        skcms_AlphaFormat_Opaque, &t->skcms_icc_->profile_dst_, t->xsize_));
#else   // JPEGXL_ENABLE_SKCMS
    JXL_DASSERT(thread < t->transforms_.size());
    cmsHTRANSFORM xform = t->transforms_[thread];
    cmsDoTransform(xform, xform_src, buf_dst,
                   static_cast<cmsUInt32Number>(t->xsize_));
#endif  // JPEGXL_ENABLE_SKCMS
  }
#if JXL_CMS_VERBOSE >= 2
  printf("xform skip%d: %.4f %.4f %.4f (%p) -> (%p) %.4f %.4f %.4f\n",
         t->skip_lcms_, in0, in1, in2, xform_src, buf_dst, buf_dst[3 * kX],
         buf_dst[3 * kX + 1], buf_dst[3 * kX + 2]);
#endif

  if (t->postprocess_ != ExtraTF::kNone) {
    AfterTransform(t, buf_dst);
  }
}

// NOTE: this is only used to provide a reasonable ICC profile that other
// software can read. Our own transforms use ExtraTF instead because that is
// more precise and supports unbounded mode.
#if JPEGXL_ENABLE_SKCMS
std::vector<uint16_t> CreateTableCurve(uint32_t N, const ExtraTF tf) {
  JXL_ASSERT(N <= 4096);  // ICC MFT2 only allows 4K entries
  JXL_ASSERT(tf == ExtraTF::kPQ || tf == ExtraTF::kHLG);
  // No point using float - LCMS converts to 16-bit for A2B/MFT.
  std::vector<uint16_t> table(N);
  for (uint32_t i = 0; i < N; ++i) {
    const float x = static_cast<float>(i) / (N - 1);  // 1.0 at index N - 1.
    const double dx = static_cast<double>(x);
    // LCMS requires EOTF (e.g. 2.4 exponent).
    double y = (tf == ExtraTF::kHLG) ? TF_HLG().DisplayFromEncoded(dx)
                                     : TF_PQ().DisplayFromEncoded(dx);
    JXL_ASSERT(y >= 0.0);
    // Clamp to table range - necessary for HLG.
    if (y > 1.0) y = 1.0;
    // 1.0 corresponds to table value 0xFFFF.
    table[i] = static_cast<uint16_t>(std::round(y * 65535.0));
  }
  return table;
}
#else
cmsToneCurve* CreateTableCurve(const cmsContext context, uint32_t N,
                               const ExtraTF tf) {
  JXL_ASSERT(N <= 4096);  // ICC MFT2 only allows 4K entries
  JXL_ASSERT(tf == ExtraTF::kPQ || tf == ExtraTF::kHLG);
  // No point using float - LCMS converts to 16-bit for A2B/MFT.
  std::vector<uint16_t> table;
  table.reserve(N);
  for (uint32_t i = 0; i < N; ++i) {
    const float x = static_cast<float>(i) / (N - 1);  // 1.0 at index N - 1.
    const double dx = static_cast<double>(x);
    // LCMS requires EOTF (e.g. 2.4 exponent).
    double y = (tf == ExtraTF::kHLG) ? TF_HLG().DisplayFromEncoded(dx)
                                     : TF_PQ().DisplayFromEncoded(dx);
    JXL_ASSERT(y >= 0.0);
    // Clamp to table range - necessary for HLG.
    if (y > 1.0) y = 1.0;
    // 1.0 corresponds to table value 0xFFFF.
    table.push_back(static_cast<uint16_t>(std::round(y * 65535.0)));
  }
  return cmsBuildTabulatedToneCurve16(context, N, table.data());
}
#endif  // JPEGXL_ENABLE_SKCMS

// NOLINTNEXTLINE(google-readability-namespace-comments)
}  // namespace HWY_NAMESPACE
}  // namespace jxl
HWY_AFTER_NAMESPACE();

#if HWY_ONCE
namespace jxl {

HWY_EXPORT(DoColorSpaceTransform);
void DoColorSpaceTransform(ColorSpaceTransform* t, size_t thread,
                           const float* buf_src, float* buf_dst) {
  return HWY_DYNAMIC_DISPATCH(DoColorSpaceTransform)(t, thread, buf_src,
                                                     buf_dst);
}

HWY_EXPORT(CreateTableCurve);  // Local function.

namespace {

// Define to 1 on OS X as a workaround for older LCMS lacking MD5.
#define JXL_CMS_OLD_VERSION 0

// cms functions (even *THR) are not thread-safe, except cmsDoTransform.
// To ensure all functions are covered without frequent lock-taking nor risk of
// recursive lock, we lock in the top-level APIs.
static std::mutex& LcmsMutex() {
  static std::mutex m;
  return m;
}

#if JPEGXL_ENABLE_SKCMS
JXL_MUST_USE_RESULT CIExy CIExyFromXYZ(const float XYZ[3]) {
  const float factor = 1.f / (XYZ[0] + XYZ[1] + XYZ[2]);
  CIExy xy;
  xy.x = XYZ[0] * factor;
  xy.y = XYZ[1] * factor;
  return xy;
}

Status CIEXYZFromWhiteCIExy(const CIExy& xy, float XYZ[3]) {
  // Target Y = 1.
  if (std::abs(xy.y) < 1e-12) return JXL_FAILURE("Y value is too small");
  const float factor = 1 / xy.y;
  XYZ[0] = xy.x * factor;
  XYZ[1] = 1;
  XYZ[2] = (1 - xy.x - xy.y) * factor;
  return true;
}
#else  // JPEGXL_ENABLE_SKCMS
// (LCMS interface requires xyY but we omit the Y for white points/primaries.)

JXL_MUST_USE_RESULT CIExy CIExyFromxyY(const cmsCIExyY& xyY) {
  CIExy xy;
  xy.x = xyY.x;
  xy.y = xyY.y;
  return xy;
}

JXL_MUST_USE_RESULT CIExy CIExyFromXYZ(const cmsCIEXYZ& XYZ) {
  cmsCIExyY xyY;
  cmsXYZ2xyY(/*Dest=*/&xyY, /*Source=*/&XYZ);
  return CIExyFromxyY(xyY);
}

JXL_MUST_USE_RESULT cmsCIEXYZ D50_XYZ() {
  // Quantized D50 as stored in ICC profiles.
  return {0.96420288, 1.0, 0.82490540};
}

JXL_MUST_USE_RESULT cmsCIExyY xyYFromCIExy(const CIExy& xy) {
  const cmsCIExyY xyY = {xy.x, xy.y, 1.0};
  return xyY;
}

// RAII

struct ProfileDeleter {
  void operator()(void* p) { cmsCloseProfile(p); }
};
using Profile = std::unique_ptr<void, ProfileDeleter>;

struct TransformDeleter {
  void operator()(void* p) { cmsDeleteTransform(p); }
};
using Transform = std::unique_ptr<void, TransformDeleter>;

struct CurveDeleter {
  void operator()(cmsToneCurve* p) { cmsFreeToneCurve(p); }
};
using Curve = std::unique_ptr<cmsToneCurve, CurveDeleter>;

Status CreateProfileXYZ(const cmsContext context,
                        Profile* JXL_RESTRICT profile) {
  profile->reset(cmsCreateXYZProfileTHR(context));
  if (profile->get() == nullptr) return JXL_FAILURE("Failed to create XYZ");
  return true;
}

// Multi-Localized Unicode string
class MLU {
 public:
  MLU(const cmsContext context, const char* ascii)
      : mlu_(cmsMLUalloc(context, 0)) {
    if (!cmsMLUsetASCII(mlu_, "en", "US", ascii)) {
      JXL_NOTIFY_ERROR("Failed to set ASCII");
    }
  }
  ~MLU() { cmsMLUfree(mlu_); }

  MLU(const MLU&) = delete;
  MLU& operator=(const MLU&) = delete;
  MLU(MLU&&) = delete;
  MLU& operator=(MLU&&) = delete;

  cmsMLU* get() const { return mlu_; }

 private:
  cmsMLU* mlu_;
};

// Sets header and required tags; called by EncodeProfile.
Status SetTags(const cmsContext context, const Profile& profile,
               const std::string& profile_description) {
  cmsHPROFILE p = profile.get();

  // Header
  cmsSetHeaderFlags(p, 1);  // embedded

  const MLU copyright(
      context,
      "Copyright 2018 Google LLC, CC-BY-SA 3.0 Unported license"
      "(https://creativecommons.org/licenses/by-sa/3.0/legalcode)");
  const MLU manufacturer(context, "Google");
  const MLU model(context, "Image codec");
  const MLU description(context, profile_description.c_str());

  // Required tags
  bool all_ok = true;
  all_ok &= cmsWriteTag(p, cmsSigCopyrightTag, copyright.get());
  all_ok &= cmsWriteTag(p, cmsSigDeviceMfgDescTag, manufacturer.get());
  all_ok &= cmsWriteTag(p, cmsSigDeviceModelDescTag, model.get());
  all_ok &= cmsWriteTag(p, cmsSigProfileDescriptionTag, description.get());

  if (!all_ok) return JXL_FAILURE("Failed to write header/tags");
  return true;
}

// Replacement for cmsMD5computeID, which re-encodes the profile and in so
// doing changes the creator, resulting in different checksums than here.
// See https://github.com/mm2/Little-CMS/issues/181. This implementation uses
// newer LCMS features but the checksum matches displaycal's expectation.
void ComputeProfileID(const cmsContext context, PaddedBytes icc,
                      uint8_t id[16]) {
#if !JXL_CMS_OLD_VERSION
  cmsProfileID profile_id;
  // Per http://www.color.org/specification/ICC1v43_2010-12.pdf section 7.2.18
  JXL_ASSERT(icc.size() > 99);
  memset(icc.data() + 44, 0, 4);   // Profile flags.
  memset(icc.data() + 64, 0, 4);   // Rendering intent.
  memset(icc.data() + 84, 0, 16);  // Profile ID.
  cmsHANDLE md5_handle = cmsMD5alloc(context);
  cmsMD5add(md5_handle, icc.data(), icc.size());
  cmsMD5finish(&profile_id, md5_handle);
  memcpy(id, profile_id.ID8, 16);
#endif  // !JXL_CMS_OLD_VERSION
}

Status EncodeProfile(const cmsContext context, const Profile& profile,
                     const std::string& description, PaddedBytes* icc) {
  JXL_RETURN_IF_ERROR(SetTags(context, profile, description));

  cmsUInt32Number size = 0;
  if (!cmsSaveProfileToMem(profile.get(), nullptr, &size)) {
    return JXL_FAILURE("Failed to get profile size");
  }
  JXL_ASSERT(size != 0);

  icc->resize(size);
  if (!cmsSaveProfileToMem(profile.get(), icc->data(), &size)) {
    return JXL_FAILURE("Failed to encode profile");
  }
  JXL_ASSERT(size == icc->size());
  ComputeProfileID(context, *icc, icc->data() + 84);
  return true;
}
#endif  // !JPEGXL_ENABLE_SKCMS

#if JPEGXL_ENABLE_SKCMS
// IMPORTANT: icc must outlive profile.
Status DecodeProfile(const PaddedBytes& icc, skcms_ICCProfile* const profile) {
  if (!skcms_Parse(icc.data(), icc.size(), profile)) {
    return JXL_FAILURE("Failed to parse ICC profile with %zu bytes",
                       icc.size());
  }
  return true;
}
#else   // JPEGXL_ENABLE_SKCMS
Status DecodeProfile(const cmsContext context, const PaddedBytes& icc,
                     Profile* profile) {
  profile->reset(cmsOpenProfileFromMemTHR(context, icc.data(), icc.size()));
  if (profile->get() == nullptr) {
    return JXL_FAILURE("Failed to decode profile");
  }

  // WARNING: due to the LCMS MD5 issue mentioned above, many existing
  // profiles have incorrect MD5, so do not even bother checking them nor
  // generating warning clutter.

  return true;
}
#endif  // JPEGXL_ENABLE_SKCMS

#if JPEGXL_ENABLE_SKCMS

// NOTE: this is only used to provide a reasonable ICC profile that other
// software can read. Our own transforms use ExtraTF instead because that is
// more precise and supports unbounded mode.
template <class Func>
std::vector<uint16_t> CreateTableCurve(uint32_t N, const Func& func) {
  JXL_ASSERT(N <= 4096);  // ICC MFT2 only allows 4K entries
  // No point using float - LCMS converts to 16-bit for A2B/MFT.
  std::vector<uint16_t> table(N);
  for (uint32_t i = 0; i < N; ++i) {
    const float x = static_cast<float>(i) / (N - 1);  // 1.0 at index N - 1.
    // LCMS requires EOTF (e.g. 2.4 exponent).
    double y = func.DisplayFromEncoded(static_cast<double>(x));
    JXL_ASSERT(y >= 0.0);
    // Clamp to table range - necessary for HLG.
    if (y > 1.0) y = 1.0;
    // 1.0 corresponds to table value 0xFFFF.
    table[i] = static_cast<uint16_t>(std::round(y * 65535.0));
  }
  return table;
}

void ICCComputeMD5(const PaddedBytes& data, uint8_t sum[16]) {
  PaddedBytes data64 = data;
  data64.push_back(128);
  // Add bytes such that ((size + 8) & 63) == 0.
  size_t extra = ((64 - ((data64.size() + 8) & 63)) & 63);
  data64.resize(data64.size() + extra, 0);
  for (uint64_t i = 0; i < 64; i += 8) {
    data64.push_back(static_cast<uint64_t>(data.size() << 3u) >> i);
  }

  static const uint32_t sineparts[64] = {
      0xd76aa478, 0xe8c7b756, 0x242070db, 0xc1bdceee, 0xf57c0faf, 0x4787c62a,
      0xa8304613, 0xfd469501, 0x698098d8, 0x8b44f7af, 0xffff5bb1, 0x895cd7be,
      0x6b901122, 0xfd987193, 0xa679438e, 0x49b40821, 0xf61e2562, 0xc040b340,
      0x265e5a51, 0xe9b6c7aa, 0xd62f105d, 0x02441453, 0xd8a1e681, 0xe7d3fbc8,
      0x21e1cde6, 0xc33707d6, 0xf4d50d87, 0x455a14ed, 0xa9e3e905, 0xfcefa3f8,
      0x676f02d9, 0x8d2a4c8a, 0xfffa3942, 0x8771f681, 0x6d9d6122, 0xfde5380c,
      0xa4beea44, 0x4bdecfa9, 0xf6bb4b60, 0xbebfbc70, 0x289b7ec6, 0xeaa127fa,
      0xd4ef3085, 0x04881d05, 0xd9d4d039, 0xe6db99e5, 0x1fa27cf8, 0xc4ac5665,
      0xf4292244, 0x432aff97, 0xab9423a7, 0xfc93a039, 0x655b59c3, 0x8f0ccc92,
      0xffeff47d, 0x85845dd1, 0x6fa87e4f, 0xfe2ce6e0, 0xa3014314, 0x4e0811a1,
      0xf7537e82, 0xbd3af235, 0x2ad7d2bb, 0xeb86d391,
  };
  static const uint32_t shift[64] = {
      7, 12, 17, 22, 7, 12, 17, 22, 7, 12, 17, 22, 7, 12, 17, 22,
      5, 9,  14, 20, 5, 9,  14, 20, 5, 9,  14, 20, 5, 9,  14, 20,
      4, 11, 16, 23, 4, 11, 16, 23, 4, 11, 16, 23, 4, 11, 16, 23,
      6, 10, 15, 21, 6, 10, 15, 21, 6, 10, 15, 21, 6, 10, 15, 21,
  };

  uint32_t a0 = 0x67452301, b0 = 0xefcdab89, c0 = 0x98badcfe, d0 = 0x10325476;

  for (size_t i = 0; i < data64.size(); i += 64) {
    uint32_t a = a0, b = b0, c = c0, d = d0, f, g;
    for (size_t j = 0; j < 64; j++) {
      if (j < 16) {
        f = (b & c) | ((~b) & d);
        g = j;
      } else if (j < 32) {
        f = (d & b) | ((~d) & c);
        g = (5 * j + 1) & 0xf;
      } else if (j < 48) {
        f = b ^ c ^ d;
        g = (3 * j + 5) & 0xf;
      } else {
        f = c ^ (b | (~d));
        g = (7 * j) & 0xf;
      }
      uint32_t dg0 = data64[i + g * 4 + 0], dg1 = data64[i + g * 4 + 1],
               dg2 = data64[i + g * 4 + 2], dg3 = data64[i + g * 4 + 3];
      uint32_t u = dg0 | (dg1 << 8u) | (dg2 << 16u) | (dg3 << 24u);
      f += a + sineparts[j] + u;
      a = d;
      d = c;
      c = b;
      b += (f << shift[j]) | (f >> (32u - shift[j]));
    }
    a0 += a;
    b0 += b;
    c0 += c;
    d0 += d;
  }
  sum[0] = a0;
  sum[1] = a0 >> 8u;
  sum[2] = a0 >> 16u;
  sum[3] = a0 >> 24u;
  sum[4] = b0;
  sum[5] = b0 >> 8u;
  sum[6] = b0 >> 16u;
  sum[7] = b0 >> 24u;
  sum[8] = c0;
  sum[9] = c0 >> 8u;
  sum[10] = c0 >> 16u;
  sum[11] = c0 >> 24u;
  sum[12] = d0;
  sum[13] = d0 >> 8u;
  sum[14] = d0 >> 16u;
  sum[15] = d0 >> 24u;
}

/* Chromatic adaptation matrices*/
static float kBradford[9] = {
    0.8951f, 0.2664f, -0.1614f, -0.7502f, 1.7135f,
    0.0367f, 0.0389f, -0.0685f, 1.0296f,
};

static float kBradfordInv[9] = {
    0.9869929f, -0.1470543f, 0.1599627f, 0.4323053f, 0.5183603f,
    0.0492912f, -0.0085287f, 0.0400428f, 0.9684867f,
};

// Adapts whitepoint x, y to D50
static Status AdaptToXYZD50(float wx, float wy, float matrix[9]) {
  if (wx < 0 || wx > 1 || wy < 0 || wy > 1) {
    return JXL_FAILURE("xy color out of range");
  }

  float w[3] = {wx / wy, 1.0f, (1.0f - wx - wy) / wy};
  float w50[3] = {0.96422f, 1.0f, 0.82521f};

  float lms[3];
  float lms50[3];

  MatMul(kBradford, w, 3, 3, 1, lms);
  MatMul(kBradford, w50, 3, 3, 1, lms50);

  float a[9] = {
      lms50[0] / lms[0], 0, 0, 0, lms50[1] / lms[1], 0, 0, 0, lms50[2] / lms[2],
  };

  float b[9];
  MatMul(a, kBradford, 3, 3, 3, b);
  MatMul(kBradfordInv, b, 3, 3, 3, matrix);

  return true;
}

static Status PrimariesToXYZD50(float rx, float ry, float gx, float gy,
                                float bx, float by, float wx, float wy,
                                float matrix[9]) {
  if (rx < 0 || rx > 1 || ry < 0 || ry > 1 || gx < 0 || gx > 1 || gy < 0 ||
      gy > 1 || bx < 0 || bx > 1 || by < 0 || by > 1 || wx < 0 || wx > 1 ||
      wy < 0 || wy > 1) {
    return JXL_FAILURE("xy color out of range");
  }

  float primaries[9] = {
      rx, gx, bx, ry, gy, by, 1.0f - rx - ry, 1.0f - gx - gy, 1.0f - bx - by};
  float primaries_inv[9];
  memcpy(primaries_inv, primaries, sizeof(float) * 9);
  Inv3x3Matrix(primaries_inv);

  float w[3] = {wx / wy, 1.0f, (1.0f - wx - wy) / wy};
  float xyz[3];
  MatMul(primaries_inv, w, 3, 3, 1, xyz);

  float a[9] = {
      xyz[0], 0, 0, 0, xyz[1], 0, 0, 0, xyz[2],
  };

  float toXYZ[9];
  MatMul(primaries, a, 3, 3, 3, toXYZ);

  float d50[9];
  JXL_RETURN_IF_ERROR(AdaptToXYZD50(wx, wy, d50));

  MatMul(d50, toXYZ, 3, 3, 3, matrix);
  return true;
}

Status CreateICCChadMatrix(CIExy w, float result[9]) {
  float m[9];
  if (w.y == 0) {  // WhitePoint can not be pitch-black.
    return JXL_FAILURE("Invalid WhitePoint");
  }
  JXL_RETURN_IF_ERROR(AdaptToXYZD50(w.x, w.y, m));
  memcpy(result, m, sizeof(float) * 9);
  return true;
}

// Creates RGB to XYZ matrix given RGB primaries and whitepoint in xy.
Status CreateICCRGBMatrix(CIExy r, CIExy g, CIExy b, CIExy w, float result[9]) {
  float m[9];
  JXL_RETURN_IF_ERROR(
      PrimariesToXYZD50(r.x, r.y, g.x, g.y, b.x, b.y, w.x, w.y, m));
  memcpy(result, m, sizeof(float) * 9);
  return true;
}

void WriteICCUint32(uint32_t value, size_t pos, PaddedBytes* JXL_RESTRICT icc) {
  if (icc->size() < pos + 4) icc->resize(pos + 4);
  (*icc)[pos + 0] = (value >> 24u) & 255;
  (*icc)[pos + 1] = (value >> 16u) & 255;
  (*icc)[pos + 2] = (value >> 8u) & 255;
  (*icc)[pos + 3] = value & 255;
}

void WriteICCUint16(uint16_t value, size_t pos, PaddedBytes* JXL_RESTRICT icc) {
  if (icc->size() < pos + 2) icc->resize(pos + 2);
  (*icc)[pos + 0] = (value >> 8u) & 255;
  (*icc)[pos + 1] = value & 255;
}

// Writes a 4-character tag
void WriteICCTag(const char* value, size_t pos, PaddedBytes* JXL_RESTRICT icc) {
  if (icc->size() < pos + 4) icc->resize(pos + 4);
  memcpy(icc->data() + pos, value, 4);
}

Status WriteICCS15Fixed16(float value, size_t pos,
                          PaddedBytes* JXL_RESTRICT icc) {
  // "nextafterf" for 32768.0f towards zero are:
  // 32767.998046875, 32767.99609375, 32767.994140625
  // Even the first value works well,...
  bool ok = (-32767.995f <= value) && (value <= 32767.995f);
  if (!ok) return JXL_FAILURE("ICC value is out of range / NaN");
  int32_t i = value * 65536.0f + 0.5f;
  // Use two's complement
  uint32_t u = static_cast<uint32_t>(i);
  WriteICCUint32(u, pos, icc);
  return true;
}

Status CreateICCHeader(const ColorEncoding& c,
                       PaddedBytes* JXL_RESTRICT header) {
  // TODO(lode): choose color management engine name, e.g. "skia" if
  // integrated in skia.
  static const char* kCmm = "jxl ";

  header->resize(128, 0);

  WriteICCUint32(0, 0, header);  // size, correct value filled in at end
  WriteICCTag(kCmm, 4, header);
  WriteICCUint32(0x04300000u, 8, header);
  WriteICCTag("mntr", 12, header);
  WriteICCTag(c.IsGray() ? "GRAY" : "RGB ", 16, header);
  WriteICCTag("XYZ ", 20, header);

  // Three uint32_t's date/time encoding.
  // TODO(lode): encode actual date and time, this is a placeholder
  uint32_t year = 2019, month = 12, day = 1;
  uint32_t hour = 0, minute = 0, second = 0;
  WriteICCUint16(year, 24, header);
  WriteICCUint16(month, 26, header);
  WriteICCUint16(day, 28, header);
  WriteICCUint16(hour, 30, header);
  WriteICCUint16(minute, 32, header);
  WriteICCUint16(second, 34, header);

  WriteICCTag("acsp", 36, header);
  WriteICCTag("APPL", 40, header);
  WriteICCUint32(0, 44, header);  // flags
  WriteICCUint32(0, 48, header);  // device manufacturer
  WriteICCUint32(0, 52, header);  // device model
  WriteICCUint32(0, 56, header);  // device attributes
  WriteICCUint32(0, 60, header);  // device attributes
  WriteICCUint32(static_cast<uint32_t>(c.rendering_intent), 64, header);

  // Mandatory D50 white point of profile connection space
  WriteICCUint32(0x0000f6d6, 68, header);
  WriteICCUint32(0x00010000, 72, header);
  WriteICCUint32(0x0000d32d, 76, header);

  WriteICCTag(kCmm, 80, header);

  return true;
}

void AddToICCTagTable(const char* tag, size_t offset, size_t size,
                      PaddedBytes* JXL_RESTRICT tagtable,
                      std::vector<size_t>* offsets) {
  WriteICCTag(tag, tagtable->size(), tagtable);
  // writing true offset deferred to later
  WriteICCUint32(0, tagtable->size(), tagtable);
  offsets->push_back(offset);
  WriteICCUint32(size, tagtable->size(), tagtable);
}

void FinalizeICCTag(PaddedBytes* JXL_RESTRICT tags, size_t* offset,
                    size_t* size) {
  while ((tags->size() & 3) != 0) {
    tags->push_back(0);
  }
  *offset += *size;
  *size = tags->size() - *offset;
}

// The input text must be ASCII, writing other characters to UTF-16 is not
// implemented.
void CreateICCMlucTag(const std::string& text, PaddedBytes* JXL_RESTRICT tags) {
  WriteICCTag("mluc", tags->size(), tags);
  WriteICCUint32(0, tags->size(), tags);
  WriteICCUint32(1, tags->size(), tags);
  WriteICCUint32(12, tags->size(), tags);
  WriteICCTag("enUS", tags->size(), tags);
  WriteICCUint32(text.size() * 2, tags->size(), tags);
  WriteICCUint32(28, tags->size(), tags);
  for (size_t i = 0; i < text.size(); i++) {
    tags->push_back(0);  // prepend 0 for UTF-16
    tags->push_back(text[i]);
  }
}

Status CreateICCXYZTag(float xyz[3], PaddedBytes* JXL_RESTRICT tags) {
  WriteICCTag("XYZ ", tags->size(), tags);
  WriteICCUint32(0, tags->size(), tags);
  for (size_t i = 0; i < 3; ++i) {
    JXL_RETURN_IF_ERROR(WriteICCS15Fixed16(xyz[i], tags->size(), tags));
  }
  return true;
}

Status CreateICCChadTag(float chad[9], PaddedBytes* JXL_RESTRICT tags) {
  WriteICCTag("sf32", tags->size(), tags);
  WriteICCUint32(0, tags->size(), tags);
  for (size_t i = 0; i < 9; i++) {
    JXL_RETURN_IF_ERROR(WriteICCS15Fixed16(chad[i], tags->size(), tags));
  }
  return true;
}

void CreateICCCurvCurvTag(const std::vector<uint16_t>& curve,
                          PaddedBytes* JXL_RESTRICT tags) {
  size_t pos = tags->size();
  tags->resize(tags->size() + 12 + curve.size() * 2, 0);
  WriteICCTag("curv", pos, tags);
  WriteICCUint32(0, pos + 4, tags);
  WriteICCUint32(curve.size(), pos + 8, tags);
  for (size_t i = 0; i < curve.size(); i++) {
    WriteICCUint16(curve[i], pos + 12 + i * 2, tags);
  }
}

Status CreateICCCurvParaTag(std::vector<float> params, size_t curve_type,
                            PaddedBytes* JXL_RESTRICT tags) {
  WriteICCTag("para", tags->size(), tags);
  WriteICCUint32(0, tags->size(), tags);
  WriteICCUint16(curve_type, tags->size(), tags);
  WriteICCUint16(0, tags->size(), tags);
  for (size_t i = 0; i < params.size(); i++) {
    JXL_RETURN_IF_ERROR(WriteICCS15Fixed16(params[i], tags->size(), tags));
  }
  return true;
}

Status MaybeCreateProfile(const ColorEncoding& c,
                          PaddedBytes* JXL_RESTRICT icc) {
  PaddedBytes header, tagtable, tags;

  if (c.GetColorSpace() == ColorSpace::kUnknown || c.tf.IsUnknown()) {
    return false;  // Not an error
  }

  switch (c.GetColorSpace()) {
    case ColorSpace::kRGB:
    case ColorSpace::kGray:
      break;  // OK
    case ColorSpace::kXYB:
      return JXL_FAILURE("XYB ICC not yet implemented");
    default:
      return JXL_FAILURE("Invalid CS %u",
                         static_cast<unsigned int>(c.GetColorSpace()));
  }

  JXL_RETURN_IF_ERROR(CreateICCHeader(c, &header));

  std::vector<size_t> offsets;
  // tag count, deferred to later
  WriteICCUint32(0, tagtable.size(), &tagtable);

  size_t tag_offset = 0, tag_size = 0;

  CreateICCMlucTag(Description(c), &tags);
  FinalizeICCTag(&tags, &tag_offset, &tag_size);
  AddToICCTagTable("desc", tag_offset, tag_size, &tagtable, &offsets);

  const std::string copyright =
      "Copyright 2019 Google LLC, CC-BY-SA 3.0 Unported "
      "license(https://creativecommons.org/licenses/by-sa/3.0/legalcode)";
  CreateICCMlucTag(copyright, &tags);
  FinalizeICCTag(&tags, &tag_offset, &tag_size);
  AddToICCTagTable("cprt", tag_offset, tag_size, &tagtable, &offsets);

  // TODO(eustas): isn't it the other way round: gray image has d50 WhitePoint?
  if (c.IsGray()) {
    float wtpt[3];
    JXL_RETURN_IF_ERROR(CIEXYZFromWhiteCIExy(c.GetWhitePoint(), wtpt));
    JXL_RETURN_IF_ERROR(CreateICCXYZTag(wtpt, &tags));
  } else {
    float d50[3] = {0.964203, 1.0, 0.824905};
    JXL_RETURN_IF_ERROR(CreateICCXYZTag(d50, &tags));
  }
  FinalizeICCTag(&tags, &tag_offset, &tag_size);
  AddToICCTagTable("wtpt", tag_offset, tag_size, &tagtable, &offsets);

  if (!c.IsGray()) {
    // Chromatic adaptation matrix
    float chad[9];
    JXL_RETURN_IF_ERROR(CreateICCChadMatrix(c.GetWhitePoint(), chad));

    const PrimariesCIExy primaries = c.GetPrimaries();
    float m[9];
    JXL_RETURN_IF_ERROR(CreateICCRGBMatrix(primaries.r, primaries.g,
                                           primaries.b, c.GetWhitePoint(), m));
    float r[3] = {m[0], m[3], m[6]};
    float g[3] = {m[1], m[4], m[7]};
    float b[3] = {m[2], m[5], m[8]};

    JXL_RETURN_IF_ERROR(CreateICCChadTag(chad, &tags));
    FinalizeICCTag(&tags, &tag_offset, &tag_size);
    AddToICCTagTable("chad", tag_offset, tag_size, &tagtable, &offsets);

    JXL_RETURN_IF_ERROR(CreateICCXYZTag(r, &tags));
    FinalizeICCTag(&tags, &tag_offset, &tag_size);
    AddToICCTagTable("rXYZ", tag_offset, tag_size, &tagtable, &offsets);

    JXL_RETURN_IF_ERROR(CreateICCXYZTag(g, &tags));
    FinalizeICCTag(&tags, &tag_offset, &tag_size);
    AddToICCTagTable("gXYZ", tag_offset, tag_size, &tagtable, &offsets);

    JXL_RETURN_IF_ERROR(CreateICCXYZTag(b, &tags));
    FinalizeICCTag(&tags, &tag_offset, &tag_size);
    AddToICCTagTable("bXYZ", tag_offset, tag_size, &tagtable, &offsets);
  }

  if (c.tf.IsGamma()) {
    float gamma = 1.0 / c.tf.GetGamma();
    JXL_RETURN_IF_ERROR(
        CreateICCCurvParaTag({gamma, 1.0, 0.0, 1.0, 0.0}, 3, &tags));
  } else {
    switch (c.tf.GetTransferFunction()) {
      case TransferFunction::kHLG:
        CreateICCCurvCurvTag(
            HWY_DYNAMIC_DISPATCH(CreateTableCurve)(4096, ExtraTF::kHLG), &tags);
        break;
      case TransferFunction::kPQ:
        CreateICCCurvCurvTag(
            HWY_DYNAMIC_DISPATCH(CreateTableCurve)(4096, ExtraTF::kPQ), &tags);
        break;
      case TransferFunction::kSRGB:
        JXL_RETURN_IF_ERROR(CreateICCCurvParaTag(
            {2.4, 1.0 / 1.055, 0.055 / 1.055, 1.0 / 12.92, 0.04045}, 3, &tags));
        break;
      case TransferFunction::k709:
        JXL_RETURN_IF_ERROR(CreateICCCurvParaTag(
            {1.0 / 0.45, 1.0 / 1.099, 0.099 / 1.099, 1.0 / 4.5, 0.081}, 3,
            &tags));
        break;
      case TransferFunction::kLinear:
        JXL_RETURN_IF_ERROR(
            CreateICCCurvParaTag({1.0, 1.0, 0.0, 1.0, 0.0}, 3, &tags));
        break;
      case TransferFunction::kDCI:
        JXL_RETURN_IF_ERROR(
            CreateICCCurvParaTag({2.6, 1.0, 0.0, 1.0, 0.0}, 3, &tags));
        break;
      default:
        JXL_ABORT("Unknown TF %d", c.tf.GetTransferFunction());
    }
  }
  FinalizeICCTag(&tags, &tag_offset, &tag_size);
  if (c.IsGray()) {
    AddToICCTagTable("kTRC", tag_offset, tag_size, &tagtable, &offsets);
  } else {
    AddToICCTagTable("rTRC", tag_offset, tag_size, &tagtable, &offsets);
    AddToICCTagTable("gTRC", tag_offset, tag_size, &tagtable, &offsets);
    AddToICCTagTable("bTRC", tag_offset, tag_size, &tagtable, &offsets);
  }

  // Tag count
  WriteICCUint32(offsets.size(), 0, &tagtable);
  for (size_t i = 0; i < offsets.size(); i++) {
    WriteICCUint32(offsets[i] + header.size() + tagtable.size(), 4 + 12 * i + 4,
                   &tagtable);
  }

  // ICC profile size
  WriteICCUint32(header.size() + tagtable.size() + tags.size(), 0, &header);

  *icc = header;
  icc->append(tagtable);
  icc->append(tags);

  // The MD5 checksum must be computed on the profile with profile flags,
  // rendering intent, and region of the checksum itself, set to 0.
  // TODO(lode): manually verify with a reliable tool that this creates correct
  // signature (profile id) for ICC profiles.
  PaddedBytes icc_sum = *icc;
  memset(icc_sum.data() + 44, 0, 4);
  memset(icc_sum.data() + 64, 0, 4);
  uint8_t checksum[16];
  ICCComputeMD5(icc_sum, checksum);

  memcpy(icc->data() + 84, checksum, sizeof(checksum));

  return true;
}

Status MaybeCreateProfile(const ColorEncoding& c, skcms_ICCProfile* profile,
                          PaddedBytes* bytes) {
  if (c.GetColorSpace() == ColorSpace::kUnknown || c.tf.IsUnknown()) {
    return false;  // Not an error
  }

  JXL_RETURN_IF_ERROR(MaybeCreateProfile(c, bytes));
  JXL_RETURN_IF_ERROR(skcms_Parse(bytes->data(), bytes->size(), profile));

  return true;
}

#else  // JPEGXL_ENABLE_SKCMS

Curve CreateCurve(const cmsContext context, const ColorEncoding& c) {
  // Exponential with linear part. Note that the LittleCMS API reference and
  // tutorial disagree on the type number.
  const cmsUInt32Number type = 4;
  // First is EOTF exponent as expected by LCMS (c.GetGamma is the OETF, so take
  // the reciprocal). Then a,b,c,d: (a*x + b)^gamma, or c*x if x < d.
  std::array<cmsFloat64Number, 5> params;

  if (c.tf.IsGamma()) {
    params = {1.0 / c.tf.GetGamma(), 1.0, 0.0, 1.0, 0.0};
    return Curve(cmsBuildParametricToneCurve(context, type, params.data()));
  }
  switch (c.tf.GetTransferFunction()) {
    case TransferFunction::kHLG:
      return Curve(
          HWY_DYNAMIC_DISPATCH(CreateTableCurve)(context, 4096, ExtraTF::kHLG));
    case TransferFunction::kPQ:
      return Curve(
          HWY_DYNAMIC_DISPATCH(CreateTableCurve)(context, 4096, ExtraTF::kPQ));

    case TransferFunction::kSRGB:
      params = {2.4, 1.0 / 1.055, 0.055 / 1.055, 1.0 / 12.92, 0.04045};
      break;
    case TransferFunction::k709:
      params = {1.0 / 0.45, 1.0 / 1.099, 0.099 / 1.099, 1.0 / 4.5, 0.081};
      break;
    case TransferFunction::kLinear:
      params = {1.0, 1.0, 0.0, 1.0, 0.0};
      break;
    case TransferFunction::kDCI:
      params = {2.6, 1.0, 0.0, 1.0, 0.0};
      break;
    default:
      JXL_ABORT("Invalid TF %d", c.tf.GetTransferFunction());
  }
  // WARNING: using cmsBuildGamma results in a bounded curve - LittleCMS
  // clamps negative outputs to zero. To retain unbounded mode, we use the
  // same parametric curve type as sRGB.
  return Curve(cmsBuildParametricToneCurve(context, type, params.data()));
}

Profile MaybeCreateProfileRGB(const cmsContext context, const ColorEncoding& c,
                              const cmsCIExyY& wp_xyY, const Curve& curve) {
  const PrimariesCIExy primaries = c.GetPrimaries();
  const cmsCIExyYTRIPLE primaries_xyY = {xyYFromCIExy(primaries.r),
                                         xyYFromCIExy(primaries.g),
                                         xyYFromCIExy(primaries.b)};
  cmsToneCurve* curves[3] = {curve.get(), curve.get(), curve.get()};
  return Profile(
      cmsCreateRGBProfileTHR(context, &wp_xyY, &primaries_xyY, curves));
}

// Serializes the profile before use to ensure all values are quantized.
Status MaybeCreateProfile(const cmsContext context, const ColorEncoding& c,
                          PaddedBytes* JXL_RESTRICT icc) {
  if (c.GetColorSpace() == ColorSpace::kUnknown || c.tf.IsUnknown()) {
    return false;  // Not an error
  }

  // (If color_space == kRGB, we'll use this curve for all channels.)
  const Curve curve = CreateCurve(context, c);
  if (curve == nullptr) return JXL_FAILURE("Failed to create curve");

  const cmsCIExyY wp_xyY = xyYFromCIExy(c.GetWhitePoint());

  Profile profile;
  switch (c.GetColorSpace()) {
    case ColorSpace::kRGB:
      profile = MaybeCreateProfileRGB(context, c, wp_xyY, curve);
      break;
    case ColorSpace::kGray:
      profile.reset(cmsCreateGrayProfileTHR(context, &wp_xyY, curve.get()));
      break;
    case ColorSpace::kXYB:
      JXL_NOTIFY_ERROR("XYB ICC not yet implemented");
      break;
    default:
<<<<<<< HEAD
      return JXL_FAILURE("Unknown CS %u", (uint32_t) c.GetColorSpace());
  }
  if (profile.get() == nullptr) {
    return JXL_FAILURE("Failed to create profile (cs = %u)", (uint32_t) c.GetColorSpace());
=======
      return JXL_FAILURE("Unknown CS %u",
                         static_cast<unsigned int>(c.GetColorSpace()));
  }
  if (profile.get() == nullptr) {
    return JXL_FAILURE("Failed to create profile (cs = %u)",
                       static_cast<unsigned int>(c.GetColorSpace()));
>>>>>>> f2aeba7e
  }

  // ICC uses the same values.
  cmsSetHeaderRenderingIntent(profile.get(),
                              static_cast<cmsUInt32Number>(c.rendering_intent));

  return EncodeProfile(context, profile, Description(c), icc);
}

#endif  // JPEGXL_ENABLE_SKCMS

#if JPEGXL_ENABLE_SKCMS

ColorSpace ColorSpaceFromProfile(const skcms_ICCProfile& profile) {
  switch (profile.data_color_space) {
    case skcms_Signature_RGB:
      return ColorSpace::kRGB;
    case skcms_Signature_Gray:
      return ColorSpace::kGray;
    default:
      return ColorSpace::kUnknown;
  }
}

// "profile1" is pre-decoded to save time in DetectTransferFunction.
Status ProfileEquivalentToICC(const skcms_ICCProfile& profile1,
                              const PaddedBytes& icc) {
  skcms_ICCProfile profile2;
  JXL_RETURN_IF_ERROR(skcms_Parse(icc.data(), icc.size(), &profile2));
  return skcms_ApproximatelyEqualProfiles(&profile1, &profile2);
}

// vector_out := matmul(matrix, vector_in)
void MatrixProduct(const skcms_Matrix3x3& matrix, const float vector_in[3],
                   float vector_out[3]) {
  for (int i = 0; i < 3; ++i) {
    vector_out[i] = 0;
    for (int j = 0; j < 3; ++j) {
      vector_out[i] += matrix.vals[i][j] * vector_in[j];
    }
  }
}

// Returns white point that was specified when creating the profile.
JXL_MUST_USE_RESULT Status UnadaptedWhitePoint(const skcms_ICCProfile& profile,
                                               CIExy* out) {
  float media_white_point_XYZ[3];
  if (!skcms_GetWTPT(&profile, media_white_point_XYZ)) {
    return JXL_FAILURE("ICC profile does not contain WhitePoint tag");
  }
  skcms_Matrix3x3 CHAD;
  if (!skcms_GetCHAD(&profile, &CHAD)) {
    // If there is no chromatic adaptation matrix, it means that the white point
    // is already unadapted.
    *out = CIExyFromXYZ(media_white_point_XYZ);
    return true;
  }
  // Otherwise, it has been adapted to the PCS white point using said matrix,
  // and the adaptation needs to be undone.
  skcms_Matrix3x3 inverse_CHAD;
  if (!skcms_Matrix3x3_invert(&CHAD, &inverse_CHAD)) {
    return JXL_FAILURE("Non-invertible ChromaticAdaptation matrix");
  }
  float unadapted_white_point_XYZ[3];
  MatrixProduct(inverse_CHAD, media_white_point_XYZ, unadapted_white_point_XYZ);
  *out = CIExyFromXYZ(unadapted_white_point_XYZ);
  return true;
}

Status IdentifyPrimaries(const skcms_ICCProfile& profile,
                         const CIExy& wp_unadapted, ColorEncoding* c) {
  if (!c->HasPrimaries()) return true;

  skcms_Matrix3x3 CHAD, inverse_CHAD;
  if (skcms_GetCHAD(&profile, &CHAD)) {
    JXL_RETURN_IF_ERROR(skcms_Matrix3x3_invert(&CHAD, &inverse_CHAD));
  } else {
    static constexpr skcms_Matrix3x3 kLMSFromXYZ = {
        {{0.8951, 0.2664, -0.1614},
         {-0.7502, 1.7135, 0.0367},
         {0.0389, -0.0685, 1.0296}}};
    static constexpr skcms_Matrix3x3 kXYZFromLMS = {
        {{0.9869929, -0.1470543, 0.1599627},
         {0.4323053, 0.5183603, 0.0492912},
         {-0.0085287, 0.0400428, 0.9684867}}};
    static constexpr float kWpD50XYZ[3] = {0.96420288, 1.0, 0.82490540};
    float wp_unadapted_XYZ[3];
    JXL_RETURN_IF_ERROR(CIEXYZFromWhiteCIExy(wp_unadapted, wp_unadapted_XYZ));
    float wp_D50_LMS[3], wp_unadapted_LMS[3];
    MatrixProduct(kLMSFromXYZ, kWpD50XYZ, wp_D50_LMS);
    MatrixProduct(kLMSFromXYZ, wp_unadapted_XYZ, wp_unadapted_LMS);
    inverse_CHAD = {{{wp_unadapted_LMS[0] / wp_D50_LMS[0], 0, 0},
                     {0, wp_unadapted_LMS[1] / wp_D50_LMS[1], 0},
                     {0, 0, wp_unadapted_LMS[2] / wp_D50_LMS[2]}}};
    inverse_CHAD = skcms_Matrix3x3_concat(&kXYZFromLMS, &inverse_CHAD);
    inverse_CHAD = skcms_Matrix3x3_concat(&inverse_CHAD, &kLMSFromXYZ);
  }

  float XYZ[3];
  PrimariesCIExy primaries;
  CIExy* const chromaticities[] = {&primaries.r, &primaries.g, &primaries.b};
  for (int i = 0; i < 3; ++i) {
    float RGB[3] = {};
    RGB[i] = 1;
    skcms_Transform(RGB, skcms_PixelFormat_RGB_fff, skcms_AlphaFormat_Opaque,
                    &profile, XYZ, skcms_PixelFormat_RGB_fff,
                    skcms_AlphaFormat_Opaque, skcms_XYZD50_profile(), 1);
    float unadapted_XYZ[3];
    MatrixProduct(inverse_CHAD, XYZ, unadapted_XYZ);
    *chromaticities[i] = CIExyFromXYZ(unadapted_XYZ);
  }
  return c->SetPrimaries(primaries);
}

void DetectTransferFunction(const skcms_ICCProfile& profile,
                            ColorEncoding* JXL_RESTRICT c) {
  if (c->tf.SetImplicit()) return;

  for (TransferFunction tf : Values<TransferFunction>()) {
    // Can only create profile from known transfer function.
    if (tf == TransferFunction::kUnknown) continue;

    c->tf.SetTransferFunction(tf);

    skcms_ICCProfile profile_test;
    PaddedBytes bytes;
    if (MaybeCreateProfile(*c, &profile_test, &bytes) &&
        skcms_ApproximatelyEqualProfiles(&profile, &profile_test)) {
      return;
    }
  }

  c->tf.SetTransferFunction(TransferFunction::kUnknown);
}

#else  // JPEGXL_ENABLE_SKCMS

uint32_t Type32(const ColorEncoding& c) {
  if (c.IsGray()) return TYPE_GRAY_FLT;
  return TYPE_RGB_FLT;
}

uint32_t Type64(const ColorEncoding& c) {
  if (c.IsGray()) return TYPE_GRAY_DBL;
  return TYPE_RGB_DBL;
}

ColorSpace ColorSpaceFromProfile(const Profile& profile) {
  switch (cmsGetColorSpace(profile.get())) {
    case cmsSigRgbData:
      return ColorSpace::kRGB;
    case cmsSigGrayData:
      return ColorSpace::kGray;
    default:
      return ColorSpace::kUnknown;
  }
}

// "profile1" is pre-decoded to save time in DetectTransferFunction.
Status ProfileEquivalentToICC(const cmsContext context, const Profile& profile1,
                              const PaddedBytes& icc, const ColorEncoding& c) {
  const uint32_t type_src = Type64(c);

  Profile profile2;
  JXL_RETURN_IF_ERROR(DecodeProfile(context, icc, &profile2));

  Profile profile_xyz;
  JXL_RETURN_IF_ERROR(CreateProfileXYZ(context, &profile_xyz));

  const uint32_t intent = INTENT_RELATIVE_COLORIMETRIC;
  const uint32_t flags = cmsFLAGS_NOOPTIMIZE | cmsFLAGS_BLACKPOINTCOMPENSATION |
                         cmsFLAGS_HIGHRESPRECALC;
  Transform xform1(cmsCreateTransformTHR(context, profile1.get(), type_src,
                                         profile_xyz.get(), TYPE_XYZ_DBL,
                                         intent, flags));
  Transform xform2(cmsCreateTransformTHR(context, profile2.get(), type_src,
                                         profile_xyz.get(), TYPE_XYZ_DBL,
                                         intent, flags));
  if (xform1 == nullptr || xform2 == nullptr) {
    return JXL_FAILURE("Failed to create transform");
  }

  double in[3];
  double out1[3];
  double out2[3];

  // Uniformly spaced samples from very dark to almost fully bright.
  const double init = 1E-3;
  const double step = 0.2;

  if (c.IsGray()) {
    // Finer sampling and replicate each component.
    for (in[0] = init; in[0] < 1.0; in[0] += step / 8) {
      cmsDoTransform(xform1.get(), in, out1, 1);
      cmsDoTransform(xform2.get(), in, out2, 1);
      if (!ApproxEq(out1[0], out2[0], 2E-4)) {
        return false;
      }
    }
  } else {
    for (in[0] = init; in[0] < 1.0; in[0] += step) {
      for (in[1] = init; in[1] < 1.0; in[1] += step) {
        for (in[2] = init; in[2] < 1.0; in[2] += step) {
          cmsDoTransform(xform1.get(), in, out1, 1);
          cmsDoTransform(xform2.get(), in, out2, 1);
          for (size_t i = 0; i < 3; ++i) {
            if (!ApproxEq(out1[i], out2[i], 2E-4)) {
              return false;
            }
          }
        }
      }
    }
  }

  return true;
}

// Returns white point that was specified when creating the profile.
// NOTE: we can't just use cmsSigMediaWhitePointTag because its interpretation
// differs between ICC versions.
JXL_MUST_USE_RESULT cmsCIEXYZ UnadaptedWhitePoint(const cmsContext context,
                                                  const Profile& profile,
                                                  const ColorEncoding& c) {
  cmsCIEXYZ XYZ = {1.0, 1.0, 1.0};

  Profile profile_xyz;
  if (!CreateProfileXYZ(context, &profile_xyz)) return XYZ;
  // Array arguments are one per profile.
  cmsHPROFILE profiles[2] = {profile.get(), profile_xyz.get()};
  // Leave white point unchanged - that is what we're trying to extract.
  cmsUInt32Number intents[2] = {INTENT_ABSOLUTE_COLORIMETRIC,
                                INTENT_ABSOLUTE_COLORIMETRIC};
  cmsBool black_compensation[2] = {0, 0};
  cmsFloat64Number adaption[2] = {0.0, 0.0};
  // Only transforming a single pixel, so skip expensive optimizations.
  cmsUInt32Number flags = cmsFLAGS_NOOPTIMIZE | cmsFLAGS_HIGHRESPRECALC;
  Transform xform(cmsCreateExtendedTransform(
      context, 2, profiles, black_compensation, intents, adaption, nullptr, 0,
      Type64(c), TYPE_XYZ_DBL, flags));
  if (!xform) return XYZ;  // TODO(lode): return error

  // xy are relative, so magnitude does not matter if we ignore output Y.
  const cmsFloat64Number in[3] = {1.0, 1.0, 1.0};
  cmsDoTransform(xform.get(), in, &XYZ.X, 1);
  return XYZ;
}

Status IdentifyPrimaries(const Profile& profile, const cmsCIEXYZ& wp_unadapted,
                         ColorEncoding* c) {
  if (!c->HasPrimaries()) return true;
  if (ColorSpaceFromProfile(profile) == ColorSpace::kUnknown) return true;

  // These were adapted to the profile illuminant before storing in the profile.
  const cmsCIEXYZ* adapted_r = static_cast<const cmsCIEXYZ*>(
      cmsReadTag(profile.get(), cmsSigRedColorantTag));
  const cmsCIEXYZ* adapted_g = static_cast<const cmsCIEXYZ*>(
      cmsReadTag(profile.get(), cmsSigGreenColorantTag));
  const cmsCIEXYZ* adapted_b = static_cast<const cmsCIEXYZ*>(
      cmsReadTag(profile.get(), cmsSigBlueColorantTag));
  if (adapted_r == nullptr || adapted_g == nullptr || adapted_b == nullptr) {
    return JXL_FAILURE("Failed to retrieve colorants");
  }

  // TODO(janwas): no longer assume Bradford and D50.
  // Undo the chromatic adaptation.
  const cmsCIEXYZ d50 = D50_XYZ();

  cmsCIEXYZ r, g, b;
  cmsAdaptToIlluminant(&r, &d50, &wp_unadapted, adapted_r);
  cmsAdaptToIlluminant(&g, &d50, &wp_unadapted, adapted_g);
  cmsAdaptToIlluminant(&b, &d50, &wp_unadapted, adapted_b);

  const PrimariesCIExy rgb = {CIExyFromXYZ(r), CIExyFromXYZ(g),
                              CIExyFromXYZ(b)};
  return c->SetPrimaries(rgb);
}

void DetectTransferFunction(const cmsContext context, const Profile& profile,
                            ColorEncoding* JXL_RESTRICT c) {
  if (c->tf.SetImplicit()) return;

  for (TransferFunction tf : Values<TransferFunction>()) {
    // Can only create profile from known transfer function.
    if (tf == TransferFunction::kUnknown) continue;

    c->tf.SetTransferFunction(tf);

    PaddedBytes icc_test;
    if (MaybeCreateProfile(context, *c, &icc_test) &&
        ProfileEquivalentToICC(context, profile, icc_test, *c)) {
      return;
    }
  }

  c->tf.SetTransferFunction(TransferFunction::kUnknown);
}

void ErrorHandler(cmsContext context, cmsUInt32Number code, const char* text) {
  JXL_WARNING("LCMS error %u: %s", code, text);
}

// Returns a context for the current thread, creating it if necessary.
cmsContext GetContext() {
  static thread_local void* context_;
  if (context_ == nullptr) {
    context_ = cmsCreateContext(nullptr, nullptr);
    JXL_ASSERT(context_ != nullptr);

    cmsSetLogErrorHandlerTHR(static_cast<cmsContext>(context_), &ErrorHandler);
  }
  return static_cast<cmsContext>(context_);
}

#endif  // JPEGXL_ENABLE_SKCMS

}  // namespace

// All functions that call lcms directly (except ColorSpaceTransform::Run) must
// lock LcmsMutex().

Status ColorEncoding::SetFieldsFromICC() {
  // In case parsing fails, mark the ColorEncoding as invalid.
  SetColorSpace(ColorSpace::kUnknown);
  tf.SetTransferFunction(TransferFunction::kUnknown);

  if (icc_.empty()) return JXL_FAILURE("Empty ICC profile");

#if JPEGXL_ENABLE_SKCMS
  if (icc_.size() < 128) {
    return JXL_FAILURE("ICC file too small");
  }

  skcms_ICCProfile profile;
  JXL_RETURN_IF_ERROR(skcms_Parse(icc_.data(), icc_.size(), &profile));

  // skcms does not return the rendering intent, so get it from the file. It
  // is encoded as big-endian 32-bit integer in bytes 60..63.
  uint32_t rendering_intent32 = icc_[67];
  if (rendering_intent32 > 3 || icc_[64] != 0 || icc_[65] != 0 ||
      icc_[66] != 0) {
    return JXL_FAILURE("Invalid rendering intent %u\n", rendering_intent32);
  }

  SetColorSpace(ColorSpaceFromProfile(profile));

  CIExy wp_unadapted;
  JXL_RETURN_IF_ERROR(UnadaptedWhitePoint(profile, &wp_unadapted));
  JXL_RETURN_IF_ERROR(SetWhitePoint(wp_unadapted));

  // Relies on color_space.
  JXL_RETURN_IF_ERROR(IdentifyPrimaries(profile, wp_unadapted, this));

  // Relies on color_space/white point/primaries being set already.
  DetectTransferFunction(profile, this);
  // ICC and RenderingIntent have the same values (0..3).
  rendering_intent = static_cast<RenderingIntent>(rendering_intent32);
#else   // JPEGXL_ENABLE_SKCMS

  std::lock_guard<std::mutex> guard(LcmsMutex());
  const cmsContext context = GetContext();

  Profile profile;
  JXL_RETURN_IF_ERROR(DecodeProfile(context, icc_, &profile));

  const cmsUInt32Number rendering_intent32 =
      cmsGetHeaderRenderingIntent(profile.get());
  if (rendering_intent32 > 3) {
    return JXL_FAILURE("Invalid rendering intent %u\n", rendering_intent32);
  }

  SetColorSpace(ColorSpaceFromProfile(profile));

  const cmsCIEXYZ wp_unadapted = UnadaptedWhitePoint(context, profile, *this);
  JXL_RETURN_IF_ERROR(SetWhitePoint(CIExyFromXYZ(wp_unadapted)));

  // Relies on color_space.
  JXL_RETURN_IF_ERROR(IdentifyPrimaries(profile, wp_unadapted, this));

  // Relies on color_space/white point/primaries being set already.
  DetectTransferFunction(context, profile, this);

  // ICC and RenderingIntent have the same values (0..3).
  rendering_intent = static_cast<RenderingIntent>(rendering_intent32);
#endif  // JPEGXL_ENABLE_SKCMS

  return true;
}

Status ColorEncoding::CreateICC() {
  std::lock_guard<std::mutex> guard(LcmsMutex());
  InternalRemoveICC();

#if JPEGXL_ENABLE_SKCMS
  if (!MaybeCreateProfile(*this, &icc_)) {
#else   // JPEGXL_ENABLE_SKCMS
  const cmsContext context = GetContext();
  if (!MaybeCreateProfile(context, *this, &icc_)) {
#endif  // JPEGXL_ENABLE_SKCMS
    return JXL_FAILURE("Failed to create profile from fields");
  }
  return true;
}

void ColorEncoding::DecideIfWantICC() {
  PaddedBytes icc_new;
  bool equivalent;
#if JPEGXL_ENABLE_SKCMS
  skcms_ICCProfile profile;
  if (!DecodeProfile(ICC(), &profile)) return;
  if (!MaybeCreateProfile(*this, &icc_new)) return;
  equivalent = ProfileEquivalentToICC(profile, icc_new);
#else   // JPEGXL_ENABLE_SKCMS
  const cmsContext context = GetContext();
  Profile profile;
  if (!DecodeProfile(context, ICC(), &profile)) return;
  if (!MaybeCreateProfile(context, *this, &icc_new)) return;
  equivalent = ProfileEquivalentToICC(context, profile, icc_new, *this);
#endif  // JPEGXL_ENABLE_SKCMS

  // Successfully created a profile => reconstruction should be equivalent.
  JXL_ASSERT(equivalent);
  want_icc_ = false;
}

ColorSpaceTransform::~ColorSpaceTransform() {
#if !JPEGXL_ENABLE_SKCMS
  std::lock_guard<std::mutex> guard(LcmsMutex());
  for (void* p : transforms_) {
    TransformDeleter()(p);
  }
#endif
}

ColorSpaceTransform::ColorSpaceTransform()
#if JPEGXL_ENABLE_SKCMS
    : skcms_icc_(new SkcmsICC())
#endif  // JPEGXL_ENABLE_SKCMS
{
}

Status ColorSpaceTransform::Init(const ColorEncoding& c_src,
                                 const ColorEncoding& c_dst,
                                 float intensity_target, size_t xsize,
                                 const size_t num_threads) {
  std::lock_guard<std::mutex> guard(LcmsMutex());
#if JXL_CMS_VERBOSE
  printf("%s -> %s\n", Description(c_src).c_str(), Description(c_dst).c_str());
#endif

#if JPEGXL_ENABLE_SKCMS
  skcms_icc_->icc_src_ = c_src.ICC();
  skcms_icc_->icc_dst_ = c_dst.ICC();
  JXL_RETURN_IF_ERROR(
      DecodeProfile(skcms_icc_->icc_src_, &skcms_icc_->profile_src_));
  JXL_RETURN_IF_ERROR(
      DecodeProfile(skcms_icc_->icc_dst_, &skcms_icc_->profile_dst_));
#else   // JPEGXL_ENABLE_SKCMS
  const cmsContext context = GetContext();
  Profile profile_src, profile_dst;
  JXL_RETURN_IF_ERROR(DecodeProfile(context, c_src.ICC(), &profile_src));
  JXL_RETURN_IF_ERROR(DecodeProfile(context, c_dst.ICC(), &profile_dst));
#endif  // JPEGXL_ENABLE_SKCMS

  skip_lcms_ = false;
  if (c_src.SameColorEncoding(c_dst)) {
    skip_lcms_ = true;
#if JXL_CMS_VERBOSE
    printf("Skip CMS\n");
#endif
  }

  // Special-case for BT.2100 HLG/PQ and SRGB <=> linear:
  const bool src_linear = c_src.tf.IsLinear();
  const bool dst_linear = c_dst.tf.IsLinear();
  if (((c_src.tf.IsPQ() || c_src.tf.IsHLG()) && dst_linear) ||
      ((c_dst.tf.IsPQ() || c_dst.tf.IsHLG()) && src_linear) ||
      ((c_src.tf.IsPQ() != c_dst.tf.IsPQ()) && intensity_target_ != 10000) ||
      (c_src.tf.IsSRGB() && dst_linear) || (c_dst.tf.IsSRGB() && src_linear)) {
    // Construct new profiles as if the data were already/still linear.
    ColorEncoding c_linear_src = c_src;
    ColorEncoding c_linear_dst = c_dst;
    c_linear_src.tf.SetTransferFunction(TransferFunction::kLinear);
    c_linear_dst.tf.SetTransferFunction(TransferFunction::kLinear);
    PaddedBytes icc_src, icc_dst;
#if JPEGXL_ENABLE_SKCMS
    skcms_ICCProfile new_src, new_dst;
#else   // JPEGXL_ENABLE_SKCMS
    Profile new_src, new_dst;
#endif  // JPEGXL_ENABLE_SKCMS
        // Only enable ExtraTF if profile creation succeeded.
#if JPEGXL_ENABLE_SKCMS
    if (MaybeCreateProfile(c_linear_src, &new_src, &icc_src) &&
        MaybeCreateProfile(c_linear_dst, &new_dst, &icc_dst)) {
#else   // JPEGXL_ENABLE_SKCMS
    if (MaybeCreateProfile(context, c_linear_src, &icc_src) &&
        MaybeCreateProfile(context, c_linear_dst, &icc_dst) &&
        DecodeProfile(context, icc_src, &new_src) &&
        DecodeProfile(context, icc_dst, &new_dst)) {
#endif  // JPEGXL_ENABLE_SKCMS
      if (c_src.SameColorSpace(c_dst)) {
        skip_lcms_ = true;
      }
#if JXL_CMS_VERBOSE
      printf("Special linear <-> HLG/PQ/sRGB; skip=%d\n", skip_lcms_);
#endif
#if JPEGXL_ENABLE_SKCMS
      skcms_icc_->icc_src_ = PaddedBytes();
      skcms_icc_->profile_src_ = new_src;
      skcms_icc_->icc_dst_ = PaddedBytes();
      skcms_icc_->profile_dst_ = new_dst;
#else   // JPEGXL_ENABLE_SKCMS
      profile_src.swap(new_src);
      profile_dst.swap(new_dst);
#endif  // JPEGXL_ENABLE_SKCMS
      if (!c_src.tf.IsLinear()) {
        preprocess_ = c_src.tf.IsSRGB()
                          ? ExtraTF::kSRGB
                          : (c_src.tf.IsPQ() ? ExtraTF::kPQ : ExtraTF::kHLG);
      }
      if (!c_dst.tf.IsLinear()) {
        postprocess_ = c_dst.tf.IsSRGB()
                           ? ExtraTF::kSRGB
                           : (c_dst.tf.IsPQ() ? ExtraTF::kPQ : ExtraTF::kHLG);
      }
    } else {
      JXL_WARNING("Failed to create extra linear profiles");
    }
  }

#if JPEGXL_ENABLE_SKCMS
  if (!skcms_MakeUsableAsDestination(&skcms_icc_->profile_dst_)) {
    return JXL_FAILURE(
        "Failed to make %s usable as a color transform destination",
        Description(c_dst).c_str());
  }
#endif  // JPEGXL_ENABLE_SKCMS

  // Not including alpha channel (copied separately).
  const size_t channels_src = c_src.Channels();
  const size_t channels_dst = c_dst.Channels();
  JXL_CHECK(channels_src == channels_dst);
#if JXL_CMS_VERBOSE
  printf("Channels: %zu; Threads: %zu\n", channels_src, num_threads);
#endif

#if !JPEGXL_ENABLE_SKCMS
  // Type includes color space (XYZ vs RGB), so can be different.
  const uint32_t type_src = Type32(c_src);
  const uint32_t type_dst = Type32(c_dst);
  transforms_.clear();
  for (size_t i = 0; i < num_threads; ++i) {
    const uint32_t intent = static_cast<uint32_t>(c_dst.rendering_intent);
    const uint32_t flags =
        cmsFLAGS_BLACKPOINTCOMPENSATION | cmsFLAGS_HIGHRESPRECALC;
    // NOTE: we're using the current thread's context and assuming all state
    // modified by cmsDoTransform resides in the transform, not the context.
    transforms_.emplace_back(cmsCreateTransformTHR(context, profile_src.get(),
                                                   type_src, profile_dst.get(),
                                                   type_dst, intent, flags));
    if (transforms_.back() == nullptr) {
      return JXL_FAILURE("Failed to create transform");
    }
  }
#endif  // !JPEGXL_ENABLE_SKCMS

  // Ideally LCMS would convert directly from External to Image3. However,
  // cmsDoTransformLineStride only accepts 32-bit BytesPerPlaneIn, whereas our
  // planes can be more than 4 GiB apart. Hence, transform inputs/outputs must
  // be interleaved. Calling cmsDoTransform for each pixel is expensive
  // (indirect call). We therefore transform rows, which requires per-thread
  // buffers. To avoid separate allocations, we use the rows of an image.
  // Because LCMS apparently also cannot handle <= 16 bit inputs and 32-bit
  // outputs (or vice versa), we use floating point input/output.
#if JPEGXL_ENABLE_SKCMS
  // SkiaCMS doesn't support grayscale float buffers, so we create space for RGB
  // float buffers anyway.
  buf_src_ = ImageF(xsize * 3, num_threads);
  buf_dst_ = ImageF(xsize * 3, num_threads);
#else
  buf_src_ = ImageF(xsize * channels_src, num_threads);
  buf_dst_ = ImageF(xsize * channels_dst, num_threads);
#endif
  intensity_target_ = intensity_target;
  xsize_ = xsize;
  return true;
}

}  // namespace jxl
#endif  // HWY_ONCE<|MERGE_RESOLUTION|>--- conflicted
+++ resolved
@@ -1078,19 +1078,12 @@
       JXL_NOTIFY_ERROR("XYB ICC not yet implemented");
       break;
     default:
-<<<<<<< HEAD
-      return JXL_FAILURE("Unknown CS %u", (uint32_t) c.GetColorSpace());
-  }
-  if (profile.get() == nullptr) {
-    return JXL_FAILURE("Failed to create profile (cs = %u)", (uint32_t) c.GetColorSpace());
-=======
       return JXL_FAILURE("Unknown CS %u",
                          static_cast<unsigned int>(c.GetColorSpace()));
   }
   if (profile.get() == nullptr) {
     return JXL_FAILURE("Failed to create profile (cs = %u)",
                        static_cast<unsigned int>(c.GetColorSpace()));
->>>>>>> f2aeba7e
   }
 
   // ICC uses the same values.
