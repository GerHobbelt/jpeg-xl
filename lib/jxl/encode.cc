--- conflicted
+++ resolved
@@ -433,16 +433,10 @@
       for (size_t i = 0; i < 4; i++) {
         compressed[i] = static_cast<uint8_t>(box->type[i]);
       }
-<<<<<<< HEAD
-      if (JXL_ENC_SUCCESS != BrotliCompress(brotli_effort, box->contents.data(),
-                                            box->contents.size(),
-                                            &compressed)) {
-=======
       if (JXL_ENC_SUCCESS !=
           BrotliCompress((brotli_effort >= 0 ? brotli_effort : 4),
                          box->contents.data(), box->contents.size(),
                          &compressed)) {
->>>>>>> 01c7db8c
         return JXL_API_ERROR("Brotli compression for brob box failed");
       }
       jxl::AppendBoxHeader(jxl::MakeBoxType("brob"), compressed.size(), false,
@@ -814,11 +808,7 @@
           static_cast<jxl::SpeedTier>(10 - value);
       return JXL_ENC_SUCCESS;
     case JXL_ENC_FRAME_SETTING_BROTLI_EFFORT:
-<<<<<<< HEAD
-      if (value < 0 || value > 11) {
-=======
       if (value < -1 || value > 11) {
->>>>>>> 01c7db8c
         return JXL_ENC_ERROR;
       }
       // set cparams for brotli use in JPEG frames
@@ -1189,14 +1179,8 @@
   if (frame_settings->enc->store_jpeg_metadata) {
     jxl::jpeg::JPEGData data_in = *io.Main().jpeg_data;
     jxl::PaddedBytes jpeg_data;
-<<<<<<< HEAD
-    if (!jxl::jpeg::EncodeJPEGData(
-            data_in, &jpeg_data,
-            frame_settings->values.cparams.brotli_effort)) {
-=======
     if (!jxl::jpeg::EncodeJPEGData(data_in, &jpeg_data,
                                    frame_settings->values.cparams)) {
->>>>>>> 01c7db8c
       return JXL_ENC_ERROR;
     }
     frame_settings->enc->jpeg_metadata = std::vector<uint8_t>(
