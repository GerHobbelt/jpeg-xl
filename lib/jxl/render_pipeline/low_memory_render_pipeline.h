// Copyright (c) the JPEG XL Project Authors. All rights reserved.
//
// Use of this source code is governed by a BSD-style
// license that can be found in the LICENSE file.

#ifndef LIB_JXL_RENDER_PIPELINE_LOW_MEMORY_RENDER_PIPELINE_H_
#define LIB_JXL_RENDER_PIPELINE_LOW_MEMORY_RENDER_PIPELINE_H_

#include <stdint.h>

#include "lib/jxl/dec_group_border.h"
#include "lib/jxl/filters.h"
#include "lib/jxl/render_pipeline/render_pipeline.h"

namespace jxl {

// A multithreaded, low-memory rendering pipeline that only allocates a minimal
// amount of buffers.
class LowMemoryRenderPipeline final : public RenderPipeline {
<<<<<<< HEAD
=======
 private:
>>>>>>> 8c7abd00
  std::vector<std::pair<ImageF*, Rect>> PrepareBuffers(
      size_t group_id, size_t thread_id) override;

  void PrepareForThreadsInternal(size_t num, bool use_group_ids) override;

  void ProcessBuffers(size_t group_id, size_t thread_id) override;

  void ClearDone(size_t i) override { group_border_assigner_.ClearDone(i); }

  void Init() override;

  void EnsureBordersStorage();
  size_t GroupInputXSize(size_t c) const;
  size_t GroupInputYSize(size_t c) const;
  void RenderRect(size_t thread_id, std::vector<ImageF>& input_data,
                  Rect data_max_color_channel_rect,
                  Rect image_max_color_channel_rect);
  void RenderPadding(size_t thread_id, Rect rect);

  void SaveBorders(size_t group_id, size_t c, const ImageF& in);
  void LoadBorders(size_t group_id, size_t c, const Rect& r, ImageF* out);

  std::pair<size_t, size_t> ColorDimensionsToChannelDimensions(
      std::pair<size_t, size_t> in, size_t c, size_t stage) const;

  std::pair<size_t, size_t> BorderToStore(size_t c) const;

  bool use_group_ids_;

  // Storage for borders between groups.
  // We also store the extremal borders for simplicity. Horizontal borders are
  // stored in an image as wide as the main frame, in top-to-bottom order (top
  // border of a group first, followed by the bottom border, followed by top
  // border of the next group). Vertical borders are similarly stored.
  std::vector<ImageF> borders_horizontal_;
  std::vector<ImageF> borders_vertical_;

  // Manages the status of borders.
  GroupBorderAssigner group_border_assigner_;

  // Size (in color-channel-pixels) of the border around each group that might
  // be assigned to that group.
  std::pair<size_t, size_t> group_border_;
  // base_color_shift_ defines the size of groups in terms of final image
  // pixels.
  size_t base_color_shift_;

  // Buffer for decoded pixel data for a group, indexed by [thread][channel] or
  // [group][channel] depending on `use_group_ids_`.
  std::vector<std::vector<ImageF>> group_data_;

<<<<<<< HEAD
  // TODO(veluca): these constants can definitely be lowered.
  static constexpr size_t kGroupDataYBorder = kMaxFinalizeRectPadding * 8 + 16;
  static constexpr size_t kGroupDataXBorder =
      RoundUpToBlockDim(kMaxFinalizeRectPadding) * 8 + kBlockDim;
=======
  // Borders for storing group data.
  size_t group_data_x_border_;
  size_t group_data_y_border_;
>>>>>>> 8c7abd00

  // Buffers for intermediate rows for the various stages, indexed by
  // [thread][channel][stage].
  std::vector<std::vector<std::vector<ImageF>>> stage_data_;

  // Buffers for out-of-frame data, indexed by [thread]; every row is a
  // different channel.
  std::vector<ImageF> out_of_frame_data_;

  // For each stage, a non-kIgnored channel.
  std::vector<int32_t> anyc_;

  // Size of the image at each stage.
  std::vector<Rect> image_rect_;

  // For each stage, for each channel, keep track of the kInOut stage that
  // produced the input to that stage (which corresponds to the buffer index
  // containing the data). -1 if data comes from the original input.
  std::vector<std::vector<int32_t>> stage_input_for_channel_;

  // Number of (virtual) extra rows that must be processed at each stage
  // to produce sufficient output for future stages.
  std::vector<int> virtual_ypadding_for_output_;

  // Same thing for columns, except these are real columns and not virtual ones.
  std::vector<int> xpadding_for_output_;

  // First stage that doesn't have any kInOut channel.
  size_t first_trailing_stage_;

  // Origin and size of the frame after switching to image dimensions.
  FrameOrigin frame_origin_;
  size_t full_image_xsize_;
  size_t full_image_ysize_;
  size_t first_image_dim_stage_;
};

}  // namespace jxl

#endif  // LIB_JXL_RENDER_PIPELINE_LOW_MEMORY_RENDER_PIPELINE_H_<|MERGE_RESOLUTION|>--- conflicted
+++ resolved
@@ -17,10 +17,6 @@
 // A multithreaded, low-memory rendering pipeline that only allocates a minimal
 // amount of buffers.
 class LowMemoryRenderPipeline final : public RenderPipeline {
-<<<<<<< HEAD
-=======
- private:
->>>>>>> 8c7abd00
   std::vector<std::pair<ImageF*, Rect>> PrepareBuffers(
       size_t group_id, size_t thread_id) override;
 
@@ -72,16 +68,9 @@
   // [group][channel] depending on `use_group_ids_`.
   std::vector<std::vector<ImageF>> group_data_;
 
-<<<<<<< HEAD
-  // TODO(veluca): these constants can definitely be lowered.
-  static constexpr size_t kGroupDataYBorder = kMaxFinalizeRectPadding * 8 + 16;
-  static constexpr size_t kGroupDataXBorder =
-      RoundUpToBlockDim(kMaxFinalizeRectPadding) * 8 + kBlockDim;
-=======
   // Borders for storing group data.
-  size_t group_data_x_border_;
-  size_t group_data_y_border_;
->>>>>>> 8c7abd00
+  size_t kGroupDataYBorder = kMaxFinalizeRectPadding * 8 + 16;
+  size_t kGroupDataXBorder = RoundUpToBlockDim(kMaxFinalizeRectPadding) * 8 + kBlockDim;
 
   // Buffers for intermediate rows for the various stages, indexed by
   // [thread][channel][stage].
