// Copyright (c) the JPEG XL Project Authors. All rights reserved.
//
// Use of this source code is governed by a BSD-style
// license that can be found in the LICENSE file.

#include "lib/jxl/render_pipeline/stage_gaborish.h"

#undef HWY_TARGET_INCLUDE
#define HWY_TARGET_INCLUDE "lib/jxl/render_pipeline/stage_gaborish.cc"
#include <hwy/foreach_target.h>
#include <hwy/highway.h>

HWY_BEFORE_NAMESPACE();
namespace jxl {
namespace HWY_NAMESPACE {

class GaborishStage : public RenderPipelineStage {
 public:
  explicit GaborishStage(const LoopFilter& lf)
      : RenderPipelineStage(RenderPipelineStage::Settings::Symmetric(
            /*shift=*/0, /*border=*/1)) {
    weights_[0] = 1;
    weights_[1] = lf.gab_x_weight1;
    weights_[2] = lf.gab_x_weight2;
    weights_[3] = 1;
    weights_[4] = lf.gab_y_weight1;
    weights_[5] = lf.gab_y_weight2;
    weights_[6] = 1;
    weights_[7] = lf.gab_b_weight1;
    weights_[8] = lf.gab_b_weight2;
    // Normalize
    for (size_t c = 0; c < 3; c++) {
      const float div =
          weights_[3 * c] + 4 * (weights_[3 * c + 1] + weights_[3 * c + 2]);
      const float mul = 1.0f / div;
      weights_[3 * c] *= mul;
      weights_[3 * c + 1] *= mul;
      weights_[3 * c + 2] *= mul;
    }
  }

  void ProcessRow(const RowInfo& input_rows, const RowInfo& output_rows,
                  size_t xextra, size_t xsize, size_t xpos, size_t ypos,
                  float* JXL_RESTRICT temp) const final {
    PROFILER_ZONE("Gaborish");

    const HWY_FULL(float) d;
    for (size_t c = 0; c < 3; c++) {
      float* JXL_RESTRICT row_t = GetInputRow(input_rows, c, -1);
      float* JXL_RESTRICT row_m = GetInputRow(input_rows, c, 0);
      float* JXL_RESTRICT row_b = GetInputRow(input_rows, c, 1);
      float* JXL_RESTRICT row_out = GetOutputRow(output_rows, c, 0);
      const auto w0 = Set(d, weights_[3 * c + 0]);
      const auto w1 = Set(d, weights_[3 * c + 1]);
      const auto w2 = Set(d, weights_[3 * c + 2]);
// Group data need only be aligned to a block; for >=512 bit vectors, this may
// result in unaligned loads.
#if HWY_CAP_GE512
#define LoadMaybeU LoadU
#else
#define LoadMaybeU Load
#endif
      // Since GetInputRow(input_rows, c, {-1, 0, 1}) is aligned, rounding
      // xextra up to Lanes(d) doesn't access anything problematic.
<<<<<<< HEAD
      for (int64_t x = -RoundUpTo(xextra, Lanes(d));
           x < (int64_t)(xsize + xextra); x += Lanes(d)) {
=======
      for (ssize_t x = -RoundUpTo(xextra, Lanes(d));
           x < (ssize_t)(xsize + xextra); x += Lanes(d)) {
>>>>>>> ddbf2062
        const auto t = LoadMaybeU(d, row_t + x);
        const auto tl = LoadU(d, row_t + x - 1);
        const auto tr = LoadU(d, row_t + x + 1);
        const auto m = LoadMaybeU(d, row_m + x);
        const auto l = LoadU(d, row_m + x - 1);
        const auto r = LoadU(d, row_m + x + 1);
        const auto b = LoadMaybeU(d, row_b + x);
        const auto bl = LoadU(d, row_b + x - 1);
        const auto br = LoadU(d, row_b + x + 1);
        const auto sum0 = m;
        const auto sum1 = (l + r) + (t + b);
        const auto sum2 = (tl + tr) + (bl + br);
        auto pixels = MulAdd(sum2, w2, MulAdd(sum1, w1, sum0 * w0));
        Store(pixels, d, row_out + x);
      }
    }
  }
#undef LoadMaybeU

  RenderPipelineChannelMode GetChannelMode(size_t c) const final {
    return c < 3 ? RenderPipelineChannelMode::kInOut
                 : RenderPipelineChannelMode::kIgnored;
  }

  const char* GetName() const override { return "Gab"; }

 private:
  float weights_[9];
};

std::unique_ptr<RenderPipelineStage> GetGaborishStage(const LoopFilter& lf) {
  return jxl::make_unique<GaborishStage>(lf);
}

// NOLINTNEXTLINE(google-readability-namespace-comments)
}  // namespace HWY_NAMESPACE
}  // namespace jxl
HWY_AFTER_NAMESPACE();

#if HWY_ONCE
namespace jxl {

HWY_EXPORT(GetGaborishStage);

std::unique_ptr<RenderPipelineStage> GetGaborishStage(const LoopFilter& lf) {
  JXL_ASSERT(lf.gab == 1);
  return HWY_DYNAMIC_DISPATCH(GetGaborishStage)(lf);
}

}  // namespace jxl
#endif<|MERGE_RESOLUTION|>--- conflicted
+++ resolved
@@ -62,13 +62,8 @@
 #endif
       // Since GetInputRow(input_rows, c, {-1, 0, 1}) is aligned, rounding
       // xextra up to Lanes(d) doesn't access anything problematic.
-<<<<<<< HEAD
-      for (int64_t x = -RoundUpTo(xextra, Lanes(d));
-           x < (int64_t)(xsize + xextra); x += Lanes(d)) {
-=======
       for (ssize_t x = -RoundUpTo(xextra, Lanes(d));
            x < (ssize_t)(xsize + xextra); x += Lanes(d)) {
->>>>>>> ddbf2062
         const auto t = LoadMaybeU(d, row_t + x);
         const auto tl = LoadU(d, row_t + x - 1);
         const auto tr = LoadU(d, row_t + x + 1);
