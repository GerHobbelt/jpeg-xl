--- conflicted
+++ resolved
@@ -9,10 +9,6 @@
 #include <stdint.h>
 
 #include "lib/jxl/base/arch_macros.h"
-<<<<<<< HEAD
-#include "lib/jxl/filters.h"
-=======
->>>>>>> ddbf2062
 #include "lib/jxl/frame_header.h"
 
 namespace jxl {
@@ -25,11 +21,7 @@
 #if JXL_ARCH_ARM
 constexpr size_t kRenderPipelineXOffset = 16;
 #else
-<<<<<<< HEAD
-constexpr size_t kRenderPipelineXOffset = 64;
-=======
 constexpr size_t kRenderPipelineXOffset = 32;
->>>>>>> ddbf2062
 #endif
 
 enum class RenderPipelineChannelMode {
