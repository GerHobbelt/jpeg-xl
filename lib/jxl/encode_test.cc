// Copyright (c) the JPEG XL Project Authors. All rights reserved.
//
// Use of this source code is governed by a BSD-style
// license that can be found in the LICENSE file.

#include "jxl/encode.h"

#include "enc_color_management.h"
#include "gtest/gtest.h"
#include "jxl/decode.h"
#include "jxl/decode_cxx.h"
#include "jxl/encode_cxx.h"
#include "lib/extras/codec.h"
#include "lib/extras/dec/jxl.h"
#include "lib/jxl/enc_butteraugli_pnorm.h"
#include "lib/jxl/encode_internal.h"
#include "lib/jxl/jpeg/dec_jpeg_data.h"
#include "lib/jxl/jpeg/dec_jpeg_data_writer.h"
#include "lib/jxl/test_utils.h"
#include "lib/jxl/testdata.h"

TEST(EncodeTest, AddFrameAfterCloseInputTest) {
  JxlEncoderPtr enc = JxlEncoderMake(nullptr);
  EXPECT_NE(nullptr, enc.get());

  JxlEncoderCloseInput(enc.get());

  size_t xsize = 64;
  size_t ysize = 64;
  JxlPixelFormat pixel_format = {4, JXL_TYPE_UINT16, JXL_BIG_ENDIAN, 0};
  std::vector<uint8_t> pixels = jxl::test::GetSomeTestImage(xsize, ysize, 4, 0);

  jxl::CodecInOut input_io =
      jxl::test::SomeTestImageToCodecInOut(pixels, 4, xsize, ysize);

  JxlBasicInfo basic_info;
  jxl::test::JxlBasicInfoSetFromPixelFormat(&basic_info, &pixel_format);
  basic_info.xsize = xsize;
  basic_info.ysize = ysize;
  basic_info.uses_original_profile = false;
  EXPECT_EQ(JXL_ENC_SUCCESS, JxlEncoderSetCodestreamLevel(enc.get(), 10));
  EXPECT_EQ(JXL_ENC_SUCCESS, JxlEncoderSetBasicInfo(enc.get(), &basic_info));
  JxlColorEncoding color_encoding;
  JxlColorEncodingSetToSRGB(&color_encoding,
                            /*is_gray=*/pixel_format.num_channels < 3);
  EXPECT_EQ(JXL_ENC_SUCCESS,
            JxlEncoderSetColorEncoding(enc.get(), &color_encoding));
  JxlEncoderFrameSettings* frame_settings =
      JxlEncoderFrameSettingsCreate(enc.get(), NULL);
  EXPECT_EQ(JXL_ENC_ERROR,
            JxlEncoderAddImageFrame(frame_settings, &pixel_format,
                                    pixels.data(), pixels.size()));
}

TEST(EncodeTest, AddJPEGAfterCloseTest) {
  JxlEncoderPtr enc = JxlEncoderMake(nullptr);
  EXPECT_NE(nullptr, enc.get());

  JxlEncoderCloseInput(enc.get());

  const std::string jpeg_path = "jxl/flower/flower.png.im_q85_420.jpg";
  const jxl::PaddedBytes orig = jxl::ReadTestData(jpeg_path);

  JxlEncoderFrameSettings* frame_settings =
      JxlEncoderFrameSettingsCreate(enc.get(), NULL);

  EXPECT_EQ(JXL_ENC_ERROR,
            JxlEncoderAddJPEGFrame(frame_settings, orig.data(), orig.size()));
}

TEST(EncodeTest, AddFrameBeforeColorEncodingTest) {
  JxlEncoderPtr enc = JxlEncoderMake(nullptr);
  EXPECT_NE(nullptr, enc.get());

  size_t xsize = 64;
  size_t ysize = 64;
  JxlPixelFormat pixel_format = {4, JXL_TYPE_UINT16, JXL_BIG_ENDIAN, 0};
  std::vector<uint8_t> pixels = jxl::test::GetSomeTestImage(xsize, ysize, 4, 0);

  jxl::CodecInOut input_io =
      jxl::test::SomeTestImageToCodecInOut(pixels, 4, xsize, ysize);

  JxlBasicInfo basic_info;
  jxl::test::JxlBasicInfoSetFromPixelFormat(&basic_info, &pixel_format);
  basic_info.xsize = xsize;
  basic_info.ysize = ysize;
  basic_info.uses_original_profile = true;
  EXPECT_EQ(JXL_ENC_SUCCESS, JxlEncoderSetCodestreamLevel(enc.get(), 10));
  EXPECT_EQ(JXL_ENC_SUCCESS, JxlEncoderSetBasicInfo(enc.get(), &basic_info));
  JxlEncoderFrameSettings* frame_settings =
      JxlEncoderFrameSettingsCreate(enc.get(), NULL);
  EXPECT_EQ(JXL_ENC_ERROR,
            JxlEncoderAddImageFrame(frame_settings, &pixel_format,
                                    pixels.data(), pixels.size()));
}

TEST(EncodeTest, AddFrameBeforeBasicInfoTest) {
  JxlEncoderPtr enc = JxlEncoderMake(nullptr);
  EXPECT_NE(nullptr, enc.get());

  size_t xsize = 64;
  size_t ysize = 64;
  JxlPixelFormat pixel_format = {4, JXL_TYPE_UINT16, JXL_BIG_ENDIAN, 0};
  std::vector<uint8_t> pixels = jxl::test::GetSomeTestImage(xsize, ysize, 4, 0);

  jxl::CodecInOut input_io =
      jxl::test::SomeTestImageToCodecInOut(pixels, 4, xsize, ysize);

  JxlColorEncoding color_encoding;
  JxlColorEncodingSetToSRGB(&color_encoding,
                            /*is_gray=*/pixel_format.num_channels < 3);
  EXPECT_EQ(JXL_ENC_ERROR,
            JxlEncoderSetColorEncoding(enc.get(), &color_encoding));
  JxlEncoderFrameSettings* frame_settings =
      JxlEncoderFrameSettingsCreate(enc.get(), NULL);
  EXPECT_EQ(JXL_ENC_ERROR,
            JxlEncoderAddImageFrame(frame_settings, &pixel_format,
                                    pixels.data(), pixels.size()));
}

TEST(EncodeTest, DefaultAllocTest) {
  JxlEncoder* enc = JxlEncoderCreate(nullptr);
  EXPECT_NE(nullptr, enc);
  JxlEncoderDestroy(enc);
}

TEST(EncodeTest, CustomAllocTest) {
  struct CalledCounters {
    int allocs = 0;
    int frees = 0;
  } counters;

  JxlMemoryManager mm;
  mm.opaque = &counters;
  mm._alloc = [](void* opaque, size_t size) {
    reinterpret_cast<CalledCounters*>(opaque)->allocs++;
    return malloc(size);
  };
  mm._free = [](void* opaque, void* address) {
    reinterpret_cast<CalledCounters*>(opaque)->frees++;
    free(address);
  };

  {
    JxlEncoderPtr enc = JxlEncoderMake(&mm);
    EXPECT_NE(nullptr, enc.get());
    EXPECT_LE(1, counters.allocs);
    EXPECT_EQ(0, counters.frees);
  }
  EXPECT_LE(1, counters.frees);
}

TEST(EncodeTest, DefaultParallelRunnerTest) {
  JxlEncoderPtr enc = JxlEncoderMake(nullptr);
  EXPECT_NE(nullptr, enc.get());
  EXPECT_EQ(JXL_ENC_SUCCESS,
            JxlEncoderSetParallelRunner(enc.get(), nullptr, nullptr));
}

void VerifyFrameEncoding(size_t xsize, size_t ysize, JxlEncoder* enc,
                         const JxlEncoderFrameSettings* frame_settings,
                         size_t max_compressed_size,
                         bool lossy_use_original_profile) {
  JxlPixelFormat pixel_format = {4, JXL_TYPE_UINT16, JXL_BIG_ENDIAN, 0};
  std::vector<uint8_t> pixels = jxl::test::GetSomeTestImage(xsize, ysize, 4, 0);

  jxl::CodecInOut input_io =
      jxl::test::SomeTestImageToCodecInOut(pixels, 4, xsize, ysize);

  JxlBasicInfo basic_info;
  jxl::test::JxlBasicInfoSetFromPixelFormat(&basic_info, &pixel_format);
  basic_info.xsize = xsize;
  basic_info.ysize = ysize;
  if (frame_settings->values.lossless || lossy_use_original_profile) {
    basic_info.uses_original_profile = true;
  } else {
    basic_info.uses_original_profile = false;
  }
  // 16-bit alpha means this requires level 10
  EXPECT_EQ(JXL_ENC_SUCCESS, JxlEncoderSetCodestreamLevel(enc, 10));
  EXPECT_EQ(JXL_ENC_SUCCESS, JxlEncoderSetBasicInfo(enc, &basic_info));
  JxlColorEncoding color_encoding;
  JxlColorEncodingSetToSRGB(&color_encoding, true);
  EXPECT_EQ(JXL_ENC_ERROR, JxlEncoderSetColorEncoding(enc, &color_encoding));
  JxlColorEncodingSetToSRGB(&color_encoding, false);
  EXPECT_EQ(JXL_ENC_SUCCESS, JxlEncoderSetColorEncoding(enc, &color_encoding));
  pixel_format.num_channels = 1;
  EXPECT_EQ(JXL_ENC_ERROR,
            JxlEncoderAddImageFrame(frame_settings, &pixel_format,
                                    pixels.data(), pixels.size()));
  pixel_format.num_channels = 4;
  EXPECT_EQ(JXL_ENC_SUCCESS,
            JxlEncoderAddImageFrame(frame_settings, &pixel_format,
                                    pixels.data(), pixels.size()));
  JxlEncoderCloseInput(enc);

  std::vector<uint8_t> compressed = std::vector<uint8_t>(64);
  uint8_t* next_out = compressed.data();
  size_t avail_out = compressed.size() - (next_out - compressed.data());
  JxlEncoderStatus process_result = JXL_ENC_NEED_MORE_OUTPUT;
  while (process_result == JXL_ENC_NEED_MORE_OUTPUT) {
    process_result = JxlEncoderProcessOutput(enc, &next_out, &avail_out);
    if (process_result == JXL_ENC_NEED_MORE_OUTPUT) {
      size_t offset = next_out - compressed.data();
      compressed.resize(compressed.size() * 2);
      next_out = compressed.data() + offset;
      avail_out = compressed.size() - offset;
    }
  }
  compressed.resize(next_out - compressed.data());
  EXPECT_LE(compressed.size(), max_compressed_size);
  EXPECT_EQ(JXL_ENC_SUCCESS, process_result);
  jxl::CodecInOut decoded_io;
  EXPECT_TRUE(jxl::test::DecodeFile(
      {}, jxl::Span<const uint8_t>(compressed.data(), compressed.size()),
      &decoded_io, /*pool=*/nullptr));

  const double expected_distance =
#if JXL_HIGH_PRECISION
	  1.8
#else
<<<<<<< HEAD
	  4.8
=======
      8.0);
>>>>>>> 3bf2660f
#endif
	  ;
  EXPECT_LE(
	  ComputeDistance2(input_io.Main(), decoded_io.Main(), jxl::GetJxlCms()),
      expected_distance
  );
}

void VerifyFrameEncoding(JxlEncoder* enc,
                         const JxlEncoderFrameSettings* frame_settings) {
  VerifyFrameEncoding(63, 129, enc, frame_settings, 2600,
                      /*lossy_use_original_profile=*/false);
}

TEST(EncodeTest, FrameEncodingTest) {
  JxlEncoderPtr enc = JxlEncoderMake(nullptr);
  EXPECT_NE(nullptr, enc.get());
  VerifyFrameEncoding(enc.get(),
                      JxlEncoderFrameSettingsCreate(enc.get(), nullptr));
}

TEST(EncodeTest, EncoderResetTest) {
  JxlEncoderPtr enc = JxlEncoderMake(nullptr);
  EXPECT_NE(nullptr, enc.get());
  VerifyFrameEncoding(50, 200, enc.get(),
                      JxlEncoderFrameSettingsCreate(enc.get(), nullptr), 4300,
                      false);
  // Encoder should become reusable for a new image from scratch after using
  // reset.
  JxlEncoderReset(enc.get());
  VerifyFrameEncoding(157, 77, enc.get(),
                      JxlEncoderFrameSettingsCreate(enc.get(), nullptr), 2300,
                      false);
}

TEST(EncodeTest, CmsTest) {
  JxlEncoderPtr enc = JxlEncoderMake(nullptr);
  EXPECT_NE(nullptr, enc.get());
  bool cms_called = false;
  JxlCmsInterface cms = jxl::GetJxlCms();
  struct InitData {
    void* original_init_data;
    jpegxl_cms_init_func original_init;
    bool* cms_called;
  };
  InitData init_data = {/*original_init_data=*/cms.init_data,
                        /*original_init=*/cms.init,
                        /*cms_called=*/&cms_called};
  cms.init_data = &init_data;
  cms.init = +[](void* raw_init_data, size_t num_threads,
                 size_t pixels_per_thread, const JxlColorProfile* input_profile,
                 const JxlColorProfile* output_profile,
                 float intensity_target) {
    const InitData* init_data = static_cast<const InitData*>(raw_init_data);
    *init_data->cms_called = true;
    return init_data->original_init(init_data->original_init_data, num_threads,
                                    pixels_per_thread, input_profile,
                                    output_profile, intensity_target);
  };
  JxlEncoderSetCms(enc.get(), cms);
  JxlEncoderFrameSettings* frame_settings =
      JxlEncoderFrameSettingsCreate(enc.get(), nullptr);
  JxlEncoderSetFrameLossless(frame_settings, false);
  ASSERT_EQ(JXL_ENC_SUCCESS,
            JxlEncoderFrameSettingsSetOption(frame_settings,
                                             JXL_ENC_FRAME_SETTING_EFFORT, 8));
  VerifyFrameEncoding(enc.get(), frame_settings);
  EXPECT_TRUE(cms_called);
}

TEST(EncodeTest, frame_settingsTest) {
  {
    JxlEncoderPtr enc = JxlEncoderMake(nullptr);
    EXPECT_NE(nullptr, enc.get());
    JxlEncoderFrameSettings* frame_settings =
        JxlEncoderFrameSettingsCreate(enc.get(), NULL);
    EXPECT_EQ(JXL_ENC_SUCCESS,
              JxlEncoderFrameSettingsSetOption(
                  frame_settings, JXL_ENC_FRAME_SETTING_EFFORT, 5));
    VerifyFrameEncoding(enc.get(), frame_settings);
    EXPECT_EQ(jxl::SpeedTier::kHare, enc->last_used_cparams.speed_tier);
  }

  {
    JxlEncoderPtr enc = JxlEncoderMake(nullptr);
    EXPECT_NE(nullptr, enc.get());
    JxlEncoderFrameSettings* frame_settings =
        JxlEncoderFrameSettingsCreate(enc.get(), NULL);
    // Lower than currently supported values
    EXPECT_EQ(JXL_ENC_ERROR,
              JxlEncoderFrameSettingsSetOption(
                  frame_settings, JXL_ENC_FRAME_SETTING_EFFORT, 0));
    // Higher than currently supported values
    EXPECT_EQ(JXL_ENC_ERROR,
              JxlEncoderFrameSettingsSetOption(
                  frame_settings, JXL_ENC_FRAME_SETTING_EFFORT, 10));
  }

  {
    JxlEncoderPtr enc = JxlEncoderMake(nullptr);
    EXPECT_NE(nullptr, enc.get());
    JxlEncoderFrameSettings* frame_settings =
        JxlEncoderFrameSettingsCreate(enc.get(), NULL);
    EXPECT_EQ(JXL_ENC_SUCCESS,
              JxlEncoderSetFrameLossless(frame_settings, JXL_TRUE));
    VerifyFrameEncoding(63, 129, enc.get(), frame_settings, 3600, false);
    EXPECT_EQ(true, enc->last_used_cparams.IsLossless());
  }

  {
    JxlEncoderPtr enc = JxlEncoderMake(nullptr);
    EXPECT_NE(nullptr, enc.get());
    JxlEncoderFrameSettings* frame_settings =
        JxlEncoderFrameSettingsCreate(enc.get(), NULL);
    EXPECT_EQ(JXL_ENC_SUCCESS, JxlEncoderSetFrameDistance(frame_settings, 0.5));
    VerifyFrameEncoding(63, 129, enc.get(), frame_settings, 3000, false);
    EXPECT_EQ(0.5, enc->last_used_cparams.butteraugli_distance);
  }

  {
    JxlEncoderPtr enc = JxlEncoderMake(nullptr);
    JxlEncoderFrameSettings* frame_settings =
        JxlEncoderFrameSettingsCreate(enc.get(), NULL);
    // Disallowed negative distance
    EXPECT_EQ(JXL_ENC_ERROR, JxlEncoderSetFrameDistance(frame_settings, -1));
  }

  {
    JxlEncoderPtr enc = JxlEncoderMake(nullptr);
    EXPECT_NE(nullptr, enc.get());
    JxlEncoderFrameSettings* frame_settings =
        JxlEncoderFrameSettingsCreate(enc.get(), NULL);
    EXPECT_EQ(JXL_ENC_SUCCESS,
              JxlEncoderFrameSettingsSetOption(
                  frame_settings, JXL_ENC_FRAME_SETTING_DECODING_SPEED, 2));
    VerifyFrameEncoding(enc.get(), frame_settings);
    EXPECT_EQ(2u, enc->last_used_cparams.decoding_speed_tier);
  }

  {
    JxlEncoderPtr enc = JxlEncoderMake(nullptr);
    EXPECT_NE(nullptr, enc.get());
    JxlEncoderFrameSettings* frame_settings =
        JxlEncoderFrameSettingsCreate(enc.get(), NULL);
    EXPECT_EQ(JXL_ENC_ERROR,
              JxlEncoderFrameSettingsSetOption(
                  frame_settings, JXL_ENC_FRAME_SETTING_GROUP_ORDER, 100));
    EXPECT_EQ(JXL_ENC_SUCCESS,
              JxlEncoderFrameSettingsSetOption(
                  frame_settings, JXL_ENC_FRAME_SETTING_GROUP_ORDER, 1));
    EXPECT_EQ(
        JXL_ENC_SUCCESS,
        JxlEncoderFrameSettingsSetOption(
            frame_settings, JXL_ENC_FRAME_SETTING_GROUP_ORDER_CENTER_X, 5));
    VerifyFrameEncoding(enc.get(), frame_settings);
    EXPECT_EQ(true, enc->last_used_cparams.centerfirst);
    EXPECT_EQ(5, enc->last_used_cparams.center_x);
  }

  {
    JxlEncoderPtr enc = JxlEncoderMake(nullptr);
    EXPECT_NE(nullptr, enc.get());
    JxlEncoderFrameSettings* frame_settings =
        JxlEncoderFrameSettingsCreate(enc.get(), NULL);
    EXPECT_EQ(JXL_ENC_SUCCESS,
              JxlEncoderFrameSettingsSetOption(
                  frame_settings, JXL_ENC_FRAME_SETTING_RESPONSIVE, 0));
    EXPECT_EQ(JXL_ENC_SUCCESS,
              JxlEncoderFrameSettingsSetOption(
                  frame_settings, JXL_ENC_FRAME_SETTING_PROGRESSIVE_AC, 1));
    EXPECT_EQ(JXL_ENC_SUCCESS,
              JxlEncoderFrameSettingsSetOption(
                  frame_settings, JXL_ENC_FRAME_SETTING_QPROGRESSIVE_AC, -1));
    EXPECT_EQ(JXL_ENC_SUCCESS,
              JxlEncoderFrameSettingsSetOption(
                  frame_settings, JXL_ENC_FRAME_SETTING_PROGRESSIVE_DC, 2));
    VerifyFrameEncoding(enc.get(), frame_settings);
    EXPECT_EQ(false, enc->last_used_cparams.responsive);
    EXPECT_EQ(true, enc->last_used_cparams.progressive_mode);
    EXPECT_EQ(2, enc->last_used_cparams.progressive_dc);
  }

  {
    JxlEncoderPtr enc = JxlEncoderMake(nullptr);
    EXPECT_NE(nullptr, enc.get());
    JxlEncoderFrameSettings* frame_settings =
        JxlEncoderFrameSettingsCreate(enc.get(), NULL);
    EXPECT_EQ(
        JXL_ENC_SUCCESS,
        JxlEncoderFrameSettingsSetFloatOption(
            frame_settings, JXL_ENC_FRAME_SETTING_PHOTON_NOISE, 1777.777));
    VerifyFrameEncoding(enc.get(), frame_settings);
    EXPECT_NEAR(1777.777f, enc->last_used_cparams.photon_noise_iso, 1E-6);
  }

  {
    JxlEncoderPtr enc = JxlEncoderMake(nullptr);
    EXPECT_NE(nullptr, enc.get());
    JxlEncoderFrameSettings* frame_settings =
        JxlEncoderFrameSettingsCreate(enc.get(), NULL);
    EXPECT_EQ(JXL_ENC_SUCCESS,
              JxlEncoderFrameSettingsSetFloatOption(
                  frame_settings,
                  JXL_ENC_FRAME_SETTING_CHANNEL_COLORS_GLOBAL_PERCENT, 55.0f));
    EXPECT_EQ(JXL_ENC_SUCCESS,
              JxlEncoderFrameSettingsSetFloatOption(
                  frame_settings,
                  JXL_ENC_FRAME_SETTING_CHANNEL_COLORS_GROUP_PERCENT, 25.0f));
    EXPECT_EQ(JXL_ENC_SUCCESS,
              JxlEncoderFrameSettingsSetOption(
                  frame_settings, JXL_ENC_FRAME_SETTING_PALETTE_COLORS, 70000));
    EXPECT_EQ(JXL_ENC_SUCCESS,
              JxlEncoderFrameSettingsSetOption(
                  frame_settings, JXL_ENC_FRAME_SETTING_LOSSY_PALETTE, 1));
    VerifyFrameEncoding(enc.get(), frame_settings);
    EXPECT_NEAR(55.0f,
                enc->last_used_cparams.channel_colors_pre_transform_percent,
                1E-6);
    EXPECT_NEAR(25.0f, enc->last_used_cparams.channel_colors_percent, 1E-6);
    EXPECT_EQ(70000, enc->last_used_cparams.palette_colors);
    EXPECT_EQ(true, enc->last_used_cparams.lossy_palette);
  }

  {
    JxlEncoderPtr enc = JxlEncoderMake(nullptr);
    EXPECT_NE(nullptr, enc.get());
    JxlEncoderFrameSettings* frame_settings =
        JxlEncoderFrameSettingsCreate(enc.get(), NULL);
    EXPECT_EQ(
        JXL_ENC_SUCCESS,
        JxlEncoderFrameSettingsSetOption(
            frame_settings, JXL_ENC_FRAME_SETTING_MODULAR_COLOR_SPACE, 30));
    EXPECT_EQ(JXL_ENC_SUCCESS,
              JxlEncoderFrameSettingsSetOption(
                  frame_settings, JXL_ENC_FRAME_SETTING_MODULAR_GROUP_SIZE, 2));
    EXPECT_EQ(JXL_ENC_SUCCESS,
              JxlEncoderFrameSettingsSetOption(
                  frame_settings, JXL_ENC_FRAME_SETTING_MODULAR_PREDICTOR, 14));
    EXPECT_EQ(
        JXL_ENC_SUCCESS,
        JxlEncoderFrameSettingsSetFloatOption(
            frame_settings,
            JXL_ENC_FRAME_SETTING_MODULAR_MA_TREE_LEARNING_PERCENT, 77.0f));
    EXPECT_EQ(
        JXL_ENC_SUCCESS,
        JxlEncoderFrameSettingsSetOption(
            frame_settings, JXL_ENC_FRAME_SETTING_MODULAR_NB_PREV_CHANNELS, 7));
    VerifyFrameEncoding(enc.get(), frame_settings);
    EXPECT_EQ(30, enc->last_used_cparams.colorspace);
    EXPECT_EQ(2, enc->last_used_cparams.modular_group_size_shift);
    EXPECT_EQ(jxl::Predictor::Best, enc->last_used_cparams.options.predictor);
    EXPECT_NEAR(0.77f, enc->last_used_cparams.options.nb_repeats, 1E-6);
    EXPECT_EQ(7, enc->last_used_cparams.options.max_properties);
  }

  {
    JxlEncoderPtr enc = JxlEncoderMake(nullptr);
    EXPECT_NE(nullptr, enc.get());
    JxlEncoderFrameSettings* frame_settings =
        JxlEncoderFrameSettingsCreate(enc.get(), NULL);
    EXPECT_EQ(JXL_ENC_SUCCESS,
              JxlEncoderFrameSettingsSetOption(
                  frame_settings, JXL_ENC_FRAME_SETTING_JPEG_RECON_CFL, 0));
    VerifyFrameEncoding(enc.get(), frame_settings);
    EXPECT_EQ(false, enc->last_used_cparams.force_cfl_jpeg_recompression);
  }

  {
    JxlEncoderPtr enc = JxlEncoderMake(nullptr);
    EXPECT_NE(nullptr, enc.get());
    JxlEncoderFrameSettings* frame_settings =
        JxlEncoderFrameSettingsCreate(enc.get(), NULL);
    EXPECT_EQ(JXL_ENC_SUCCESS,
              JxlEncoderFrameSettingsSetOption(
                  frame_settings, JXL_ENC_FRAME_SETTING_JPEG_RECON_CFL, 1));
    VerifyFrameEncoding(enc.get(), frame_settings);
    EXPECT_EQ(true, enc->last_used_cparams.force_cfl_jpeg_recompression);
  }
}

TEST(EncodeTest, LossyEncoderUseOriginalProfileTest) {
  {
    JxlEncoderPtr enc = JxlEncoderMake(nullptr);
    ASSERT_NE(nullptr, enc.get());
    JxlEncoderFrameSettings* frame_settings =
        JxlEncoderFrameSettingsCreate(enc.get(), NULL);
    VerifyFrameEncoding(63, 129, enc.get(), frame_settings, 4100, true);
  }
  {
    JxlEncoderPtr enc = JxlEncoderMake(nullptr);
    ASSERT_NE(nullptr, enc.get());
    JxlEncoderFrameSettings* frame_settings =
        JxlEncoderFrameSettingsCreate(enc.get(), NULL);
    EXPECT_EQ(JXL_ENC_SUCCESS,
              JxlEncoderFrameSettingsSetOption(
                  frame_settings, JXL_ENC_FRAME_SETTING_PROGRESSIVE_DC, 2));
    VerifyFrameEncoding(63, 129, enc.get(), frame_settings, 4500, true);
  }
  {
    JxlEncoderPtr enc = JxlEncoderMake(nullptr);
    ASSERT_NE(nullptr, enc.get());
    JxlEncoderFrameSettings* frame_settings =
        JxlEncoderFrameSettingsCreate(enc.get(), NULL);
    ASSERT_EQ(JXL_ENC_SUCCESS,
              JxlEncoderFrameSettingsSetOption(
                  frame_settings, JXL_ENC_FRAME_SETTING_EFFORT, 8));
    VerifyFrameEncoding(63, 129, enc.get(), frame_settings, 3700, true);
  }
}

namespace {
// Returns a copy of buf from offset to offset+size, or a new zeroed vector if
// the result would have been out of bounds taking integer overflow into
// account.
const std::vector<uint8_t> SliceSpan(const jxl::Span<const uint8_t>& buf,
                                     size_t offset, size_t size) {
  if (offset + size >= buf.size()) {
    return std::vector<uint8_t>(size, 0);
  }
  if (offset + size < offset) {
    return std::vector<uint8_t>(size, 0);
  }
  return std::vector<uint8_t>(buf.data() + offset, buf.data() + offset + size);
}

struct Box {
  // The type of the box.
  // If "uuid", use extended_type instead
  char type[4] = {0, 0, 0, 0};

  // The extended_type is only used when type == "uuid".
  // Extended types are not used in JXL. However, the box format itself
  // supports this so they are handled correctly.
  char extended_type[16] = {0, 0, 0, 0, 0, 0, 0, 0, 0, 0, 0, 0, 0, 0, 0, 0};

  // Box data.
  jxl::Span<const uint8_t> data = jxl::Span<const uint8_t>(nullptr, 0);

  // If the size is not given, the datasize extends to the end of the file.
  // If this field is false, the size field is not encoded when the box is
  // serialized.
  bool data_size_given = true;

  // If successful, returns true and sets `in` to be the rest data (if any).
  // If `in` contains a box with a size larger than `in.size()`, will not
  // modify `in`, and will return true but the data `Span<uint8_t>` will
  // remain set to nullptr.
  // If unsuccessful, returns error and doesn't modify `in`.
  jxl::Status Decode(jxl::Span<const uint8_t>* in) {
    // Total box_size including this header itself.
    uint64_t box_size = LoadBE32(SliceSpan(*in, 0, 4).data());
    size_t pos = 4;

    memcpy(type, SliceSpan(*in, pos, 4).data(), 4);
    pos += 4;

    if (box_size == 1) {
      // If the size is 1, it indicates extended size read from 64-bit integer.
      box_size = LoadBE64(SliceSpan(*in, pos, 8).data());
      pos += 8;
    }

    if (!memcmp("uuid", type, 4)) {
      memcpy(extended_type, SliceSpan(*in, pos, 16).data(), 16);
      pos += 16;
    }

    // This is the end of the box header, the box data begins here. Handle
    // the data size now.
    const size_t header_size = pos;

    if (box_size != 0) {
      if (box_size < header_size) {
        return JXL_FAILURE("Invalid box size");
      }
      if (box_size > in->size()) {
        // The box is fine, but the input is too short.
        return true;
      }
      data_size_given = true;
      data = jxl::Span<const uint8_t>(in->data() + header_size,
                                      box_size - header_size);
    } else {
      data_size_given = false;
      data = jxl::Span<const uint8_t>(in->data() + header_size,
                                      in->size() - header_size);
    }

    *in = jxl::Span<const uint8_t>(in->data() + header_size + data.size(),
                                   in->size() - header_size - data.size());
    return true;
  }
};

struct Container {
  std::vector<Box> boxes;

  // If successful, returns true and sets `in` to be the rest data (if any).
  // If unsuccessful, returns error and doesn't modify `in`.
  jxl::Status Decode(jxl::Span<const uint8_t>* in) {
    boxes.clear();

    Box signature_box;
    JXL_RETURN_IF_ERROR(signature_box.Decode(in));
    if (memcmp("JXL ", signature_box.type, 4) != 0) {
      return JXL_FAILURE("Invalid magic signature");
    }
    if (signature_box.data.size() != 4)
      return JXL_FAILURE("Invalid magic signature");
    if (signature_box.data[0] != 0xd || signature_box.data[1] != 0xa ||
        signature_box.data[2] != 0x87 || signature_box.data[3] != 0xa) {
      return JXL_FAILURE("Invalid magic signature");
    }

    Box ftyp_box;
    JXL_RETURN_IF_ERROR(ftyp_box.Decode(in));
    if (memcmp("ftyp", ftyp_box.type, 4) != 0) {
      return JXL_FAILURE("Invalid ftyp");
    }
    if (ftyp_box.data.size() != 12) return JXL_FAILURE("Invalid ftyp");
    const char* expected = "jxl \0\0\0\0jxl ";
    if (memcmp(expected, ftyp_box.data.data(), 12) != 0)
      return JXL_FAILURE("Invalid ftyp");

    while (!in->empty()) {
      Box box = {};
      JXL_RETURN_IF_ERROR(box.Decode(in));
      if (box.data.data() == nullptr) {
        // The decoding encountered a box, but not enough data yet.
        return true;
      }
      boxes.emplace_back(box);
    }

    return true;
  }
};

}  // namespace

TEST(EncodeTest, SingleFrameBoundedJXLCTest) {
  JxlEncoderPtr enc = JxlEncoderMake(nullptr);
  EXPECT_NE(nullptr, enc.get());
  EXPECT_EQ(JXL_ENC_SUCCESS, JxlEncoderUseContainer(enc.get(), true));
  JxlEncoderFrameSettings* frame_settings =
      JxlEncoderFrameSettingsCreate(enc.get(), NULL);

  size_t xsize = 71;
  size_t ysize = 23;
  JxlPixelFormat pixel_format = {4, JXL_TYPE_UINT16, JXL_BIG_ENDIAN, 0};
  std::vector<uint8_t> pixels = jxl::test::GetSomeTestImage(xsize, ysize, 4, 0);

  JxlBasicInfo basic_info;
  jxl::test::JxlBasicInfoSetFromPixelFormat(&basic_info, &pixel_format);
  basic_info.xsize = xsize;
  basic_info.ysize = ysize;
  basic_info.uses_original_profile = false;
  EXPECT_EQ(JXL_ENC_SUCCESS, JxlEncoderSetCodestreamLevel(enc.get(), 10));
  EXPECT_EQ(JXL_ENC_SUCCESS, JxlEncoderSetBasicInfo(enc.get(), &basic_info));
  JxlColorEncoding color_encoding;
  JxlColorEncodingSetToSRGB(&color_encoding,
                            /*is_gray=*/false);
  EXPECT_EQ(JXL_ENC_SUCCESS,
            JxlEncoderSetColorEncoding(enc.get(), &color_encoding));
  EXPECT_EQ(JXL_ENC_SUCCESS,
            JxlEncoderAddImageFrame(frame_settings, &pixel_format,
                                    pixels.data(), pixels.size()));
  JxlEncoderCloseInput(enc.get());

  std::vector<uint8_t> compressed = std::vector<uint8_t>(64);
  uint8_t* next_out = compressed.data();
  size_t avail_out = compressed.size() - (next_out - compressed.data());
  JxlEncoderStatus process_result = JXL_ENC_NEED_MORE_OUTPUT;
  while (process_result == JXL_ENC_NEED_MORE_OUTPUT) {
    process_result = JxlEncoderProcessOutput(enc.get(), &next_out, &avail_out);
    if (process_result == JXL_ENC_NEED_MORE_OUTPUT) {
      size_t offset = next_out - compressed.data();
      compressed.resize(compressed.size() * 2);
      next_out = compressed.data() + offset;
      avail_out = compressed.size() - offset;
    }
  }
  compressed.resize(next_out - compressed.data());
  EXPECT_EQ(JXL_ENC_SUCCESS, process_result);

  Container container = {};
  jxl::Span<const uint8_t> encoded_span =
      jxl::Span<const uint8_t>(compressed.data(), compressed.size());
  EXPECT_TRUE(container.Decode(&encoded_span));
  EXPECT_EQ(0u, encoded_span.size());
  bool found_jxlc = false;
  bool found_jxlp = false;
  // The encoder is allowed to either emit a jxlc or one or more jxlp.
  for (size_t i = 0; i < container.boxes.size(); ++i) {
    if (memcmp("jxlc", container.boxes[i].type, 4) == 0) {
      EXPECT_EQ(false, found_jxlc);  // Max 1 jxlc
      EXPECT_EQ(false, found_jxlp);  // Can't mix jxlc and jxlp
      found_jxlc = true;
    }
    if (memcmp("jxlp", container.boxes[i].type, 4) == 0) {
      EXPECT_EQ(false, found_jxlc);  // Can't mix jxlc and jxlp
      found_jxlp = true;
    }
    // The encoder shouldn't create an unbounded box in this case, with the
    // single frame it knows the full size in time, so can help make decoding
    // more efficient by giving the full box size of the final box.
    EXPECT_EQ(true, container.boxes[i].data_size_given);
  }
  EXPECT_EQ(true, found_jxlc || found_jxlp);
}

TEST(EncodeTest, CodestreamLevelTest) {
  size_t xsize = 64;
  size_t ysize = 64;
  JxlPixelFormat pixel_format = {4, JXL_TYPE_UINT16, JXL_BIG_ENDIAN, 0};
  std::vector<uint8_t> pixels = jxl::test::GetSomeTestImage(xsize, ysize, 4, 0);

  jxl::CodecInOut input_io =
      jxl::test::SomeTestImageToCodecInOut(pixels, 4, xsize, ysize);

  JxlBasicInfo basic_info;
  jxl::test::JxlBasicInfoSetFromPixelFormat(&basic_info, &pixel_format);
  basic_info.xsize = xsize;
  basic_info.ysize = ysize;
  basic_info.uses_original_profile = false;

  JxlEncoderPtr enc = JxlEncoderMake(nullptr);
  EXPECT_EQ(JXL_ENC_SUCCESS, JxlEncoderSetCodestreamLevel(enc.get(), 10));
  JxlEncoderFrameSettings* frame_settings =
      JxlEncoderFrameSettingsCreate(enc.get(), NULL);

  EXPECT_EQ(JXL_ENC_SUCCESS, JxlEncoderSetBasicInfo(enc.get(), &basic_info));
  JxlColorEncoding color_encoding;
  JxlColorEncodingSetToSRGB(&color_encoding,
                            /*is_gray=*/pixel_format.num_channels < 3);
  EXPECT_EQ(JXL_ENC_SUCCESS,
            JxlEncoderSetColorEncoding(enc.get(), &color_encoding));
  EXPECT_EQ(JXL_ENC_SUCCESS,
            JxlEncoderAddImageFrame(frame_settings, &pixel_format,
                                    pixels.data(), pixels.size()));
  JxlEncoderCloseInput(enc.get());

  std::vector<uint8_t> compressed = std::vector<uint8_t>(64);
  uint8_t* next_out = compressed.data();
  size_t avail_out = compressed.size() - (next_out - compressed.data());
  JxlEncoderStatus process_result = JXL_ENC_NEED_MORE_OUTPUT;
  while (process_result == JXL_ENC_NEED_MORE_OUTPUT) {
    process_result = JxlEncoderProcessOutput(enc.get(), &next_out, &avail_out);
    if (process_result == JXL_ENC_NEED_MORE_OUTPUT) {
      size_t offset = next_out - compressed.data();
      compressed.resize(compressed.size() * 2);
      next_out = compressed.data() + offset;
      avail_out = compressed.size() - offset;
    }
  }
  compressed.resize(next_out - compressed.data());
  EXPECT_EQ(JXL_ENC_SUCCESS, process_result);

  Container container = {};
  jxl::Span<const uint8_t> encoded_span =
      jxl::Span<const uint8_t>(compressed.data(), compressed.size());
  EXPECT_TRUE(container.Decode(&encoded_span));
  EXPECT_EQ(0u, encoded_span.size());
  EXPECT_EQ(0, memcmp("jxll", container.boxes[0].type, 4));
}

TEST(EncodeTest, CodestreamLevelVerificationTest) {
  JxlPixelFormat pixel_format = {4, JXL_TYPE_UINT8, JXL_BIG_ENDIAN, 0};

  JxlBasicInfo basic_info;
  jxl::test::JxlBasicInfoSetFromPixelFormat(&basic_info, &pixel_format);
  basic_info.xsize = 64;
  basic_info.ysize = 64;
  basic_info.uses_original_profile = false;

  JxlEncoderPtr enc = JxlEncoderMake(nullptr);
  EXPECT_EQ(JXL_ENC_SUCCESS, JxlEncoderSetBasicInfo(enc.get(), &basic_info));

  EXPECT_EQ(5, JxlEncoderGetRequiredCodestreamLevel(enc.get()));

  // Set an image dimension that is too large for level 5, but fits in level 10

  basic_info.xsize = 1ull << 30ull;
  EXPECT_EQ(JXL_ENC_SUCCESS, JxlEncoderSetCodestreamLevel(enc.get(), 5));
  EXPECT_EQ(JXL_ENC_ERROR, JxlEncoderSetBasicInfo(enc.get(), &basic_info));
  EXPECT_EQ(JXL_ENC_SUCCESS, JxlEncoderSetCodestreamLevel(enc.get(), 10));
  EXPECT_EQ(JXL_ENC_SUCCESS, JxlEncoderSetBasicInfo(enc.get(), &basic_info));
  EXPECT_EQ(10, JxlEncoderGetRequiredCodestreamLevel(enc.get()));

  // Set an image dimension that is too large even for level 10

  basic_info.xsize = 1ull << 31ull;
  EXPECT_EQ(JXL_ENC_ERROR, JxlEncoderSetBasicInfo(enc.get(), &basic_info));
}

TEST(EncodeTest, JXL_TRANSCODE_JPEG_TEST(JPEGReconstructionTest)) {
  const std::string jpeg_path = "jxl/flower/flower.png.im_q85_420.jpg";
  const jxl::PaddedBytes orig = jxl::ReadTestData(jpeg_path);

  JxlEncoderPtr enc = JxlEncoderMake(nullptr);
  JxlEncoderFrameSettings* frame_settings =
      JxlEncoderFrameSettingsCreate(enc.get(), NULL);

  EXPECT_EQ(JXL_ENC_SUCCESS, JxlEncoderStoreJPEGMetadata(enc.get(), JXL_TRUE));
  EXPECT_EQ(JXL_ENC_SUCCESS,
            JxlEncoderAddJPEGFrame(frame_settings, orig.data(), orig.size()));
  JxlEncoderCloseInput(enc.get());

  std::vector<uint8_t> compressed = std::vector<uint8_t>(64);
  uint8_t* next_out = compressed.data();
  size_t avail_out = compressed.size() - (next_out - compressed.data());
  JxlEncoderStatus process_result = JXL_ENC_NEED_MORE_OUTPUT;
  while (process_result == JXL_ENC_NEED_MORE_OUTPUT) {
    process_result = JxlEncoderProcessOutput(enc.get(), &next_out, &avail_out);
    if (process_result == JXL_ENC_NEED_MORE_OUTPUT) {
      size_t offset = next_out - compressed.data();
      compressed.resize(compressed.size() * 2);
      next_out = compressed.data() + offset;
      avail_out = compressed.size() - offset;
    }
  }
  compressed.resize(next_out - compressed.data());
  EXPECT_EQ(JXL_ENC_SUCCESS, process_result);

  jxl::extras::JXLDecompressParams dparams;
  std::vector<uint8_t> decoded_jpeg_bytes;
  jxl::extras::PackedPixelFile ppf;
  EXPECT_TRUE(DecodeImageJXL(compressed.data(), compressed.size(), dparams,
                             nullptr, &ppf, &decoded_jpeg_bytes));

  EXPECT_EQ(decoded_jpeg_bytes.size(), orig.size());
  EXPECT_EQ(0, memcmp(decoded_jpeg_bytes.data(), orig.data(), orig.size()));
}

static void ProcessEncoder(JxlEncoder* enc, std::vector<uint8_t>& compressed,
                           uint8_t*& next_out, size_t& avail_out) {
  JxlEncoderStatus process_result = JXL_ENC_NEED_MORE_OUTPUT;
  while (process_result == JXL_ENC_NEED_MORE_OUTPUT) {
    process_result = JxlEncoderProcessOutput(enc, &next_out, &avail_out);
    if (process_result == JXL_ENC_NEED_MORE_OUTPUT) {
      size_t offset = next_out - compressed.data();
      compressed.resize(compressed.size() * 2);
      next_out = compressed.data() + offset;
      avail_out = compressed.size() - offset;
    }
  }
  size_t offset = next_out - compressed.data();
  compressed.resize(next_out - compressed.data());
  next_out = compressed.data() + offset;
  avail_out = compressed.size() - offset;
  EXPECT_EQ(JXL_ENC_SUCCESS, process_result);
}

TEST(EncodeTest, BasicInfoTest) {
  JxlEncoderPtr enc = JxlEncoderMake(nullptr);
  EXPECT_NE(nullptr, enc.get());

  JxlEncoderFrameSettings* frame_settings =
      JxlEncoderFrameSettingsCreate(enc.get(), NULL);
  size_t xsize = 1;
  size_t ysize = 1;
  JxlPixelFormat pixel_format = {4, JXL_TYPE_UINT16, JXL_BIG_ENDIAN, 0};
  std::vector<uint8_t> pixels = jxl::test::GetSomeTestImage(xsize, ysize, 4, 0);
  JxlBasicInfo basic_info;
  jxl::test::JxlBasicInfoSetFromPixelFormat(&basic_info, &pixel_format);
  basic_info.xsize = xsize;
  basic_info.ysize = ysize;
  basic_info.uses_original_profile = false;
  basic_info.have_animation = true;
  basic_info.intensity_target = 123.4;
  basic_info.min_nits = 5.0;
  basic_info.linear_below = 12.7;
  basic_info.orientation = JXL_ORIENT_ROTATE_90_CW;
  basic_info.animation.tps_numerator = 55;
  basic_info.animation.tps_denominator = 77;
  basic_info.animation.num_loops = 10;
  basic_info.animation.have_timecodes = JXL_TRUE;
  EXPECT_EQ(JXL_ENC_SUCCESS, JxlEncoderSetCodestreamLevel(enc.get(), 10));
  EXPECT_EQ(JXL_ENC_SUCCESS, JxlEncoderSetBasicInfo(enc.get(), &basic_info));
  JxlColorEncoding color_encoding;
  JxlColorEncodingSetToSRGB(&color_encoding, /*is_gray=*/false);
  EXPECT_EQ(JXL_ENC_SUCCESS,
            JxlEncoderSetColorEncoding(enc.get(), &color_encoding));

  std::vector<uint8_t> compressed = std::vector<uint8_t>(64);
  uint8_t* next_out = compressed.data();
  size_t avail_out = compressed.size() - (next_out - compressed.data());
  EXPECT_EQ(JXL_ENC_SUCCESS,
            JxlEncoderAddImageFrame(frame_settings, &pixel_format,
                                    pixels.data(), pixels.size()));
  JxlEncoderCloseFrames(enc.get());
  ProcessEncoder(enc.get(), compressed, next_out, avail_out);

  // Decode to verify the boxes, we don't decode to pixels, only the boxes.
  JxlDecoderPtr dec = JxlDecoderMake(nullptr);
  EXPECT_NE(nullptr, dec.get());
  EXPECT_EQ(JXL_DEC_SUCCESS,
            JxlDecoderSubscribeEvents(dec.get(), JXL_DEC_BASIC_INFO));
  // Allow testing the orientation field, without this setting it will be
  // overridden to identity.
  JxlDecoderSetKeepOrientation(dec.get(), JXL_TRUE);
  JxlDecoderSetInput(dec.get(), compressed.data(), compressed.size());
  JxlDecoderCloseInput(dec.get());

  for (;;) {
    JxlDecoderStatus status = JxlDecoderProcessInput(dec.get());
    if (status == JXL_DEC_ERROR) {
      FAIL();
    } else if (status == JXL_DEC_SUCCESS) {
      break;
    } else if (status == JXL_DEC_BASIC_INFO) {
      JxlBasicInfo basic_info2;
      EXPECT_EQ(JXL_DEC_SUCCESS,
                JxlDecoderGetBasicInfo(dec.get(), &basic_info2));
      EXPECT_EQ(basic_info.xsize, basic_info2.xsize);
      EXPECT_EQ(basic_info.ysize, basic_info2.ysize);
      EXPECT_EQ(basic_info.bits_per_sample, basic_info2.bits_per_sample);
      EXPECT_EQ(basic_info.exponent_bits_per_sample,
                basic_info2.exponent_bits_per_sample);
      EXPECT_NEAR(basic_info.intensity_target, basic_info2.intensity_target,
                  0.5);
      EXPECT_NEAR(basic_info.min_nits, basic_info2.min_nits, 0.5);
      EXPECT_NEAR(basic_info.linear_below, basic_info2.linear_below, 0.5);
      EXPECT_EQ(basic_info.relative_to_max_display,
                basic_info2.relative_to_max_display);
      EXPECT_EQ(basic_info.uses_original_profile,
                basic_info2.uses_original_profile);
      EXPECT_EQ(basic_info.orientation, basic_info2.orientation);
      EXPECT_EQ(basic_info.num_color_channels, basic_info2.num_color_channels);
      // TODO(lode): also test num_extra_channels, but currently there may be a
      // mismatch between 0 and 1 if there is alpha, until encoder support for
      // extra channels is fully implemented.
      EXPECT_EQ(basic_info.alpha_bits, basic_info2.alpha_bits);
      EXPECT_EQ(basic_info.alpha_exponent_bits,
                basic_info2.alpha_exponent_bits);
      EXPECT_EQ(basic_info.alpha_premultiplied,
                basic_info2.alpha_premultiplied);

      EXPECT_EQ(basic_info.have_preview, basic_info2.have_preview);
      if (basic_info.have_preview) {
        EXPECT_EQ(basic_info.preview.xsize, basic_info2.preview.xsize);
        EXPECT_EQ(basic_info.preview.ysize, basic_info2.preview.ysize);
      }

      EXPECT_EQ(basic_info.have_animation, basic_info2.have_animation);
      if (basic_info.have_animation) {
        EXPECT_EQ(basic_info.animation.tps_numerator,
                  basic_info2.animation.tps_numerator);
        EXPECT_EQ(basic_info.animation.tps_denominator,
                  basic_info2.animation.tps_denominator);
        EXPECT_EQ(basic_info.animation.num_loops,
                  basic_info2.animation.num_loops);
        EXPECT_EQ(basic_info.animation.have_timecodes,
                  basic_info2.animation.have_timecodes);
      }
    } else {
      FAIL();  // unexpected status
    }
  }
}

TEST(EncodeTest, AnimationHeaderTest) {
  JxlEncoderPtr enc = JxlEncoderMake(nullptr);
  EXPECT_NE(nullptr, enc.get());

  JxlEncoderFrameSettings* frame_settings =
      JxlEncoderFrameSettingsCreate(enc.get(), NULL);
  size_t xsize = 1;
  size_t ysize = 1;
  JxlPixelFormat pixel_format = {4, JXL_TYPE_UINT16, JXL_BIG_ENDIAN, 0};
  std::vector<uint8_t> pixels = jxl::test::GetSomeTestImage(xsize, ysize, 4, 0);
  JxlBasicInfo basic_info;
  jxl::test::JxlBasicInfoSetFromPixelFormat(&basic_info, &pixel_format);
  basic_info.xsize = xsize;
  basic_info.ysize = ysize;
  basic_info.have_animation = true;
  basic_info.animation.tps_numerator = 1000;
  basic_info.animation.tps_denominator = 1;
  basic_info.animation.have_timecodes = JXL_TRUE;
  EXPECT_EQ(JXL_ENC_SUCCESS, JxlEncoderSetCodestreamLevel(enc.get(), 10));
  EXPECT_EQ(JXL_ENC_SUCCESS, JxlEncoderSetBasicInfo(enc.get(), &basic_info));
  JxlColorEncoding color_encoding;
  JxlColorEncodingSetToSRGB(&color_encoding, /*is_gray=*/false);
  EXPECT_EQ(JXL_ENC_SUCCESS,
            JxlEncoderSetColorEncoding(enc.get(), &color_encoding));

  std::string frame_name = "test frame";
  JxlFrameHeader header;
  JxlEncoderInitFrameHeader(&header);
  header.duration = 50;
  header.timecode = 800;
  header.layer_info.blend_info.blendmode = JXL_BLEND_BLEND;
  header.layer_info.blend_info.source = 2;
  header.layer_info.blend_info.clamp = 1;
  JxlBlendInfo extra_channel_blend_info;
  JxlEncoderInitBlendInfo(&extra_channel_blend_info);
  extra_channel_blend_info.blendmode = JXL_BLEND_MULADD;
  JxlEncoderSetFrameHeader(frame_settings, &header);
  JxlEncoderSetExtraChannelBlendInfo(frame_settings, 0,
                                     &extra_channel_blend_info);
  JxlEncoderSetFrameName(frame_settings, frame_name.c_str());

  std::vector<uint8_t> compressed = std::vector<uint8_t>(64);
  uint8_t* next_out = compressed.data();
  size_t avail_out = compressed.size() - (next_out - compressed.data());
  EXPECT_EQ(JXL_ENC_SUCCESS,
            JxlEncoderAddImageFrame(frame_settings, &pixel_format,
                                    pixels.data(), pixels.size()));
  JxlEncoderCloseFrames(enc.get());
  ProcessEncoder(enc.get(), compressed, next_out, avail_out);

  // Decode to verify the boxes, we don't decode to pixels, only the boxes.
  JxlDecoderPtr dec = JxlDecoderMake(nullptr);
  EXPECT_NE(nullptr, dec.get());

  // To test the blend_info fields, coalescing must be set to false in the
  // decoder.
  EXPECT_EQ(JXL_DEC_SUCCESS, JxlDecoderSetCoalescing(dec.get(), JXL_FALSE));
  EXPECT_EQ(JXL_DEC_SUCCESS,
            JxlDecoderSubscribeEvents(dec.get(), JXL_DEC_FRAME));
  JxlDecoderSetInput(dec.get(), compressed.data(), compressed.size());
  JxlDecoderCloseInput(dec.get());

  bool seen_frame = false;

  for (;;) {
    JxlDecoderStatus status = JxlDecoderProcessInput(dec.get());
    if (status == JXL_DEC_ERROR) {
      FAIL();
    } else if (status == JXL_DEC_SUCCESS) {
      break;
    } else if (status == JXL_DEC_FRAME) {
      seen_frame = true;
      JxlFrameHeader header2;
      EXPECT_EQ(JXL_DEC_SUCCESS, JxlDecoderGetFrameHeader(dec.get(), &header2));
      EXPECT_EQ(header.duration, header2.duration);
      EXPECT_EQ(header.timecode, header2.timecode);
      EXPECT_EQ(header.layer_info.blend_info.blendmode,
                header2.layer_info.blend_info.blendmode);
      EXPECT_EQ(header.layer_info.blend_info.clamp,
                header2.layer_info.blend_info.clamp);
      EXPECT_EQ(header.layer_info.blend_info.source,
                header2.layer_info.blend_info.source);
      EXPECT_EQ(frame_name.size(), header2.name_length);
      JxlBlendInfo extra_channel_blend_info2;
      JxlDecoderGetExtraChannelBlendInfo(dec.get(), 0,
                                         &extra_channel_blend_info2);
      EXPECT_EQ(extra_channel_blend_info.blendmode,
                extra_channel_blend_info2.blendmode);
      if (header2.name_length > 0) {
        std::string frame_name2(header2.name_length + 1, '\0');
        EXPECT_EQ(JXL_DEC_SUCCESS,
                  JxlDecoderGetFrameName(dec.get(), &frame_name2.front(),
                                         frame_name2.size()));
        frame_name2.resize(header2.name_length);
        EXPECT_EQ(frame_name, frame_name2);
      }
    } else {
      FAIL();  // unexpected status
    }
  }

  EXPECT_EQ(true, seen_frame);
}
TEST(EncodeTest, CroppedFrameTest) {
  JxlEncoderPtr enc = JxlEncoderMake(nullptr);
  EXPECT_NE(nullptr, enc.get());

  JxlEncoderFrameSettings* frame_settings =
      JxlEncoderFrameSettingsCreate(enc.get(), NULL);
  size_t xsize = 300;
  size_t ysize = 300;
  JxlPixelFormat pixel_format = {4, JXL_TYPE_UINT16, JXL_BIG_ENDIAN, 0};
  std::vector<uint8_t> pixels = jxl::test::GetSomeTestImage(xsize, ysize, 4, 0);
  std::vector<uint8_t> pixels2(pixels.size());
  JxlBasicInfo basic_info;
  jxl::test::JxlBasicInfoSetFromPixelFormat(&basic_info, &pixel_format);
  // Encoding a 300x300 frame in an image that is only 100x100
  basic_info.xsize = 100;
  basic_info.ysize = 100;
  basic_info.uses_original_profile = JXL_TRUE;
  EXPECT_EQ(JXL_ENC_SUCCESS, JxlEncoderSetCodestreamLevel(enc.get(), 10));
  EXPECT_EQ(JXL_ENC_SUCCESS, JxlEncoderSetBasicInfo(enc.get(), &basic_info));
  JxlColorEncoding color_encoding;
  JxlColorEncodingSetToSRGB(&color_encoding, /*is_gray=*/false);
  EXPECT_EQ(JXL_ENC_SUCCESS,
            JxlEncoderSetColorEncoding(enc.get(), &color_encoding));

  JxlFrameHeader header;
  JxlEncoderInitFrameHeader(&header);
  header.layer_info.have_crop = JXL_TRUE;
  header.layer_info.xsize = xsize;
  header.layer_info.ysize = ysize;
  header.layer_info.crop_x0 = -50;
  header.layer_info.crop_y0 = -250;
  JxlEncoderSetFrameLossless(frame_settings, JXL_TRUE);
  JxlEncoderSetFrameHeader(frame_settings, &header);
  JxlEncoderFrameSettingsSetOption(frame_settings, JXL_ENC_FRAME_SETTING_EFFORT,
                                   1);

  std::vector<uint8_t> compressed = std::vector<uint8_t>(100);
  uint8_t* next_out = compressed.data();
  size_t avail_out = compressed.size() - (next_out - compressed.data());
  EXPECT_EQ(JXL_ENC_SUCCESS,
            JxlEncoderAddImageFrame(frame_settings, &pixel_format,
                                    pixels.data(), pixels.size()));
  JxlEncoderCloseFrames(enc.get());
  ProcessEncoder(enc.get(), compressed, next_out, avail_out);

  JxlDecoderPtr dec = JxlDecoderMake(nullptr);
  EXPECT_NE(nullptr, dec.get());
  // Non-coalesced decoding so we can get the full uncropped frame
  EXPECT_EQ(JXL_DEC_SUCCESS, JxlDecoderSetCoalescing(dec.get(), JXL_FALSE));
  EXPECT_EQ(
      JXL_DEC_SUCCESS,
      JxlDecoderSubscribeEvents(dec.get(), JXL_DEC_FRAME | JXL_DEC_FULL_IMAGE));
  JxlDecoderSetInput(dec.get(), compressed.data(), compressed.size());
  JxlDecoderCloseInput(dec.get());

  bool seen_frame = false;
  bool checked_frame = false;
  for (;;) {
    JxlDecoderStatus status = JxlDecoderProcessInput(dec.get());
    if (status == JXL_DEC_ERROR) {
      FAIL();
    } else if (status == JXL_DEC_SUCCESS) {
      break;
    } else if (status == JXL_DEC_FRAME) {
      seen_frame = true;
      JxlFrameHeader header2;
      EXPECT_EQ(JXL_DEC_SUCCESS, JxlDecoderGetFrameHeader(dec.get(), &header2));
      EXPECT_EQ(header.layer_info.xsize, header2.layer_info.xsize);
      EXPECT_EQ(header.layer_info.ysize, header2.layer_info.ysize);
      EXPECT_EQ(header.layer_info.crop_x0, header2.layer_info.crop_x0);
      EXPECT_EQ(header.layer_info.crop_y0, header2.layer_info.crop_y0);
    } else if (status == JXL_DEC_NEED_IMAGE_OUT_BUFFER) {
      EXPECT_EQ(JXL_DEC_SUCCESS,
                JxlDecoderSetImageOutBuffer(dec.get(), &pixel_format,
                                            pixels2.data(), pixels2.size()));
    } else if (status == JXL_DEC_FULL_IMAGE) {
      EXPECT_EQ(0, memcmp(pixels.data(), pixels2.data(), pixels.size()));
      checked_frame = true;
    } else {
      FAIL();  // unexpected status
    }
  }
  EXPECT_EQ(true, checked_frame);
  EXPECT_EQ(true, seen_frame);
}

TEST(EncodeTest, BoxTest) {
  // Test with uncompressed boxes and with brob boxes
  for (int compress_box = 0; compress_box <= 1; ++compress_box) {
    // Tests adding two metadata boxes with the encoder: an exif box before the
    // image frame, and an xml box after the image frame. Then verifies the
    // decoder can decode them, they are in the expected place, and have the
    // correct content after decoding.
    JxlEncoderPtr enc = JxlEncoderMake(nullptr);
    EXPECT_NE(nullptr, enc.get());

    EXPECT_EQ(JXL_ENC_SUCCESS, JxlEncoderUseBoxes(enc.get()));

    JxlEncoderFrameSettings* frame_settings =
        JxlEncoderFrameSettingsCreate(enc.get(), NULL);
    size_t xsize = 50;
    size_t ysize = 17;
    JxlPixelFormat pixel_format = {4, JXL_TYPE_UINT16, JXL_BIG_ENDIAN, 0};
    std::vector<uint8_t> pixels =
        jxl::test::GetSomeTestImage(xsize, ysize, 4, 0);
    JxlBasicInfo basic_info;
    jxl::test::JxlBasicInfoSetFromPixelFormat(&basic_info, &pixel_format);
    basic_info.xsize = xsize;
    basic_info.ysize = ysize;
    basic_info.uses_original_profile = false;
    EXPECT_EQ(JXL_ENC_SUCCESS, JxlEncoderSetCodestreamLevel(enc.get(), 10));
    EXPECT_EQ(JXL_ENC_SUCCESS, JxlEncoderSetBasicInfo(enc.get(), &basic_info));
    JxlColorEncoding color_encoding;
    JxlColorEncodingSetToSRGB(&color_encoding,
                              /*is_gray=*/false);
    EXPECT_EQ(JXL_ENC_SUCCESS,
              JxlEncoderSetColorEncoding(enc.get(), &color_encoding));

    std::vector<uint8_t> compressed = std::vector<uint8_t>(64);
    uint8_t* next_out = compressed.data();
    size_t avail_out = compressed.size() - (next_out - compressed.data());

    // Add an early metadata box. Also add a valid 4-byte TIFF offset header
    // before the fake exif data of these box contents.
    constexpr const char* exif_test_string = "\0\0\0\0exif test data";
    const uint8_t* exif_data =
        reinterpret_cast<const uint8_t*>(exif_test_string);
    // Skip the 4 zeroes for strlen
    const size_t exif_size = 4 + strlen(exif_test_string + 4);
    JxlEncoderAddBox(enc.get(), "Exif", exif_data, exif_size, compress_box);

    // Write to output
    ProcessEncoder(enc.get(), compressed, next_out, avail_out);

    // Add image frame
    EXPECT_EQ(JXL_ENC_SUCCESS,
              JxlEncoderAddImageFrame(frame_settings, &pixel_format,
                                      pixels.data(), pixels.size()));
    // Indicate this is the last frame
    JxlEncoderCloseFrames(enc.get());

    // Write to output
    ProcessEncoder(enc.get(), compressed, next_out, avail_out);

    // Add a late metadata box
    constexpr const char* xml_test_string = "<some random xml data>";
    const uint8_t* xml_data = reinterpret_cast<const uint8_t*>(xml_test_string);
    size_t xml_size = strlen(xml_test_string);
    JxlEncoderAddBox(enc.get(), "XML ", xml_data, xml_size, compress_box);

    // Indicate this is the last box
    JxlEncoderCloseBoxes(enc.get());

    // Write to output
    ProcessEncoder(enc.get(), compressed, next_out, avail_out);

    // Decode to verify the boxes, we don't decode to pixels, only the boxes.
    JxlDecoderPtr dec = JxlDecoderMake(nullptr);
    EXPECT_NE(nullptr, dec.get());

    if (compress_box) {
      EXPECT_EQ(JXL_DEC_SUCCESS,
                JxlDecoderSetDecompressBoxes(dec.get(), JXL_TRUE));
    }

    EXPECT_EQ(JXL_DEC_SUCCESS, JxlDecoderSubscribeEvents(
                                   dec.get(), JXL_DEC_FRAME | JXL_DEC_BOX));

    JxlDecoderSetInput(dec.get(), compressed.data(), compressed.size());
    JxlDecoderCloseInput(dec.get());

    std::vector<uint8_t> dec_exif_box(exif_size);
    std::vector<uint8_t> dec_xml_box(xml_size);

    for (bool post_frame = false;;) {
      JxlDecoderStatus status = JxlDecoderProcessInput(dec.get());
      if (status == JXL_DEC_ERROR) {
        FAIL();
      } else if (status == JXL_DEC_SUCCESS) {
        EXPECT_EQ(0, JxlDecoderReleaseBoxBuffer(dec.get()));
        break;
      } else if (status == JXL_DEC_FRAME) {
        post_frame = true;
      } else if (status == JXL_DEC_BOX) {
        // Since we gave the exif/xml box output buffer of the exact known
        // correct size, 0 bytes should be released. Same when no buffer was
        // set.
        EXPECT_EQ(0, JxlDecoderReleaseBoxBuffer(dec.get()));
        JxlBoxType type;
        EXPECT_EQ(JXL_DEC_SUCCESS, JxlDecoderGetBoxType(dec.get(), type, true));
        if (!memcmp(type, "Exif", 4)) {
          // This box should have been encoded before the image frame
          EXPECT_EQ(false, post_frame);
          JxlDecoderSetBoxBuffer(dec.get(), dec_exif_box.data(),
                                 dec_exif_box.size());
        } else if (!memcmp(type, "XML ", 4)) {
          // This box should have been encoded after the image frame
          EXPECT_EQ(true, post_frame);
          JxlDecoderSetBoxBuffer(dec.get(), dec_xml_box.data(),
                                 dec_xml_box.size());
        }
      } else {
        FAIL();  // unexpected status
      }
    }

    EXPECT_EQ(0, memcmp(exif_data, dec_exif_box.data(), exif_size));
    EXPECT_EQ(0, memcmp(xml_data, dec_xml_box.data(), xml_size));
  }
}

#if JPEGXL_ENABLE_JPEG  // Loading .jpg files requires libjpeg support.
TEST(EncodeTest, JXL_TRANSCODE_JPEG_TEST(JPEGFrameTest)) {
  for (int skip_basic_info = 0; skip_basic_info < 2; skip_basic_info++) {
    for (int skip_color_encoding = 0; skip_color_encoding < 2;
         skip_color_encoding++) {
      // cannot set color encoding if basic info is not set
      if (skip_basic_info && !skip_color_encoding) continue;
      const std::string jpeg_path = "jxl/flower/flower_cropped.jpg";
      const jxl::PaddedBytes orig = jxl::ReadTestData(jpeg_path);
      jxl::CodecInOut orig_io;
      ASSERT_TRUE(SetFromBytes(jxl::Span<const uint8_t>(orig), &orig_io,
                               /*pool=*/nullptr));

      JxlEncoderPtr enc = JxlEncoderMake(nullptr);
      JxlEncoderFrameSettings* frame_settings =
          JxlEncoderFrameSettingsCreate(enc.get(), NULL);
      JxlEncoderFrameSettingsSetOption(frame_settings,
                                       JXL_ENC_FRAME_SETTING_EFFORT, 1);
      if (!skip_basic_info) {
        JxlBasicInfo basic_info;
        JxlEncoderInitBasicInfo(&basic_info);
        basic_info.xsize = orig_io.xsize();
        basic_info.ysize = orig_io.ysize();
        basic_info.uses_original_profile = true;
        EXPECT_EQ(JXL_ENC_SUCCESS,
                  JxlEncoderSetBasicInfo(enc.get(), &basic_info));
      }
      if (!skip_color_encoding) {
        JxlColorEncoding color_encoding;
        JxlColorEncodingSetToSRGB(&color_encoding, /*is_gray=*/false);
        EXPECT_EQ(JXL_ENC_SUCCESS,
                  JxlEncoderSetColorEncoding(enc.get(), &color_encoding));
      }
      EXPECT_EQ(JXL_ENC_SUCCESS, JxlEncoderAddJPEGFrame(
                                     frame_settings, orig.data(), orig.size()));
      JxlEncoderCloseInput(enc.get());

      std::vector<uint8_t> compressed = std::vector<uint8_t>(64);
      uint8_t* next_out = compressed.data();
      size_t avail_out = compressed.size() - (next_out - compressed.data());
      JxlEncoderStatus process_result = JXL_ENC_NEED_MORE_OUTPUT;
      while (process_result == JXL_ENC_NEED_MORE_OUTPUT) {
        process_result =
            JxlEncoderProcessOutput(enc.get(), &next_out, &avail_out);
        if (process_result == JXL_ENC_NEED_MORE_OUTPUT) {
          size_t offset = next_out - compressed.data();
          compressed.resize(compressed.size() * 2);
          next_out = compressed.data() + offset;
          avail_out = compressed.size() - offset;
        }
      }
      compressed.resize(next_out - compressed.data());
      EXPECT_EQ(JXL_ENC_SUCCESS, process_result);

      jxl::CodecInOut decoded_io;
      EXPECT_TRUE(jxl::test::DecodeFile(
          {}, jxl::Span<const uint8_t>(compressed.data(), compressed.size()),
          &decoded_io, /*pool=*/nullptr));

      EXPECT_LE(
          ComputeDistance2(orig_io.Main(), decoded_io.Main(), jxl::GetJxlCms()),
          3.5);
    }
  }
}
#endif  // JPEGXL_ENABLE_JPEG<|MERGE_RESOLUTION|>--- conflicted
+++ resolved
@@ -219,11 +219,7 @@
 #if JXL_HIGH_PRECISION
 	  1.8
 #else
-<<<<<<< HEAD
-	  4.8
-=======
       8.0);
->>>>>>> 3bf2660f
 #endif
 	  ;
   EXPECT_LE(
