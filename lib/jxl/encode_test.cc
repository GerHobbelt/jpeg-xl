--- conflicted
+++ resolved
@@ -232,19 +232,6 @@
   EXPECT_TRUE(jxl::test::DecodeFile(
       {}, jxl::Bytes(compressed.data(), compressed.size()), &decoded_io));
 
-<<<<<<< HEAD
-  const double expected_distance =
-#if JXL_HIGH_PRECISION
-      1.84
-#else
-      8.7
-#endif
-	  ;
-  EXPECT_LE(
-	  ComputeDistance2(input_io.Main(), decoded_io.Main(), jxl::GetJxlCms()),
-      expected_distance
-  );
-=======
   static constexpr double kMaxButteraugli =
 #if JXL_HIGH_PRECISION
       3.2;
@@ -254,7 +241,6 @@
   EXPECT_LE(
       ComputeDistance2(input_io.Main(), decoded_io.Main(), *JxlGetDefaultCms()),
       kMaxButteraugli);
->>>>>>> f7f20ce0
 }
 
 void VerifyFrameEncoding(JxlEncoder* enc,
