// Copyright (c) the JPEG XL Project Authors. All rights reserved.
//
// Use of this source code is governed by a BSD-style
// license that can be found in the LICENSE file.

#ifndef LIB_JXL_BASE_STATUS_H_
#define LIB_JXL_BASE_STATUS_H_

// Error handling: Status return type + helper macros.

#include <stdarg.h>
#include <stdint.h>
#include <stdio.h>
#include <stdlib.h>

#include "lib/jxl/base/compiler_specific.h"
#include "lib/jxl/base/sanitizer_definitions.h"

#if JXL_ADDRESS_SANITIZER || JXL_MEMORY_SANITIZER || JXL_THREAD_SANITIZER
#include "sanitizer/common_interface_defs.h"  // __sanitizer_print_stack_trace
#endif                                        // defined(*_SANITIZER)

namespace jxl {

// Uncomment to abort when JXL_FAILURE or JXL_STATUS with a fatal error is
// reached:
// #define JXL_CRASH_ON_ERROR

#ifndef JXL_ENABLE_ASSERT
#define JXL_ENABLE_ASSERT 1
#endif

#ifndef JXL_ENABLE_CHECK
#define JXL_ENABLE_CHECK 1
#endif

// Pass -DJXL_DEBUG_ON_ERROR at compile time to print debug messages when a
// function returns JXL_FAILURE or calls JXL_NOTIFY_ERROR. Note that this is
// irrelevant if you also pass -DJXL_CRASH_ON_ERROR.
#if defined(JXL_DEBUG_ON_ERROR) || defined(JXL_CRASH_ON_ERROR)
#undef JXL_DEBUG_ON_ERROR
#define JXL_DEBUG_ON_ERROR 1
#else  // JXL_DEBUG_ON_ERROR || JXL_CRASH_ON_ERROR
#ifdef NDEBUG
#define JXL_DEBUG_ON_ERROR 0
#else  // NDEBUG
#define JXL_DEBUG_ON_ERROR 1
#endif  // NDEBUG
#endif  // JXL_DEBUG_ON_ERROR || JXL_CRASH_ON_ERROR

// Pass -DJXL_DEBUG_ON_ALL_ERROR at compile time to print debug messages on
// all error (fatal and non-fatal) status. This implies JXL_DEBUG_ON_ERROR.
#if defined(JXL_DEBUG_ON_ALL_ERROR)
#undef JXL_DEBUG_ON_ALL_ERROR
#define JXL_DEBUG_ON_ALL_ERROR 1
// JXL_DEBUG_ON_ALL_ERROR implies JXL_DEBUG_ON_ERROR too.
#undef JXL_DEBUG_ON_ERROR
#define JXL_DEBUG_ON_ERROR 1
#else  // JXL_DEBUG_ON_ALL_ERROR
#define JXL_DEBUG_ON_ALL_ERROR 0
#endif  // JXL_DEBUG_ON_ALL_ERROR

// The Verbose level for the library
#ifndef JXL_DEBUG_V_LEVEL
#define JXL_DEBUG_V_LEVEL 0
#endif  // JXL_DEBUG_V_LEVEL

// Pass -DJXL_DEBUG_ON_ABORT=0 to disable the debug messages on JXL_ASSERT,
// JXL_CHECK and JXL_ABORT.
#ifndef JXL_DEBUG_ON_ABORT
#define JXL_DEBUG_ON_ABORT 1
#endif  // JXL_DEBUG_ON_ABORT

// Print a debug message on standard error. You should use the JXL_DEBUG macro
// instead of calling Debug directly. This function returns false, so it can be
// used as a return value in JXL_FAILURE.
JXL_FORMAT(1, 2)
inline JXL_NOINLINE bool Debug(const char* format, ...) {
  va_list args;
  va_start(args, format);
  vfprintf(stderr, format, args);
  va_end(args);
  return false;
}

// Print a debug message on standard error if "enabled" is true. "enabled" is
// normally a macro that evaluates to 0 or 1 at compile time, so the Debug
// function is never called and optimized out in release builds. Note that the
// arguments are compiled but not evaluated when enabled is false. The format
// string must be a explicit string in the call, for example:
//   JXL_DEBUG(JXL_DEBUG_MYMODULE, "my module message: %d", some_var);
// Add a header at the top of your module's .cc or .h file (depending on whether
// you have JXL_DEBUG calls from the .h as well) like this:
//   #ifndef JXL_DEBUG_MYMODULE
//   #define JXL_DEBUG_MYMODULE 0
//   #endif JXL_DEBUG_MYMODULE
#define JXL_DEBUG(enabled, format, ...)                         \
  do {                                                          \
    if (enabled) {                                              \
      ::jxl::Debug(("%s:%d: " format "\n"), __FILE__, __LINE__, \
                   ##__VA_ARGS__);                              \
    }                                                           \
  } while (0)

// JXL_DEBUG version that prints the debug message if the global verbose level
// defined at compile time by JXL_DEBUG_V_LEVEL is greater or equal than the
// passed level.
#define JXL_DEBUG_V(level, format, ...) \
  JXL_DEBUG(level <= JXL_DEBUG_V_LEVEL, format, ##__VA_ARGS__)

// Warnings (via JXL_WARNING) are enabled by default in debug builds (opt and
// debug).
#ifdef JXL_DEBUG_WARNING
#undef JXL_DEBUG_WARNING
#define JXL_DEBUG_WARNING 1
#else  // JXL_DEBUG_WARNING
#ifdef NDEBUG
#define JXL_DEBUG_WARNING 0
#else  // JXL_DEBUG_WARNING
#define JXL_DEBUG_WARNING 1
#endif  // NDEBUG
#endif  // JXL_DEBUG_WARNING
#define JXL_WARNING(format, ...) \
  JXL_DEBUG(JXL_DEBUG_WARNING, format, ##__VA_ARGS__)

// Exits the program after printing a stack trace when possible.
<<<<<<< HEAD
JXL_NORETURN void Abort();
=======
JXL_NORETURN inline JXL_NOINLINE bool Abort() {
#if JXL_ADDRESS_SANITIZER || JXL_MEMORY_SANITIZER || JXL_THREAD_SANITIZER
  // If compiled with any sanitizer print a stack trace. This call doesn't crash
  // the program, instead the trap below will crash it also allowing gdb to
  // break there.
  __sanitizer_print_stack_trace();
#endif  // *_SANITIZER)

#if JXL_COMPILER_MSVC
  __debugbreak();
  abort();
#else
  __builtin_trap();
#endif
}
>>>>>>> 433de193

// Exits the program after printing file/line plus a formatted string.
#define JXL_ABORT(format, ...)                                              \
  ((JXL_DEBUG_ON_ABORT) && ::jxl::Debug(("%s:%d: JXL_ABORT: " format "\n"), \
                                        __FILE__, __LINE__, ##__VA_ARGS__), \
   ::jxl::Abort())

// Does not guarantee running the code, use only for debug mode checks.
#if JXL_ENABLE_ASSERT
#define JXL_ASSERT(condition)                                      \
  do {                                                             \
    if (!(condition)) {                                            \
      JXL_DEBUG(JXL_DEBUG_ON_ABORT, "JXL_ASSERT: %s", #condition); \
      ::jxl::Abort();                                              \
    }                                                              \
  } while (0)
#else
#define JXL_ASSERT(condition) \
  do {                        \
  } while (0)
#endif

// Define JXL_IS_DEBUG_BUILD that denotes asan, msan and other debug builds,
// but not opt or release.
#ifndef JXL_IS_DEBUG_BUILD
#if !defined(NDEBUG) || defined(ADDRESS_SANITIZER) ||         \
    defined(MEMORY_SANITIZER) || defined(THREAD_SANITIZER) || \
    defined(__clang_analyzer__)
#define JXL_IS_DEBUG_BUILD 1
#else
#define JXL_IS_DEBUG_BUILD 0
#endif
#endif  //  JXL_IS_DEBUG_BUILD

// Same as above, but only runs in debug builds (builds where NDEBUG is not
// defined). This is useful for slower asserts that we want to run more rarely
// than usual. These will run on asan, msan and other debug builds, but not in
// opt or release.
#if JXL_IS_DEBUG_BUILD
#define JXL_DASSERT(condition)                                      \
  do {                                                              \
    if (!(condition)) {                                             \
      JXL_DEBUG(JXL_DEBUG_ON_ABORT, "JXL_DASSERT: %s", #condition); \
      ::jxl::Abort();                                               \
    }                                                               \
  } while (0)
#else
#define JXL_DASSERT(condition) \
  do {                         \
  } while (0)
#endif

// Always runs the condition, so can be used for non-debug calls.
#if JXL_ENABLE_CHECK
#define JXL_CHECK(condition)                                      \
  do {                                                            \
    if (!(condition)) {                                           \
      JXL_DEBUG(JXL_DEBUG_ON_ABORT, "JXL_CHECK: %s", #condition); \
      ::jxl::Abort();                                             \
    }                                                             \
  } while (0)
#else
#define JXL_CHECK(condition) \
  do {                       \
    (void)(condition);       \
  } while (0)
#endif

// A jxl::Status value from a StatusCode or Status which prints a debug message
// when enabled.
#define JXL_STATUS(status, format, ...)                                        \
  ::jxl::StatusMessage(::jxl::Status(status), "%s:%d: " format "\n", __FILE__, \
                       __LINE__, ##__VA_ARGS__)

// Notify of an error but discard the resulting Status value. This is only
// useful for debug builds or when building with JXL_CRASH_ON_ERROR.
#define JXL_NOTIFY_ERROR(format, ...)                                      \
  (void)JXL_STATUS(::jxl::StatusCode::kGenericError, "JXL_ERROR: " format, \
                   ##__VA_ARGS__)

// An error Status with a message. The JXL_STATUS() macro will return a Status
// object with a kGenericError code, but the comma operator helps with
// clang-tidy inference and potentially with optimizations.
#define JXL_FAILURE(format, ...)                                              \
  ((void)JXL_STATUS(::jxl::StatusCode::kGenericError, "JXL_FAILURE: " format, \
                    ##__VA_ARGS__),                                           \
   ::jxl::Status(::jxl::StatusCode::kGenericError))

// Always evaluates the status exactly once, so can be used for non-debug calls.
// Returns from the current context if the passed Status expression is an error
// (fatal or non-fatal). The return value is the passed Status.
#define JXL_RETURN_IF_ERROR(status)                                       \
  do {                                                                    \
    ::jxl::Status jxl_return_if_error_status = (status);                  \
    if (!jxl_return_if_error_status) {                                    \
      (void)::jxl::StatusMessage(                                         \
          jxl_return_if_error_status,                                     \
          "%s:%d: JXL_RETURN_IF_ERROR code=%d: %s\n", __FILE__, __LINE__, \
          static_cast<int>(jxl_return_if_error_status.code()), #status);  \
      return jxl_return_if_error_status;                                  \
    }                                                                     \
  } while (0)

// As above, but without calling StatusMessage. Intended for bundles (see
// fields.h), which have numerous call sites (-> relevant for code size) and do
// not want to generate excessive messages when decoding partial headers.
#define JXL_QUIET_RETURN_IF_ERROR(status)                \
  do {                                                   \
    ::jxl::Status jxl_return_if_error_status = (status); \
    if (!jxl_return_if_error_status) {                   \
      return jxl_return_if_error_status;                 \
    }                                                    \
  } while (0)

enum class StatusCode : int32_t {
  // Non-fatal errors (negative values).
  kNotEnoughBytes = -1,

  // The only non-error status code.
  kOk = 0,

  // Fatal-errors (positive values)
  kGenericError = 1,
};

// Drop-in replacement for bool that raises compiler warnings if not used
// after being returned from a function. Example:
// Status LoadFile(...) { return true; } is more compact than
// bool JXL_MUST_USE_RESULT LoadFile(...) { return true; }
// In case of error, the status can carry an extra error code in its value which
// is split between fatal and non-fatal error codes.
class JXL_MUST_USE_RESULT Status {
 public:
  // We want implicit constructor from bool to allow returning "true" or "false"
  // on a function when using Status. "true" means kOk while "false" means a
  // generic fatal error.
  // NOLINTNEXTLINE(google-explicit-constructor)
  constexpr Status(bool ok)
      : code_(ok ? StatusCode::kOk : StatusCode::kGenericError) {}

  // NOLINTNEXTLINE(google-explicit-constructor)
  constexpr Status(StatusCode code) : code_(code) {}

  // We also want implicit cast to bool to check for return values of functions.
  // NOLINTNEXTLINE(google-explicit-constructor)
  constexpr operator bool() const { return code_ == StatusCode::kOk; }

  constexpr StatusCode code() const { return code_; }

  // Returns whether the status code is a fatal error.
  constexpr bool IsFatalError() const {
    return static_cast<int32_t>(code_) > 0;
  }

 private:
  StatusCode code_;
};

// Helper function to create a Status and print the debug message or abort when
// needed.
inline JXL_FORMAT(2, 3) Status
    StatusMessage(const Status status, const char* format, ...) {
  // This block will be optimized out when JXL_DEBUG_ON_ERROR and
  // JXL_DEBUG_ON_ALL_ERROR are both disabled.
  if ((JXL_DEBUG_ON_ERROR && status.IsFatalError()) ||
      (JXL_DEBUG_ON_ALL_ERROR && !status)) {
    va_list args;
    va_start(args, format);
    vfprintf(stderr, format, args);
    va_end(args);
  }
#ifdef JXL_CRASH_ON_ERROR
  // JXL_CRASH_ON_ERROR means to Abort() only on non-fatal errors.
  if (status.IsFatalError()) {
    Abort();
  }
#endif  // JXL_CRASH_ON_ERROR
  return status;
}

}  // namespace jxl

#endif  // LIB_JXL_BASE_STATUS_H_<|MERGE_RESOLUTION|>--- conflicted
+++ resolved
@@ -124,10 +124,7 @@
   JXL_DEBUG(JXL_DEBUG_WARNING, format, ##__VA_ARGS__)
 
 // Exits the program after printing a stack trace when possible.
-<<<<<<< HEAD
-JXL_NORETURN void Abort();
-=======
-JXL_NORETURN inline JXL_NOINLINE bool Abort() {
+JXL_NORETURN inline JXL_NOINLINE void Abort() {
 #if JXL_ADDRESS_SANITIZER || JXL_MEMORY_SANITIZER || JXL_THREAD_SANITIZER
   // If compiled with any sanitizer print a stack trace. This call doesn't crash
   // the program, instead the trap below will crash it also allowing gdb to
@@ -142,7 +139,6 @@
   __builtin_trap();
 #endif
 }
->>>>>>> 433de193
 
 // Exits the program after printing file/line plus a formatted string.
 #define JXL_ABORT(format, ...)                                              \
