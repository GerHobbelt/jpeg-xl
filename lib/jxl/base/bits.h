--- conflicted
+++ resolved
@@ -38,37 +38,6 @@
   return T(0) > T(-1);
 }
 
-<<<<<<< HEAD
-static JXL_INLINE JXL_MAYBE_UNUSED size_t PopCount(SizeTag<4> /* tag */,
-                                                   const uint32_t x) {
-#if JXL_COMPILER_CLANG || JXL_COMPILER_GCC
-  return static_cast<size_t>(__builtin_popcount(x));
-#elif JXL_COMPILER_MSVC
-  return _mm_popcnt_u32(x);
-#else
-#error "not supported"
-#endif
-}
-static JXL_INLINE JXL_MAYBE_UNUSED size_t PopCount(SizeTag<8> /* tag */,
-                                                   const uint64_t x) {
-#if JXL_COMPILER_CLANG || JXL_COMPILER_GCC
-  return static_cast<size_t>(__builtin_popcountll(x));
-#elif JXL_COMPILER_MSVC && _WIN64
-  return _mm_popcnt_u64(x);
-#elif JXL_COMPILER_MSVC
-  return _mm_popcnt_u32(uint32_t(x)) + _mm_popcnt_u32(uint32_t(x>>32));
-#else
-#error "not supported"
-#endif
-}
-template <typename T>
-static JXL_INLINE JXL_MAYBE_UNUSED size_t PopCount(T x) {
-  static_assert(!IsSigned<T>(), "PopCount: use unsigned");
-  return PopCount(SizeTag<sizeof(T)>(), x);
-}
-
-=======
->>>>>>> f2aeba7e
 // Undefined results for x == 0.
 static JXL_INLINE JXL_MAYBE_UNUSED size_t
 Num0BitsAboveMS1Bit_Nonzero(SizeTag<4> /* tag */, const uint32_t x) {
@@ -85,19 +54,11 @@
 Num0BitsAboveMS1Bit_Nonzero(SizeTag<8> /* tag */, const uint64_t x) {
   JXL_DASSERT(x != 0);
 #if JXL_COMPILER_MSVC
-<<<<<<< HEAD
-#if _WIN64
-  unsigned long index;
-  _BitScanReverse64(&index, x);
-  return 63 - index;
-#else  // _WIN64
-=======
 #if JXL_ARCH_X64
   unsigned long index;
   _BitScanReverse64(&index, x);
   return 63 - index;
 #else   // JXL_ARCH_X64
->>>>>>> f2aeba7e
   // _BitScanReverse64 not available
   uint32_t msb = static_cast<uint32_t>(x >> 32u);
   unsigned long index;
@@ -109,11 +70,7 @@
     _BitScanReverse(&index, msb);
     return 31 - index;
   }
-<<<<<<< HEAD
-#endif  // _WIN64
-=======
 #endif  // JXL_ARCH_X64
->>>>>>> f2aeba7e
 #else
   return static_cast<size_t>(__builtin_clzll(x));
 #endif
@@ -141,19 +98,11 @@
 Num0BitsBelowLS1Bit_Nonzero(SizeTag<8> /* tag */, const uint64_t x) {
   JXL_DASSERT(x != 0);
 #if JXL_COMPILER_MSVC
-<<<<<<< HEAD
-#if _WIN64
-  unsigned long index;
-  _BitScanForward64(&index, x);
-  return index;
-#else  // _WIN64
-=======
 #if JXL_ARCH_X64
   unsigned long index;
   _BitScanForward64(&index, x);
   return index;
 #else   // JXL_ARCH_64
->>>>>>> f2aeba7e
   // _BitScanForward64 not available
   uint32_t lsb = static_cast<uint32_t>(x & 0xFFFFFFFF);
   unsigned long index;
@@ -165,11 +114,7 @@
     _BitScanForward(&index, lsb);
     return index;
   }
-<<<<<<< HEAD
-#endif  // _WIN64
-=======
 #endif  // JXL_ARCH_X64
->>>>>>> f2aeba7e
 #else
   return static_cast<size_t>(__builtin_ctzll(x));
 #endif
