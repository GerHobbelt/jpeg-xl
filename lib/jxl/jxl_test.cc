--- conflicted
+++ resolved
@@ -595,11 +595,7 @@
   EXPECT_LE(Roundtrip(&io, cparams, dparams, pool, &io2), 2000u);
   EXPECT_THAT(ButteraugliDistance(io, io2, cparams.ba_params, GetJxlCms(),
                                   /*distmap=*/nullptr, pool),
-<<<<<<< HEAD
-              IsSlightlyBelow(0.2f));
-=======
               IsSlightlyBelow(0.32f));
->>>>>>> ea5fa584
 }
 
 TEST(JxlTest, RoundtripSmallPatches) {
@@ -627,11 +623,7 @@
   EXPECT_LE(Roundtrip(&io, cparams, dparams, pool, &io2), 2000u);
   EXPECT_THAT(ButteraugliDistance(io, io2, cparams.ba_params, GetJxlCms(),
                                   /*distmap=*/nullptr, pool),
-<<<<<<< HEAD
-              IsSlightlyBelow(0.2f));
-=======
               IsSlightlyBelow(0.32f));
->>>>>>> ea5fa584
 }
 
 // Test header encoding of original bits per sample
