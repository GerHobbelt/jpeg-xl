// Copyright (c) the JPEG XL Project
//
// Licensed under the Apache License, Version 2.0 (the "License");
// you may not use this file except in compliance with the License.
// You may obtain a copy of the License at
//
//      http://www.apache.org/licenses/LICENSE-2.0
//
// Unless required by applicable law or agreed to in writing, software
// distributed under the License is distributed on an "AS IS" BASIS,
// WITHOUT WARRANTIES OR CONDITIONS OF ANY KIND, either express or implied.
// See the License for the specific language governing permissions and
// limitations under the License.
//
// Author: Jyrki Alakuijala (jyrki.alakuijala@gmail.com)
//
// The physical architecture of butteraugli is based on the following naming
// convention:
//   * Opsin - dynamics of the photosensitive chemicals in the retina
//             with their immediate electrical processing
//   * Xyb - hybrid opponent/trichromatic color space
//     x is roughly red-subtract-green.
//     y is yellow.
//     b is blue.
//     Xyb values are computed from Opsin mixing, not directly from rgb.
//   * Mask - for visual masking
//   * Hf - color modeling for spatially high-frequency features
//   * Lf - color modeling for spatially low-frequency features
//   * Diffmap - to cluster and build an image of error between the images
//   * Blur - to hold the smoothing code

#include "lib/jxl/butteraugli/butteraugli.h"

#include <stdint.h>
#include <stdio.h>
#include <stdlib.h>
#include <string.h>

#include <algorithm>
#include <array>
#include <cmath>
#include <new>
#include <vector>

#undef HWY_TARGET_INCLUDE
#define HWY_TARGET_INCLUDE "lib/jxl/butteraugli/butteraugli.cc"
#include <hwy/foreach_target.h>

#include "lib/jxl/base/profiler.h"
#include "lib/jxl/base/status.h"
#if PROFILER_ENABLED
#include "lib/jxl/base/time.h"
#endif  // PROFILER_ENABLED
#include "lib/jxl/convolve.h"
#include "lib/jxl/fast_math-inl.h"
#include "lib/jxl/gauss_blur.h"
#include "lib/jxl/image_ops.h"

#ifndef JXL_BUTTERAUGLI_ONCE
#define JXL_BUTTERAUGLI_ONCE

namespace jxl {

std::vector<float> ComputeKernel(float sigma) {
  const float m = 2.25;  // Accuracy increases when m is increased.
  const double scaler = -1.0 / (2.0 * sigma * sigma);
  const int diff = std::max<int>(1, m * std::fabs(sigma));
  std::vector<float> kernel(2 * diff + 1);
  for (int i = -diff; i <= diff; ++i) {
    kernel[i + diff] = std::exp(scaler * i * i);
  }
  return kernel;
}

void ConvolveBorderColumn(const ImageF& in, const std::vector<float>& kernel,
                          const size_t x, float* BUTTERAUGLI_RESTRICT row_out) {
  const size_t offset = kernel.size() / 2;
  int minx = x < offset ? 0 : x - offset;
  int maxx = std::min<int>(in.xsize() - 1, x + offset);
  float weight = 0.0f;
  for (int j = minx; j <= maxx; ++j) {
    weight += kernel[j - x + offset];
  }
  float scale = 1.0f / weight;
  for (size_t y = 0; y < in.ysize(); ++y) {
    const float* BUTTERAUGLI_RESTRICT row_in = in.Row(y);
    float sum = 0.0f;
    for (int j = minx; j <= maxx; ++j) {
      sum += row_in[j] * kernel[j - x + offset];
    }
    row_out[y] = sum * scale;
  }
}

// Computes a horizontal convolution and transposes the result.
void ConvolutionWithTranspose(const ImageF& in,
                              const std::vector<float>& kernel,
                              ImageF* BUTTERAUGLI_RESTRICT out) {
  PROFILER_FUNC;
  JXL_CHECK(out->xsize() == in.ysize());
  JXL_CHECK(out->ysize() == in.xsize());
  const size_t len = kernel.size();
  const size_t offset = len / 2;
  float weight_no_border = 0.0f;
  for (size_t j = 0; j < len; ++j) {
    weight_no_border += kernel[j];
  }
  const float scale_no_border = 1.0f / weight_no_border;
  const size_t border1 = std::min(in.xsize(), offset);
  const size_t border2 = in.xsize() > offset ? in.xsize() - offset : 0;
  std::vector<float> scaled_kernel(len / 2 + 1);
  for (size_t i = 0; i <= len / 2; ++i) {
    scaled_kernel[i] = kernel[i] * scale_no_border;
  }

  // middle
  switch (len) {
#if 1  // speed-optimized version
    case 7: {
      PROFILER_ZONE("conv7");
      const float sk0 = scaled_kernel[0];
      const float sk1 = scaled_kernel[1];
      const float sk2 = scaled_kernel[2];
      const float sk3 = scaled_kernel[3];
      for (size_t y = 0; y < in.ysize(); ++y) {
        const float* BUTTERAUGLI_RESTRICT row_in = in.Row(y) + border1 - offset;
        for (size_t x = border1; x < border2; ++x, ++row_in) {
          const float sum0 = (row_in[0] + row_in[6]) * sk0;
          const float sum1 = (row_in[1] + row_in[5]) * sk1;
          const float sum2 = (row_in[2] + row_in[4]) * sk2;
          const float sum = (row_in[3]) * sk3 + sum0 + sum1 + sum2;
          float* BUTTERAUGLI_RESTRICT row_out = out->Row(x);
          row_out[y] = sum;
        }
      }
    } break;
    case 13: {
      PROFILER_ZONE("conv15");
      for (size_t y = 0; y < in.ysize(); ++y) {
        const float* BUTTERAUGLI_RESTRICT row_in = in.Row(y) + border1 - offset;
        for (size_t x = border1; x < border2; ++x, ++row_in) {
          float sum0 = (row_in[0] + row_in[12]) * scaled_kernel[0];
          float sum1 = (row_in[1] + row_in[11]) * scaled_kernel[1];
          float sum2 = (row_in[2] + row_in[10]) * scaled_kernel[2];
          float sum3 = (row_in[3] + row_in[9]) * scaled_kernel[3];
          sum0 += (row_in[4] + row_in[8]) * scaled_kernel[4];
          sum1 += (row_in[5] + row_in[7]) * scaled_kernel[5];
          const float sum = (row_in[6]) * scaled_kernel[6];
          float* BUTTERAUGLI_RESTRICT row_out = out->Row(x);
          row_out[y] = sum + sum0 + sum1 + sum2 + sum3;
        }
      }
      break;
    }
    case 15: {
      PROFILER_ZONE("conv15");
      for (size_t y = 0; y < in.ysize(); ++y) {
        const float* BUTTERAUGLI_RESTRICT row_in = in.Row(y) + border1 - offset;
        for (size_t x = border1; x < border2; ++x, ++row_in) {
          float sum0 = (row_in[0] + row_in[14]) * scaled_kernel[0];
          float sum1 = (row_in[1] + row_in[13]) * scaled_kernel[1];
          float sum2 = (row_in[2] + row_in[12]) * scaled_kernel[2];
          float sum3 = (row_in[3] + row_in[11]) * scaled_kernel[3];
          sum0 += (row_in[4] + row_in[10]) * scaled_kernel[4];
          sum1 += (row_in[5] + row_in[9]) * scaled_kernel[5];
          sum2 += (row_in[6] + row_in[8]) * scaled_kernel[6];
          const float sum = (row_in[7]) * scaled_kernel[7];
          float* BUTTERAUGLI_RESTRICT row_out = out->Row(x);
          row_out[y] = sum + sum0 + sum1 + sum2 + sum3;
        }
      }
      break;
    }
    case 25: {
      PROFILER_ZONE("conv25");
      for (size_t y = 0; y < in.ysize(); ++y) {
        const float* BUTTERAUGLI_RESTRICT row_in = in.Row(y) + border1 - offset;
        for (size_t x = border1; x < border2; ++x, ++row_in) {
          float sum0 = (row_in[0] + row_in[24]) * scaled_kernel[0];
          float sum1 = (row_in[1] + row_in[23]) * scaled_kernel[1];
          float sum2 = (row_in[2] + row_in[22]) * scaled_kernel[2];
          float sum3 = (row_in[3] + row_in[21]) * scaled_kernel[3];
          sum0 += (row_in[4] + row_in[20]) * scaled_kernel[4];
          sum1 += (row_in[5] + row_in[19]) * scaled_kernel[5];
          sum2 += (row_in[6] + row_in[18]) * scaled_kernel[6];
          sum3 += (row_in[7] + row_in[17]) * scaled_kernel[7];
          sum0 += (row_in[8] + row_in[16]) * scaled_kernel[8];
          sum1 += (row_in[9] + row_in[15]) * scaled_kernel[9];
          sum2 += (row_in[10] + row_in[14]) * scaled_kernel[10];
          sum3 += (row_in[11] + row_in[13]) * scaled_kernel[11];
          const float sum = (row_in[12]) * scaled_kernel[12];
          float* BUTTERAUGLI_RESTRICT row_out = out->Row(x);
          row_out[y] = sum + sum0 + sum1 + sum2 + sum3;
        }
      }
      break;
    }
    case 33: {
      PROFILER_ZONE("conv33");
      for (size_t y = 0; y < in.ysize(); ++y) {
        const float* BUTTERAUGLI_RESTRICT row_in = in.Row(y) + border1 - offset;
        for (size_t x = border1; x < border2; ++x, ++row_in) {
          float sum0 = (row_in[0] + row_in[32]) * scaled_kernel[0];
          float sum1 = (row_in[1] + row_in[31]) * scaled_kernel[1];
          float sum2 = (row_in[2] + row_in[30]) * scaled_kernel[2];
          float sum3 = (row_in[3] + row_in[29]) * scaled_kernel[3];
          sum0 += (row_in[4] + row_in[28]) * scaled_kernel[4];
          sum1 += (row_in[5] + row_in[27]) * scaled_kernel[5];
          sum2 += (row_in[6] + row_in[26]) * scaled_kernel[6];
          sum3 += (row_in[7] + row_in[25]) * scaled_kernel[7];
          sum0 += (row_in[8] + row_in[24]) * scaled_kernel[8];
          sum1 += (row_in[9] + row_in[23]) * scaled_kernel[9];
          sum2 += (row_in[10] + row_in[22]) * scaled_kernel[10];
          sum3 += (row_in[11] + row_in[21]) * scaled_kernel[11];
          sum0 += (row_in[12] + row_in[20]) * scaled_kernel[12];
          sum1 += (row_in[13] + row_in[19]) * scaled_kernel[13];
          sum2 += (row_in[14] + row_in[18]) * scaled_kernel[14];
          sum3 += (row_in[15] + row_in[17]) * scaled_kernel[15];
          const float sum = (row_in[16]) * scaled_kernel[16];
          float* BUTTERAUGLI_RESTRICT row_out = out->Row(x);
          row_out[y] = sum + sum0 + sum1 + sum2 + sum3;
        }
      }
      break;
    }
    case 37: {
      PROFILER_ZONE("conv37");
      for (size_t y = 0; y < in.ysize(); ++y) {
        const float* BUTTERAUGLI_RESTRICT row_in = in.Row(y) + border1 - offset;
        for (size_t x = border1; x < border2; ++x, ++row_in) {
          float sum0 = (row_in[0] + row_in[36]) * scaled_kernel[0];
          float sum1 = (row_in[1] + row_in[35]) * scaled_kernel[1];
          float sum2 = (row_in[2] + row_in[34]) * scaled_kernel[2];
          float sum3 = (row_in[3] + row_in[33]) * scaled_kernel[3];
          sum0 += (row_in[4] + row_in[32]) * scaled_kernel[4];
          sum0 += (row_in[5] + row_in[31]) * scaled_kernel[5];
          sum0 += (row_in[6] + row_in[30]) * scaled_kernel[6];
          sum0 += (row_in[7] + row_in[29]) * scaled_kernel[7];
          sum0 += (row_in[8] + row_in[28]) * scaled_kernel[8];
          sum1 += (row_in[9] + row_in[27]) * scaled_kernel[9];
          sum2 += (row_in[10] + row_in[26]) * scaled_kernel[10];
          sum3 += (row_in[11] + row_in[25]) * scaled_kernel[11];
          sum0 += (row_in[12] + row_in[24]) * scaled_kernel[12];
          sum1 += (row_in[13] + row_in[23]) * scaled_kernel[13];
          sum2 += (row_in[14] + row_in[22]) * scaled_kernel[14];
          sum3 += (row_in[15] + row_in[21]) * scaled_kernel[15];
          sum0 += (row_in[16] + row_in[20]) * scaled_kernel[16];
          sum1 += (row_in[17] + row_in[19]) * scaled_kernel[17];
          const float sum = (row_in[18]) * scaled_kernel[18];
          float* BUTTERAUGLI_RESTRICT row_out = out->Row(x);
          row_out[y] = sum + sum0 + sum1 + sum2 + sum3;
        }
      }
      break;
    }
    default:
      printf("Warning: Unexpected kernel size! %zu\n", len);
#else
    default:
#endif
      for (size_t y = 0; y < in.ysize(); ++y) {
        const float* BUTTERAUGLI_RESTRICT row_in = in.Row(y);
        for (size_t x = border1; x < border2; ++x) {
          const int d = x - offset;
          float* BUTTERAUGLI_RESTRICT row_out = out->Row(x);
          float sum = 0.0f;
          size_t j;
          for (j = 0; j <= len / 2; ++j) {
            sum += row_in[d + j] * scaled_kernel[j];
          }
          for (; j < len; ++j) {
            sum += row_in[d + j] * scaled_kernel[len - 1 - j];
          }
          row_out[y] = sum;
        }
      }
  }
  // left border
  for (size_t x = 0; x < border1; ++x) {
    ConvolveBorderColumn(in, kernel, x, out->Row(x));
  }

  // right border
  for (size_t x = border2; x < in.xsize(); ++x) {
    ConvolveBorderColumn(in, kernel, x, out->Row(x));
  }
}

// Separate horizontal and vertical (next function) convolution passes.
void BlurHorizontalConv(const ImageF& in, const intptr_t xbegin,
                        const intptr_t xend, const intptr_t ybegin,
                        const intptr_t yend, const std::vector<float>& kernel,
                        ImageF* out) {
  if (xbegin >= xend || ybegin >= yend) return;
  const intptr_t xsize = in.xsize();
  const intptr_t ysize = in.ysize();
  JXL_ASSERT(0 <= xbegin && xend <= xsize);
  JXL_ASSERT(0 <= ybegin && yend <= ysize);
  (void)xsize;
  (void)ysize;
  const intptr_t radius = kernel.size() / 2;

  for (intptr_t y = ybegin; y < yend; ++y) {
    float* JXL_RESTRICT row_out = out->Row(y);
    for (intptr_t x = xbegin; x < xend; ++x) {
      float sum = 0.0f;
      float sum_weights = 0.0f;
      const float* JXL_RESTRICT row_in = in.Row(y);
      for (intptr_t ix = -radius; ix <= radius; ++ix) {
        const intptr_t in_x = x + ix;
        if (in_x < 0 || in_x >= xsize) continue;
        const float weight_x = kernel[ix + radius];
        sum += row_in[in_x] * weight_x;
        sum_weights += weight_x;
      }
      row_out[x] = sum / sum_weights;
    }
  }
}

void BlurVerticalConv(const ImageF& in, const intptr_t xbegin,
                      const intptr_t xend, const intptr_t ybegin,
                      const intptr_t yend, const std::vector<float>& kernel,
                      ImageF* out) {
  if (xbegin >= xend || ybegin >= yend) return;
  const intptr_t xsize = in.xsize();
  const intptr_t ysize = in.ysize();
  JXL_ASSERT(0 <= xbegin && xend <= xsize);
  JXL_ASSERT(0 <= ybegin && yend <= ysize);
  (void)xsize;
  const intptr_t radius = kernel.size() / 2;
  for (intptr_t y = ybegin; y < yend; ++y) {
    float* JXL_RESTRICT row_out = out->Row(y);
    for (intptr_t x = xbegin; x < xend; ++x) {
      float sum = 0.0f;
      float sum_weights = 0.0f;
      for (intptr_t iy = -radius; iy <= radius; ++iy) {
        const intptr_t in_y = y + iy;
        if (in_y < 0 || in_y >= ysize) continue;
        const float weight_y = kernel[iy + radius];
        sum += in.ConstRow(in_y)[x] * weight_y;
        sum_weights += weight_y;
      }
      row_out[x] = sum / sum_weights;
    }
  }
}

// A blur somewhat similar to a 2D Gaussian blur.
// See: https://en.wikipedia.org/wiki/Gaussian_blur
//
// This is a bottleneck because the sigma can be quite large (>7). We can use
// gauss_blur.cc (runtime independent of sigma, closer to a 4*sigma truncated
// Gaussian and our 2.25 in ComputeKernel), but its boundary conditions are
// zero-valued. This leads to noticeable differences at the edges of diffmaps.
// We retain a special case for 5x5 kernels (even faster than gauss_blur),
// optionally use gauss_blur followed by fixup of the borders for large images,
// or fall back to the previous truncated FIR followed by a transpose.
void Blur(const ImageF& in, float sigma, const ButteraugliParams& params,
          BlurTemp* temp, ImageF* out) {
  std::vector<float> kernel = ComputeKernel(sigma);
  // Separable5 does an in-place convolution, so this fast path is not safe if
  // in aliases out.
  if (kernel.size() == 5 && &in != out) {
    float sum_weights = 0.0f;
    for (const float w : kernel) {
      sum_weights += w;
    }
    const float scale = 1.0f / sum_weights;
    const float w0 = kernel[2] * scale;
    const float w1 = kernel[1] * scale;
    const float w2 = kernel[0] * scale;
    const WeightsSeparable5 weights = {
        {HWY_REP4(w0), HWY_REP4(w1), HWY_REP4(w2)},
        {HWY_REP4(w0), HWY_REP4(w1), HWY_REP4(w2)},
    };
    Separable5(in, Rect(in), weights, /*pool=*/nullptr, out);
    return;
  }

  const bool fast_gauss = params.approximate_border;
  const bool kBorderFixup = fast_gauss && false;
  // Fast+fixup is actually slower for small images that are all border.
  const bool too_small_for_fast_gauss =
      kBorderFixup &&
      in.xsize() * in.ysize() < 9 * kernel.size() * kernel.size();
  // If fast gaussian is disabled, use previous transposed convolution.
  if (!fast_gauss || too_small_for_fast_gauss) {
    ImageF* JXL_RESTRICT temp_t = temp->GetTransposed(in);
    ConvolutionWithTranspose(in, kernel, temp_t);
    ConvolutionWithTranspose(*temp_t, kernel, out);
    return;
  }
  auto rg = CreateRecursiveGaussian(sigma);
  ImageF* JXL_RESTRICT temp_ = temp->Get(in);
  ThreadPool* null_pool = nullptr;
  FastGaussian(rg, in, null_pool, temp_, out);

  if (kBorderFixup) {
    // Produce rg_radius extra pixels around each border
    const intptr_t rg_radius = rg->radius;
    const intptr_t radius = kernel.size() / 2;
    const intptr_t xsize = in.xsize();
    const intptr_t ysize = in.ysize();
    const intptr_t yend_top = std::min(rg_radius + radius, ysize);
    const intptr_t ybegin_bottom =
        std::max(intptr_t(0), ysize - rg_radius - radius);
    // Top (requires radius extra for the vertical pass)
    BlurHorizontalConv(in, 0, xsize, 0, yend_top, kernel, temp_);
    // Bottom
    BlurHorizontalConv(in, 0, xsize, ybegin_bottom, ysize, kernel, temp_);
    // Left/right columns between top and bottom
    const intptr_t xbegin_right = std::max(intptr_t(0), xsize - rg_radius);
    const intptr_t xend_left = std::min(rg_radius, xsize);
    BlurHorizontalConv(in, 0, xend_left, yend_top, ybegin_bottom, kernel,
                       temp_);
    BlurHorizontalConv(in, xbegin_right, xsize, yend_top, ybegin_bottom, kernel,
                       temp_);

    // Entire left/right columns
    BlurVerticalConv(*temp_, 0, xend_left, 0, ysize, kernel, out);
    BlurVerticalConv(*temp_, xbegin_right, xsize, 0, ysize, kernel, out);
    // Top/bottom between left/right
    const intptr_t ybegin_bottom2 = std::max(intptr_t(0), ysize - rg_radius);
    const intptr_t yend_top2 = std::min(rg_radius, ysize);
    BlurVerticalConv(*temp_, xend_left, xbegin_right, 0, yend_top2, kernel,
                     out);
    BlurVerticalConv(*temp_, xend_left, xbegin_right, ybegin_bottom2, ysize,
                     kernel, out);
  }
}

// Allows PaddedMaltaUnit to call either function via overloading.
struct MaltaTagLF {};
struct MaltaTag {};

}  // namespace jxl

#endif  // JXL_BUTTERAUGLI_ONCE

#include <hwy/highway.h>
HWY_BEFORE_NAMESPACE();
namespace jxl {
namespace HWY_NAMESPACE {

// These templates are not found via ADL.
using hwy::HWY_NAMESPACE::Vec;

template <class D, class V>
HWY_INLINE V MaximumClamp(D d, V v, double kMaxVal) {
  static const double kMul = 0.724216145665;
  const V mul = Set(d, kMul);
  const V maxval = Set(d, kMaxVal);
  // If greater than maxval or less than -maxval, replace with if_*.
  const V if_pos = MulAdd(v - maxval, mul, maxval);
  const V if_neg = MulSub(v + maxval, mul, maxval);
  const V pos_or_v = IfThenElse(v >= maxval, if_pos, v);
  return IfThenElse(v < Neg(maxval), if_neg, pos_or_v);
}

// Make area around zero less important (remove it).
template <class D, class V>
HWY_INLINE V RemoveRangeAroundZero(const D d, const double kw, const V x) {
  const auto w = Set(d, kw);
  return IfThenElse(x > w, x - w, IfThenElseZero(x < Neg(w), x + w));
}

// Make area around zero more important (2x it until the limit).
template <class D, class V>
HWY_INLINE V AmplifyRangeAroundZero(const D d, const double kw, const V x) {
  const auto w = Set(d, kw);
  return IfThenElse(x > w, x + w, IfThenElse(x < Neg(w), x - w, x + x));
}

// XybLowFreqToVals converts from low-frequency XYB space to the 'vals' space.
// Vals space can be converted to L2-norm space (Euclidean and normalized)
// through visual masking.
template <class D, class V>
HWY_INLINE void XybLowFreqToVals(const D d, const V& x, const V& y,
                                 const V& b_arg, V* HWY_RESTRICT valx,
                                 V* HWY_RESTRICT valy, V* HWY_RESTRICT valb) {
  static const double xmuli = 32.2217497012;
  static const double ymuli = 13.7697791434;
  static const double bmuli = 47.504615728;
  static const double y_to_b_muli = -0.362267051518;
  const V xmul = Set(d, xmuli);
  const V ymul = Set(d, ymuli);
  const V bmul = Set(d, bmuli);
  const V y_to_b_mul = Set(d, y_to_b_muli);
  const V b = MulAdd(y_to_b_mul, y, b_arg);
  *valb = b * bmul;
  *valx = x * xmul;
  *valy = y * ymul;
}

void SuppressXByY(const ImageF& in_x, const ImageF& in_y, const double yw,
                  ImageF* HWY_RESTRICT out) {
  JXL_DASSERT(SameSize(in_x, in_y) && SameSize(in_x, *out));
  const size_t xsize = in_x.xsize();
  const size_t ysize = in_x.ysize();

  const HWY_FULL(float) d;
  static const double s = 0.653020556257;
  const auto sv = Set(d, s);
  const auto one_minus_s = Set(d, 1.0 - s);
  const auto ywv = Set(d, yw);

  for (size_t y = 0; y < ysize; ++y) {
    const float* HWY_RESTRICT row_x = in_x.ConstRow(y);
    const float* HWY_RESTRICT row_y = in_y.ConstRow(y);
    float* HWY_RESTRICT row_out = out->Row(y);

    for (size_t x = 0; x < xsize; x += Lanes(d)) {
      const auto vx = Load(d, row_x + x);
      const auto vy = Load(d, row_y + x);
      const auto scaler = MulAdd(ywv / MulAdd(vy, vy, ywv), one_minus_s, sv);
      Store(scaler * vx, d, row_out + x);
    }
  }
}

static void SeparateFrequencies(size_t xsize, size_t ysize,
                                const ButteraugliParams& params,
                                BlurTemp* blur_temp, const Image3F& xyb,
                                PsychoImage& ps) {
  PROFILER_FUNC;
  const HWY_FULL(float) d;

  // Extract lf ...
  static const double kSigmaLf = 7.15593339443;
  static const double kSigmaHf = 3.22489901262;
  static const double kSigmaUhf = 1.56416327805;
  ps.mf = Image3F(xsize, ysize);
  ps.hf[0] = ImageF(xsize, ysize);
  ps.hf[1] = ImageF(xsize, ysize);
  ps.lf = Image3F(xyb.xsize(), xyb.ysize());
  ps.mf = Image3F(xyb.xsize(), xyb.ysize());
  for (int i = 0; i < 3; ++i) {
    Blur(xyb.Plane(i), kSigmaLf, params, blur_temp, &ps.lf.Plane(i));

    // ... and keep everything else in mf.
    for (size_t y = 0; y < ysize; ++y) {
      const float* BUTTERAUGLI_RESTRICT row_xyb = xyb.PlaneRow(i, y);
      const float* BUTTERAUGLI_RESTRICT row_lf = ps.lf.ConstPlaneRow(i, y);
      float* BUTTERAUGLI_RESTRICT row_mf = ps.mf.PlaneRow(i, y);
      for (size_t x = 0; x < xsize; x += Lanes(d)) {
        const auto mf = Load(d, row_xyb + x) - Load(d, row_lf + x);
        Store(mf, d, row_mf + x);
      }
    }
    if (i == 2) {
      Blur(ps.mf.Plane(i), kSigmaHf, params, blur_temp, &ps.mf.Plane(i));
      break;
    }
    // Divide mf into mf and hf.
    for (size_t y = 0; y < ysize; ++y) {
      float* BUTTERAUGLI_RESTRICT row_mf = ps.mf.PlaneRow(i, y);
      float* BUTTERAUGLI_RESTRICT row_hf = ps.hf[i].Row(y);
      for (size_t x = 0; x < xsize; x += Lanes(d)) {
        Store(Load(d, row_mf + x), d, row_hf + x);
      }
    }
    Blur(ps.mf.Plane(i), kSigmaHf, params, blur_temp, &ps.mf.Plane(i));
    static const double kRemoveMfRange = 0.29;
    static const double kAddMfRange = 0.1;
    if (i == 0) {
      for (size_t y = 0; y < ysize; ++y) {
        float* BUTTERAUGLI_RESTRICT row_mf = ps.mf.PlaneRow(0, y);
        float* BUTTERAUGLI_RESTRICT row_hf = ps.hf[0].Row(y);
        for (size_t x = 0; x < xsize; x += Lanes(d)) {
          auto mf = Load(d, row_mf + x);
          auto hf = Load(d, row_hf + x) - mf;
          mf = RemoveRangeAroundZero(d, kRemoveMfRange, mf);
          Store(mf, d, row_mf + x);
          Store(hf, d, row_hf + x);
        }
      }
    } else {
      for (size_t y = 0; y < ysize; ++y) {
        float* BUTTERAUGLI_RESTRICT row_mf = ps.mf.PlaneRow(1, y);
        float* BUTTERAUGLI_RESTRICT row_hf = ps.hf[1].Row(y);
        for (size_t x = 0; x < xsize; x += Lanes(d)) {
          auto mf = Load(d, row_mf + x);
          auto hf = Load(d, row_hf + x) - mf;

          mf = AmplifyRangeAroundZero(d, kAddMfRange, mf);
          Store(mf, d, row_mf + x);
          Store(hf, d, row_hf + x);
        }
      }
    }
  }

  // Temporarily used as output of SuppressXByY
  ps.uhf[0] = ImageF(xsize, ysize);
  ps.uhf[1] = ImageF(xsize, ysize);

  // Suppress red-green by intensity change in the high freq channels.
  static const double suppress = 46.0;
  SuppressXByY(ps.hf[0], ps.hf[1], suppress, &ps.uhf[0]);
  // hf is the SuppressXByY output, uhf will be written below.
  ps.hf[0].Swap(ps.uhf[0]);

  for (int i = 0; i < 2; ++i) {
    // Divide hf into hf and uhf.
    for (size_t y = 0; y < ysize; ++y) {
      float* BUTTERAUGLI_RESTRICT row_uhf = ps.uhf[i].Row(y);
      float* BUTTERAUGLI_RESTRICT row_hf = ps.hf[i].Row(y);
      for (size_t x = 0; x < xsize; ++x) {
        row_uhf[x] = row_hf[x];
      }
    }
    Blur(ps.hf[i], kSigmaUhf, params, blur_temp, &ps.hf[i]);
    static const double kRemoveHfRange = 1.5;
    static const double kAddHfRange = 0.132;
    static const double kRemoveUhfRange = 0.04;
    static const double kMaxclampHf = 28.4691806922;
    static const double kMaxclampUhf = 5.19175294647;
    static double kMulYHf = 2.155;
    static double kMulYUhf = 2.69313763794;
    if (i == 0) {
      for (size_t y = 0; y < ysize; ++y) {
        float* BUTTERAUGLI_RESTRICT row_uhf = ps.uhf[0].Row(y);
        float* BUTTERAUGLI_RESTRICT row_hf = ps.hf[0].Row(y);
        for (size_t x = 0; x < xsize; x += Lanes(d)) {
          auto hf = Load(d, row_hf + x);
          auto uhf = Load(d, row_uhf + x) - hf;
          hf = RemoveRangeAroundZero(d, kRemoveHfRange, hf);
          uhf = RemoveRangeAroundZero(d, kRemoveUhfRange, uhf);
          Store(hf, d, row_hf + x);
          Store(uhf, d, row_uhf + x);
        }
      }
    } else {
      for (size_t y = 0; y < ysize; ++y) {
        float* BUTTERAUGLI_RESTRICT row_uhf = ps.uhf[1].Row(y);
        float* BUTTERAUGLI_RESTRICT row_hf = ps.hf[1].Row(y);
        for (size_t x = 0; x < xsize; x += Lanes(d)) {
          auto hf = Load(d, row_hf + x);
          hf = MaximumClamp(d, hf, kMaxclampHf);

          auto uhf = Load(d, row_uhf + x) - hf;
          uhf = MaximumClamp(d, uhf, kMaxclampUhf);
          uhf *= Set(d, kMulYUhf);
          Store(uhf, d, row_uhf + x);

          hf *= Set(d, kMulYHf);
          hf = AmplifyRangeAroundZero(d, kAddHfRange, hf);
          Store(hf, d, row_hf + x);
        }
      }
    }
  }
  // Modify range around zero code only concerns the high frequency
  // planes and only the X and Y channels.
  // Convert low freq xyb to vals space so that we can do a simple squared sum
  // diff on the low frequencies later.
  for (size_t y = 0; y < ysize; ++y) {
    float* BUTTERAUGLI_RESTRICT row_x = ps.lf.PlaneRow(0, y);
    float* BUTTERAUGLI_RESTRICT row_y = ps.lf.PlaneRow(1, y);
    float* BUTTERAUGLI_RESTRICT row_b = ps.lf.PlaneRow(2, y);
    for (size_t x = 0; x < xsize; x += Lanes(d)) {
      auto valx = Undefined(d);
      auto valy = Undefined(d);
      auto valb = Undefined(d);
      XybLowFreqToVals(d, Load(d, row_x + x), Load(d, row_y + x),
                       Load(d, row_b + x), &valx, &valy, &valb);
      Store(valx, d, row_x + x);
      Store(valy, d, row_y + x);
      Store(valb, d, row_b + x);
    }
  }
}

template <class D>
Vec<D> MaltaUnit(MaltaTagLF /*tag*/, const D df,
                 const float* BUTTERAUGLI_RESTRICT d, const intptr_t xs) {
  const intptr_t xs3 = 3 * xs;

  const auto center = LoadU(df, d);

  // x grows, y constant
  const auto sum_yconst = LoadU(df, d - 4) + LoadU(df, d - 2) + center +
                          LoadU(df, d + 2) + LoadU(df, d + 4);
  // Will return this, sum of all line kernels
  auto retval = sum_yconst * sum_yconst;
  {
    // y grows, x constant
    auto sum = LoadU(df, d - xs3 - xs) + LoadU(df, d - xs - xs) + center +
               LoadU(df, d + xs + xs) + LoadU(df, d + xs3 + xs);
    retval = MulAdd(sum, sum, retval);
  }
  {
    // both grow
    auto sum = LoadU(df, d - xs3 - 3) + LoadU(df, d - xs - xs - 2) + center +
               LoadU(df, d + xs + xs + 2) + LoadU(df, d + xs3 + 3);
    retval = MulAdd(sum, sum, retval);
  }
  {
    // y grows, x shrinks
    auto sum = LoadU(df, d - xs3 + 3) + LoadU(df, d - xs - xs + 2) + center +
               LoadU(df, d + xs + xs - 2) + LoadU(df, d + xs3 - 3);
    retval = MulAdd(sum, sum, retval);
  }
  {
    // y grows -4 to 4, x shrinks 1 -> -1
    auto sum = LoadU(df, d - xs3 - xs + 1) + LoadU(df, d - xs - xs + 1) +
               center + LoadU(df, d + xs + xs - 1) +
               LoadU(df, d + xs3 + xs - 1);
    retval = MulAdd(sum, sum, retval);
  }
  {
    //  y grows -4 to 4, x grows -1 -> 1
    auto sum = LoadU(df, d - xs3 - xs - 1) + LoadU(df, d - xs - xs - 1) +
               center + LoadU(df, d + xs + xs + 1) +
               LoadU(df, d + xs3 + xs + 1);
    retval = MulAdd(sum, sum, retval);
  }
  {
    // x grows -4 to 4, y grows -1 to 1
    auto sum = LoadU(df, d - 4 - xs) + LoadU(df, d - 2 - xs) + center +
               LoadU(df, d + 2 + xs) + LoadU(df, d + 4 + xs);
    retval = MulAdd(sum, sum, retval);
  }
  {
    // x grows -4 to 4, y shrinks 1 to -1
    auto sum = LoadU(df, d - 4 + xs) + LoadU(df, d - 2 + xs) + center +
               LoadU(df, d + 2 - xs) + LoadU(df, d + 4 - xs);
    retval = MulAdd(sum, sum, retval);
  }
  {
    /* 0_________
       1__*______
       2___*_____
       3_________
       4____0____
       5_________
       6_____*___
       7______*__
       8_________ */
    auto sum = LoadU(df, d - xs3 - 2) + LoadU(df, d - xs - xs - 1) + center +
               LoadU(df, d + xs + xs + 1) + LoadU(df, d + xs3 + 2);
    retval = MulAdd(sum, sum, retval);
  }
  {
    /* 0_________
       1______*__
       2_____*___
       3_________
       4____0____
       5_________
       6___*_____
       7__*______
       8_________ */
    auto sum = LoadU(df, d - xs3 + 2) + LoadU(df, d - xs - xs + 1) + center +
               LoadU(df, d + xs + xs - 1) + LoadU(df, d + xs3 - 2);
    retval = MulAdd(sum, sum, retval);
  }
  {
    /* 0_________
       1_________
       2_*_______
       3__*______
       4____0____
       5______*__
       6_______*_
       7_________
       8_________ */
    auto sum = LoadU(df, d - xs - xs - 3) + LoadU(df, d - xs - 2) + center +
               LoadU(df, d + xs + 2) + LoadU(df, d + xs + xs + 3);
    retval = MulAdd(sum, sum, retval);
  }
  {
    /* 0_________
       1_________
       2_______*_
       3______*__
       4____0____
       5__*______
       6_*_______
       7_________
       8_________ */
    auto sum = LoadU(df, d - xs - xs + 3) + LoadU(df, d - xs + 2) + center +
               LoadU(df, d + xs - 2) + LoadU(df, d + xs + xs - 3);
    retval = MulAdd(sum, sum, retval);
  }
  {
    /* 0_________
       1_________
       2________*
       3______*__
       4____0____
       5__*______
       6*________
       7_________
       8_________ */

    auto sum = LoadU(df, d + xs + xs - 4) + LoadU(df, d + xs - 2) + center +
               LoadU(df, d - xs + 2) + LoadU(df, d - xs - xs + 4);
    retval = MulAdd(sum, sum, retval);
  }
  {
    /* 0_________
       1_________
       2*________
       3__*______
       4____0____
       5______*__
       6________*
       7_________
       8_________ */
    auto sum = LoadU(df, d - xs - xs - 4) + LoadU(df, d - xs - 2) + center +
               LoadU(df, d + xs + 2) + LoadU(df, d + xs + xs + 4);
    retval = MulAdd(sum, sum, retval);
  }
  {
    /* 0__*______
       1_________
       2___*_____
       3_________
       4____0____
       5_________
       6_____*___
       7_________
       8______*__ */
    auto sum = LoadU(df, d - xs3 - xs - 2) + LoadU(df, d - xs - xs - 1) +
               center + LoadU(df, d + xs + xs + 1) +
               LoadU(df, d + xs3 + xs + 2);
    retval = MulAdd(sum, sum, retval);
  }
  {
    /* 0______*__
       1_________
       2_____*___
       3_________
       4____0____
       5_________
       6___*_____
       7_________
       8__*______ */
    auto sum = LoadU(df, d - xs3 - xs + 2) + LoadU(df, d - xs - xs + 1) +
               center + LoadU(df, d + xs + xs - 1) +
               LoadU(df, d + xs3 + xs - 2);
    retval = MulAdd(sum, sum, retval);
  }
  return retval;
}

template <class D>
Vec<D> MaltaUnit(MaltaTag /*tag*/, const D df,
                 const float* BUTTERAUGLI_RESTRICT d, const intptr_t xs) {
  const intptr_t xs3 = 3 * xs;

  const auto center = LoadU(df, d);

  // x grows, y constant
  const auto sum_yconst = LoadU(df, d - 4) + LoadU(df, d - 3) +
                          LoadU(df, d - 2) + LoadU(df, d - 1) + center +
                          LoadU(df, d + 1) + LoadU(df, d + 2) +
                          LoadU(df, d + 3) + LoadU(df, d + 4);
  // Will return this, sum of all line kernels
  auto retval = sum_yconst * sum_yconst;

  {
    // y grows, x constant
    auto sum = LoadU(df, d - xs3 - xs) + LoadU(df, d - xs3) +
               LoadU(df, d - xs - xs) + LoadU(df, d - xs) + center +
               LoadU(df, d + xs) + LoadU(df, d + xs + xs) + LoadU(df, d + xs3) +
               LoadU(df, d + xs3 + xs);
    retval = MulAdd(sum, sum, retval);
  }
  {
    // both grow
    auto sum = LoadU(df, d - xs3 - 3) + LoadU(df, d - xs - xs - 2) +
               LoadU(df, d - xs - 1) + center + LoadU(df, d + xs + 1) +
               LoadU(df, d + xs + xs + 2) + LoadU(df, d + xs3 + 3);
    retval = MulAdd(sum, sum, retval);
  }
  {
    // y grows, x shrinks
    auto sum = LoadU(df, d - xs3 + 3) + LoadU(df, d - xs - xs + 2) +
               LoadU(df, d - xs + 1) + center + LoadU(df, d + xs - 1) +
               LoadU(df, d + xs + xs - 2) + LoadU(df, d + xs3 - 3);
    retval = MulAdd(sum, sum, retval);
  }
  {
    // y grows -4 to 4, x shrinks 1 -> -1
    auto sum = LoadU(df, d - xs3 - xs + 1) + LoadU(df, d - xs3 + 1) +
               LoadU(df, d - xs - xs + 1) + LoadU(df, d - xs) + center +
               LoadU(df, d + xs) + LoadU(df, d + xs + xs - 1) +
               LoadU(df, d + xs3 - 1) + LoadU(df, d + xs3 + xs - 1);
    retval = MulAdd(sum, sum, retval);
  }
  {
    //  y grows -4 to 4, x grows -1 -> 1
    auto sum = LoadU(df, d - xs3 - xs - 1) + LoadU(df, d - xs3 - 1) +
               LoadU(df, d - xs - xs - 1) + LoadU(df, d - xs) + center +
               LoadU(df, d + xs) + LoadU(df, d + xs + xs + 1) +
               LoadU(df, d + xs3 + 1) + LoadU(df, d + xs3 + xs + 1);
    retval = MulAdd(sum, sum, retval);
  }
  {
    // x grows -4 to 4, y grows -1 to 1
    auto sum = LoadU(df, d - 4 - xs) + LoadU(df, d - 3 - xs) +
               LoadU(df, d - 2 - xs) + LoadU(df, d - 1) + center +
               LoadU(df, d + 1) + LoadU(df, d + 2 + xs) +
               LoadU(df, d + 3 + xs) + LoadU(df, d + 4 + xs);
    retval = MulAdd(sum, sum, retval);
  }
  {
    // x grows -4 to 4, y shrinks 1 to -1
    auto sum = LoadU(df, d - 4 + xs) + LoadU(df, d - 3 + xs) +
               LoadU(df, d - 2 + xs) + LoadU(df, d - 1) + center +
               LoadU(df, d + 1) + LoadU(df, d + 2 - xs) +
               LoadU(df, d + 3 - xs) + LoadU(df, d + 4 - xs);
    retval = MulAdd(sum, sum, retval);
  }
  {
    /* 0_________
       1__*______
       2___*_____
       3___*_____
       4____0____
       5_____*___
       6_____*___
       7______*__
       8_________ */
    auto sum = LoadU(df, d - xs3 - 2) + LoadU(df, d - xs - xs - 1) +
               LoadU(df, d - xs - 1) + center + LoadU(df, d + xs + 1) +
               LoadU(df, d + xs + xs + 1) + LoadU(df, d + xs3 + 2);
    retval = MulAdd(sum, sum, retval);
  }
  {
    /* 0_________
       1______*__
       2_____*___
       3_____*___
       4____0____
       5___*_____
       6___*_____
       7__*______
       8_________ */
    auto sum = LoadU(df, d - xs3 + 2) + LoadU(df, d - xs - xs + 1) +
               LoadU(df, d - xs + 1) + center + LoadU(df, d + xs - 1) +
               LoadU(df, d + xs + xs - 1) + LoadU(df, d + xs3 - 2);
    retval = MulAdd(sum, sum, retval);
  }
  {
    /* 0_________
       1_________
       2_*_______
       3__**_____
       4____0____
       5_____**__
       6_______*_
       7_________
       8_________ */
    auto sum = LoadU(df, d - xs - xs - 3) + LoadU(df, d - xs - 2) +
               LoadU(df, d - xs - 1) + center + LoadU(df, d + xs + 1) +
               LoadU(df, d + xs + 2) + LoadU(df, d + xs + xs + 3);
    retval = MulAdd(sum, sum, retval);
  }
  {
    /* 0_________
       1_________
       2_______*_
       3_____**__
       4____0____
       5__**_____
       6_*_______
       7_________
       8_________ */
    auto sum = LoadU(df, d - xs - xs + 3) + LoadU(df, d - xs + 2) +
               LoadU(df, d - xs + 1) + center + LoadU(df, d + xs - 1) +
               LoadU(df, d + xs - 2) + LoadU(df, d + xs + xs - 3);
    retval = MulAdd(sum, sum, retval);
  }
  {
    /* 0_________
       1_________
       2_________
       3______***
       4___*0*___
       5***______
       6_________
       7_________
       8_________ */

    auto sum = LoadU(df, d + xs - 4) + LoadU(df, d + xs - 3) +
               LoadU(df, d + xs - 2) + LoadU(df, d - 1) + center +
               LoadU(df, d + 1) + LoadU(df, d - xs + 2) +
               LoadU(df, d - xs + 3) + LoadU(df, d - xs + 4);
    retval = MulAdd(sum, sum, retval);
  }
  {
    /* 0_________
       1_________
       2_________
       3***______
       4___*0*___
       5______***
       6_________
       7_________
       8_________ */
    auto sum = LoadU(df, d - xs - 4) + LoadU(df, d - xs - 3) +
               LoadU(df, d - xs - 2) + LoadU(df, d - 1) + center +
               LoadU(df, d + 1) + LoadU(df, d + xs + 2) +
               LoadU(df, d + xs + 3) + LoadU(df, d + xs + 4);
    retval = MulAdd(sum, sum, retval);
  }
  {
    /* 0___*_____
       1___*_____
       2___*_____
       3____*____
       4____0____
       5____*____
       6_____*___
       7_____*___
       8_____*___ */
    auto sum = LoadU(df, d - xs3 - xs - 1) + LoadU(df, d - xs3 - 1) +
               LoadU(df, d - xs - xs - 1) + LoadU(df, d - xs) + center +
               LoadU(df, d + xs) + LoadU(df, d + xs + xs + 1) +
               LoadU(df, d + xs3 + 1) + LoadU(df, d + xs3 + xs + 1);
    retval = MulAdd(sum, sum, retval);
  }
  {
    /* 0_____*___
       1_____*___
       2____ *___
       3____*____
       4____0____
       5____*____
       6___*_____
       7___*_____
       8___*_____ */
    auto sum = LoadU(df, d - xs3 - xs + 1) + LoadU(df, d - xs3 + 1) +
               LoadU(df, d - xs - xs + 1) + LoadU(df, d - xs) + center +
               LoadU(df, d + xs) + LoadU(df, d + xs + xs - 1) +
               LoadU(df, d + xs3 - 1) + LoadU(df, d + xs3 + xs - 1);
    retval = MulAdd(sum, sum, retval);
  }
  return retval;
}

// Returns MaltaUnit. Avoids bounds-checks when x0 and y0 are known
// to be far enough from the image borders. "diffs" is a packed image.
template <class Tag>
static BUTTERAUGLI_INLINE float PaddedMaltaUnit(const ImageF& diffs,
                                                const size_t x0,
                                                const size_t y0) {
  const float* BUTTERAUGLI_RESTRICT d = diffs.ConstRow(y0) + x0;
  const HWY_CAPPED(float, 1) df;
  if ((x0 >= 4 && y0 >= 4 && x0 < (diffs.xsize() - 4) &&
       y0 < (diffs.ysize() - 4))) {
    return GetLane(MaltaUnit(Tag(), df, d, diffs.PixelsPerRow()));
  }

  PROFILER_ZONE("Padded Malta");
  float borderimage[12 * 9];  // round up to 4
  for (int dy = 0; dy < 9; ++dy) {
    int y = y0 + dy - 4;
    if (y < 0 || static_cast<size_t>(y) >= diffs.ysize()) {
      for (int dx = 0; dx < 12; ++dx) {
        borderimage[dy * 12 + dx] = 0.0f;
      }
      continue;
    }

    const float* row_diffs = diffs.ConstRow(y);
    for (int dx = 0; dx < 9; ++dx) {
      int x = x0 + dx - 4;
      if (x < 0 || static_cast<size_t>(x) >= diffs.xsize()) {
        borderimage[dy * 12 + dx] = 0.0f;
      } else {
        borderimage[dy * 12 + dx] = row_diffs[x];
      }
    }
    std::fill(borderimage + dy * 12 + 9, borderimage + dy * 12 + 12, 0.0f);
  }
  return GetLane(MaltaUnit(Tag(), df, &borderimage[4 * 12 + 4], 12));
}

template <class Tag>
static void MaltaDiffMapT(const Tag tag, const ImageF& lum0, const ImageF& lum1,
                          const double w_0gt1, const double w_0lt1,
                          const double norm1, const double len,
                          const double mulli, ImageF* HWY_RESTRICT diffs,
                          Image3F* HWY_RESTRICT block_diff_ac, size_t c) {
  JXL_DASSERT(SameSize(lum0, lum1) && SameSize(lum0, *diffs));
  const size_t xsize_ = lum0.xsize();
  const size_t ysize_ = lum0.ysize();

  const float kWeight0 = 0.5;
  const float kWeight1 = 0.33;

  const double w_pre0gt1 = mulli * std::sqrt(kWeight0 * w_0gt1) / (len * 2 + 1);
  const double w_pre0lt1 = mulli * std::sqrt(kWeight1 * w_0lt1) / (len * 2 + 1);
  const float norm2_0gt1 = w_pre0gt1 * norm1;
  const float norm2_0lt1 = w_pre0lt1 * norm1;

  for (size_t y = 0; y < ysize_; ++y) {
    const float* HWY_RESTRICT row0 = lum0.ConstRow(y);
    const float* HWY_RESTRICT row1 = lum1.ConstRow(y);
    float* HWY_RESTRICT row_diffs = diffs->Row(y);
    for (size_t x = 0; x < xsize_; ++x) {
      const float absval = 0.5f * (std::abs(row0[x]) + std::abs(row1[x]));
      const float diff = row0[x] - row1[x];
      const float scaler = norm2_0gt1 / (static_cast<float>(norm1) + absval);

      // Primary symmetric quadratic objective.
      row_diffs[x] = scaler * diff;

      const float scaler2 = norm2_0lt1 / (static_cast<float>(norm1) + absval);
      const double fabs0 = std::fabs(row0[x]);

      // Secondary half-open quadratic objectives.
      const double too_small = 0.55 * fabs0;
      const double too_big = 1.05 * fabs0;

      if (row0[x] < 0) {
        if (row1[x] > -too_small) {
          double impact = scaler2 * (row1[x] + too_small);
          if (diff < 0) {
            row_diffs[x] -= impact;
          } else {
            row_diffs[x] += impact;
          }
        } else if (row1[x] < -too_big) {
          double impact = scaler2 * (-row1[x] - too_big);
          if (diff < 0) {
            row_diffs[x] -= impact;
          } else {
            row_diffs[x] += impact;
          }
        }
      } else {
        if (row1[x] < too_small) {
          double impact = scaler2 * (too_small - row1[x]);
          if (diff < 0) {
            row_diffs[x] -= impact;
          } else {
            row_diffs[x] += impact;
          }
        } else if (row1[x] > too_big) {
          double impact = scaler2 * (row1[x] - too_big);
          if (diff < 0) {
            row_diffs[x] -= impact;
          } else {
            row_diffs[x] += impact;
          }
        }
      }
    }
  }

  size_t y0 = 0;
  // Top
  for (; y0 < 4; ++y0) {
    float* BUTTERAUGLI_RESTRICT row_diff = block_diff_ac->PlaneRow(c, y0);
    for (size_t x0 = 0; x0 < xsize_; ++x0) {
      row_diff[x0] += PaddedMaltaUnit<Tag>(*diffs, x0, y0);
    }
  }

  const HWY_FULL(float) df;
  const size_t aligned_x = std::max(size_t(4), Lanes(df));
  const intptr_t stride = diffs->PixelsPerRow();

  // Middle
  for (; y0 < ysize_ - 4; ++y0) {
    const float* BUTTERAUGLI_RESTRICT row_in = diffs->ConstRow(y0);
    float* BUTTERAUGLI_RESTRICT row_diff = block_diff_ac->PlaneRow(c, y0);
    size_t x0 = 0;
    for (; x0 < aligned_x; ++x0) {
      row_diff[x0] += PaddedMaltaUnit<Tag>(*diffs, x0, y0);
    }
    for (; x0 + Lanes(df) + 4 <= xsize_; x0 += Lanes(df)) {
      auto diff = Load(df, row_diff + x0);
      diff += MaltaUnit(Tag(), df, row_in + x0, stride);
      Store(diff, df, row_diff + x0);
    }

    for (; x0 < xsize_; ++x0) {
      row_diff[x0] += PaddedMaltaUnit<Tag>(*diffs, x0, y0);
    }
  }

  // Bottom
  for (; y0 < ysize_; ++y0) {
    float* BUTTERAUGLI_RESTRICT row_diff = block_diff_ac->PlaneRow(c, y0);
    for (size_t x0 = 0; x0 < xsize_; ++x0) {
      row_diff[x0] += PaddedMaltaUnit<Tag>(*diffs, x0, y0);
    }
  }
}

// Need non-template wrapper functions for HWY_EXPORT.
void MaltaDiffMap(const ImageF& lum0, const ImageF& lum1, const double w_0gt1,
                  const double w_0lt1, const double norm1, const double len,
                  const double mulli, ImageF* HWY_RESTRICT diffs,
                  Image3F* HWY_RESTRICT block_diff_ac, size_t c) {
  MaltaDiffMapT(MaltaTag(), lum0, lum1, w_0gt1, w_0lt1, norm1, len, mulli,
                diffs, block_diff_ac, c);
}

void MaltaDiffMapLF(const ImageF& lum0, const ImageF& lum1, const double w_0gt1,
                    const double w_0lt1, const double norm1, const double len,
                    const double mulli, ImageF* HWY_RESTRICT diffs,
                    Image3F* HWY_RESTRICT block_diff_ac, size_t c) {
  MaltaDiffMapT(MaltaTagLF(), lum0, lum1, w_0gt1, w_0lt1, norm1, len, mulli,
                diffs, block_diff_ac, c);
}

void DiffPrecompute(const ImageF& xyb, float mul, float bias_arg, ImageF* out) {
  PROFILER_FUNC;
  const size_t xsize = xyb.xsize();
  const size_t ysize = xyb.ysize();
  const float bias = mul * bias_arg;
  const float sqrt_bias = sqrt(bias);
  for (size_t y = 0; y < ysize; ++y) {
    const float* BUTTERAUGLI_RESTRICT row_in = xyb.Row(y);
    float* BUTTERAUGLI_RESTRICT row_out = out->Row(y);
    for (size_t x = 0; x < xsize; ++x) {
      // kBias makes sqrt behave more linearly.
      row_out[x] = sqrt(mul * std::abs(row_in[x]) + bias) - sqrt_bias;
    }
  }
}

// std::log(80.0) / std::log(255.0);
constexpr float kIntensityTargetNormalizationHack = 0.79079917404f;
static const float kInternalGoodQualityThreshold =
    17.1984479671f * kIntensityTargetNormalizationHack;
static const float kGlobalScale = 1.0 / kInternalGoodQualityThreshold;

void StoreMin3(const float v, float& min0, float& min1, float& min2) {
  if (v < min2) {
    if (v < min0) {
      min2 = min1;
      min1 = min0;
      min0 = v;
    } else if (v < min1) {
      min2 = min1;
      min1 = v;
    } else {
      min2 = v;
    }
  }
}

// Look for smooth areas near the area of degradation.
// If the areas area generally smooth, don't do masking.
void FuzzyErosion(const ImageF& from, ImageF* to) {
  const size_t xsize = from.xsize();
  const size_t ysize = from.ysize();
  for (size_t y = 0; y < ysize; ++y) {
    for (size_t x = 0; x < xsize; ++x) {
      float min0 = from.Row(y)[x];
      float min1 = 2 * min0;
      float min2 = min1;
      if (x >= 3) {
        float v = from.Row(y)[x - 3];
        StoreMin3(v, min0, min1, min2);
        if (y >= 3) {
          float v = from.Row(y - 3)[x - 3];
          StoreMin3(v, min0, min1, min2);
        }
        if (y < ysize - 3) {
          float v = from.Row(y + 3)[x - 3];
          StoreMin3(v, min0, min1, min2);
        }
      }
      if (x < xsize - 3) {
        float v = from.Row(y)[x + 3];
        StoreMin3(v, min0, min1, min2);
        if (y >= 3) {
          float v = from.Row(y - 3)[x + 3];
          StoreMin3(v, min0, min1, min2);
        }
        if (y < ysize - 3) {
          float v = from.Row(y + 3)[x + 3];
          StoreMin3(v, min0, min1, min2);
        }
      }
      if (y >= 3) {
        float v = from.Row(y - 3)[x];
        StoreMin3(v, min0, min1, min2);
      }
      if (y < ysize - 3) {
        float v = from.Row(y + 3)[x];
        StoreMin3(v, min0, min1, min2);
      }
      to->Row(y)[x] = (0.45f * min0 + 0.3f * min1 + 0.25f * min2);
    }
  }
}

// Compute values of local frequency and dc masking based on the activity
// in the two images. img_diff_ac may be null.
void Mask(const ImageF& mask0, const ImageF& mask1,
          const ButteraugliParams& params, BlurTemp* blur_temp,
          ImageF* BUTTERAUGLI_RESTRICT mask,
          ImageF* BUTTERAUGLI_RESTRICT diff_ac) {
  // Only X and Y components are involved in masking. B's influence
  // is considered less important in the high frequency area, and we
  // don't model masking from lower frequency signals.
  PROFILER_FUNC;
  const size_t xsize = mask0.xsize();
  const size_t ysize = mask0.ysize();
  *mask = ImageF(xsize, ysize);
  static const float kMul = 6.19424080439;
  static const float kBias = 12.61050594197;
  static const float kRadius = 2.7;
  ImageF diff0(xsize, ysize);
  ImageF diff1(xsize, ysize);
  ImageF blurred0(xsize, ysize);
  ImageF blurred1(xsize, ysize);
  DiffPrecompute(mask0, kMul, kBias, &diff0);
  DiffPrecompute(mask1, kMul, kBias, &diff1);
  Blur(diff0, kRadius, params, blur_temp, &blurred0);
  FuzzyErosion(blurred0, &diff0);
  Blur(diff1, kRadius, params, blur_temp, &blurred1);
  FuzzyErosion(blurred1, &diff1);
  for (size_t y = 0; y < ysize; ++y) {
    for (size_t x = 0; x < xsize; ++x) {
      mask->Row(y)[x] = diff1.Row(y)[x];
      if (diff_ac != nullptr) {
        static const float kMaskToErrorMul = 10.0;
        float diff = blurred0.Row(y)[x] - blurred1.Row(y)[x];
        diff_ac->Row(y)[x] += kMaskToErrorMul * diff * diff;
      }
    }
  }
}

// `diff_ac` may be null.
void MaskPsychoImage(const PsychoImage& pi0, const PsychoImage& pi1,
                     const size_t xsize, const size_t ysize,
                     const ButteraugliParams& params, Image3F* temp,
                     BlurTemp* blur_temp, ImageF* BUTTERAUGLI_RESTRICT mask,
                     ImageF* BUTTERAUGLI_RESTRICT diff_ac) {
  ImageF mask0(xsize, ysize);
  ImageF mask1(xsize, ysize);
  static const float muls[3] = {
      8.75000241361f,
      0.620978104816f,
      0.307585098253f,
  };
  // Silly and unoptimized approach here. TODO(jyrki): rework this.
  for (size_t y = 0; y < ysize; ++y) {
    const float* BUTTERAUGLI_RESTRICT row_y_hf0 = pi0.hf[1].Row(y);
    const float* BUTTERAUGLI_RESTRICT row_y_hf1 = pi1.hf[1].Row(y);
    const float* BUTTERAUGLI_RESTRICT row_y_uhf0 = pi0.uhf[1].Row(y);
    const float* BUTTERAUGLI_RESTRICT row_y_uhf1 = pi1.uhf[1].Row(y);
    const float* BUTTERAUGLI_RESTRICT row_x_hf0 = pi0.hf[0].Row(y);
    const float* BUTTERAUGLI_RESTRICT row_x_hf1 = pi1.hf[0].Row(y);
    const float* BUTTERAUGLI_RESTRICT row_x_uhf0 = pi0.uhf[0].Row(y);
    const float* BUTTERAUGLI_RESTRICT row_x_uhf1 = pi1.uhf[0].Row(y);
    float* BUTTERAUGLI_RESTRICT row0 = mask0.Row(y);
    float* BUTTERAUGLI_RESTRICT row1 = mask1.Row(y);
    for (size_t x = 0; x < xsize; ++x) {
      float xdiff0 = (row_x_uhf0[x] + row_x_hf0[x]) * muls[0];
      float xdiff1 = (row_x_uhf1[x] + row_x_hf1[x]) * muls[0];
      float ydiff0 = row_y_uhf0[x] * muls[1] + row_y_hf0[x] * muls[2];
      float ydiff1 = row_y_uhf1[x] * muls[1] + row_y_hf1[x] * muls[2];
      row0[x] = xdiff0 * xdiff0 + ydiff0 * ydiff0;
      row0[x] = sqrt(row0[x]);
      row1[x] = xdiff1 * xdiff1 + ydiff1 * ydiff1;
      row1[x] = sqrt(row1[x]);
    }
  }
  Mask(mask0, mask1, params, blur_temp, mask, diff_ac);
}

double MaskY(double delta) {
  static const double offset = 0.829591754942;
  static const double scaler = 0.451936922203;
  static const double mul = 2.5485944793;
  const double c = mul / ((scaler * delta) + offset);
  const double retval = kGlobalScale * (1.0 + c);
  return retval * retval;
}

double MaskDcY(double delta) {
  static const double offset = 0.20025578522;
  static const double scaler = 3.87449418804;
  static const double mul = 0.505054525019;
  const double c = mul / ((scaler * delta) + offset);
  const double retval = kGlobalScale * (1.0 + c);
  return retval * retval;
}

inline float MaskColor(const float color[3], const float mask) {
  return color[0] * mask + color[1] * mask + color[2] * mask;
}

// Diffmap := sqrt of sum{diff images by multplied by X and Y/B masks}
void CombineChannelsToDiffmap(const ImageF& mask, const Image3F& block_diff_dc,
                              const Image3F& block_diff_ac, float xmul,
                              ImageF* result) {
  PROFILER_FUNC;
  JXL_CHECK(SameSize(mask, *result));
  size_t xsize = mask.xsize();
  size_t ysize = mask.ysize();
  for (size_t y = 0; y < ysize; ++y) {
    float* BUTTERAUGLI_RESTRICT row_out = result->Row(y);
    for (size_t x = 0; x < xsize; ++x) {
      float val = mask.Row(y)[x];
      float maskval = MaskY(val);
      float dc_maskval = MaskDcY(val);
      float diff_dc[3];
      float diff_ac[3];
      for (int i = 0; i < 3; ++i) {
        diff_dc[i] = block_diff_dc.PlaneRow(i, y)[x];
        diff_ac[i] = block_diff_ac.PlaneRow(i, y)[x];
      }
      diff_ac[0] *= xmul;
      diff_dc[0] *= xmul;
      row_out[x] =
          sqrt(MaskColor(diff_dc, dc_maskval) + MaskColor(diff_ac, maskval));
    }
  }
}

// Adds weighted L2 difference between i0 and i1 to diffmap.
static void L2Diff(const ImageF& i0, const ImageF& i1, const float w,
                   Image3F* BUTTERAUGLI_RESTRICT diffmap, size_t c) {
  if (w == 0) return;

  const HWY_FULL(float) d;
  const auto weight = Set(d, w);

  for (size_t y = 0; y < i0.ysize(); ++y) {
    const float* BUTTERAUGLI_RESTRICT row0 = i0.ConstRow(y);
    const float* BUTTERAUGLI_RESTRICT row1 = i1.ConstRow(y);
    float* BUTTERAUGLI_RESTRICT row_diff = diffmap->PlaneRow(c, y);

    for (size_t x = 0; x < i0.xsize(); x += Lanes(d)) {
      const auto diff = Load(d, row0 + x) - Load(d, row1 + x);
      const auto diff2 = diff * diff;
      const auto prev = Load(d, row_diff + x);
      Store(MulAdd(diff2, weight, prev), d, row_diff + x);
    }
  }
}

// Initializes diffmap to the weighted L2 difference between i0 and i1.
static void SetL2Diff(const ImageF& i0, const ImageF& i1, const float w,
                      Image3F* BUTTERAUGLI_RESTRICT diffmap, size_t c) {
  if (w == 0) return;

  const HWY_FULL(float) d;
  const auto weight = Set(d, w);

  for (size_t y = 0; y < i0.ysize(); ++y) {
    const float* BUTTERAUGLI_RESTRICT row0 = i0.ConstRow(y);
    const float* BUTTERAUGLI_RESTRICT row1 = i1.ConstRow(y);
    float* BUTTERAUGLI_RESTRICT row_diff = diffmap->PlaneRow(c, y);

    for (size_t x = 0; x < i0.xsize(); x += Lanes(d)) {
      const auto diff = Load(d, row0 + x) - Load(d, row1 + x);
      const auto diff2 = diff * diff;
      Store(diff2 * weight, d, row_diff + x);
    }
  }
}

// i0 is the original image.
// i1 is the deformed copy.
static void L2DiffAsymmetric(const ImageF& i0, const ImageF& i1, float w_0gt1,
                             float w_0lt1,
                             Image3F* BUTTERAUGLI_RESTRICT diffmap, size_t c) {
  if (w_0gt1 == 0 && w_0lt1 == 0) {
    return;
  }

  const HWY_FULL(float) d;
  const auto vw_0gt1 = Set(d, w_0gt1 * 0.8);
  const auto vw_0lt1 = Set(d, w_0lt1 * 0.8);

  for (size_t y = 0; y < i0.ysize(); ++y) {
    const float* BUTTERAUGLI_RESTRICT row0 = i0.Row(y);
    const float* BUTTERAUGLI_RESTRICT row1 = i1.Row(y);
    float* BUTTERAUGLI_RESTRICT row_diff = diffmap->PlaneRow(c, y);

    for (size_t x = 0; x < i0.xsize(); x += Lanes(d)) {
      const auto val0 = Load(d, row0 + x);
      const auto val1 = Load(d, row1 + x);

      // Primary symmetric quadratic objective.
      const auto diff = val0 - val1;
      auto total = MulAdd(diff * diff, vw_0gt1, Load(d, row_diff + x));

      // Secondary half-open quadratic objectives.
      const auto fabs0 = Abs(val0);
      const auto too_small = Set(d, 0.4) * fabs0;
      const auto too_big = fabs0;

      const auto if_neg =
          IfThenElse(val1 > Neg(too_small), val1 + too_small,
                     IfThenElseZero(val1 < Neg(too_big), Neg(val1) - too_big));
      const auto if_pos =
          IfThenElse(val1 < too_small, too_small - val1,
                     IfThenElseZero(val1 > too_big, val1 - too_big));
      const auto v = IfThenElse(val0 < Zero(d), if_neg, if_pos);
      total += vw_0lt1 * v * v;
      Store(total, d, row_diff + x);
    }
  }
}

// A simple HDR compatible gamma function.
template <class DF, class V>
V Gamma(const DF df, V v) {
  // ln(2) constant folded in because we want std::log but have FastLog2f.
  const auto kRetMul = Set(df, 19.245013259874995f * 0.693147180559945f);
  const auto kRetAdd = Set(df, -23.16046239805755);
  // This should happen rarely, but may lead to a NaN in log, which is
  // undesirable. Since negative photons don't exist we solve the NaNs by
  // clamping here.
  v = ZeroIfNegative(v);

  const auto biased = v + Set(df, 9.9710635769299145);
  const auto log = FastLog2f(df, biased);
  // We could fold this into a custom Log2 polynomial, but there would be
  // relatively little gain.
  return MulAdd(kRetMul, log, kRetAdd);
}

template <bool Clamp, class DF, class V>
BUTTERAUGLI_INLINE void OpsinAbsorbance(const DF df, const V& in0, const V& in1,
                                        const V& in2, V* JXL_RESTRICT out0,
                                        V* JXL_RESTRICT out1,
                                        V* JXL_RESTRICT out2) {
  // https://en.wikipedia.org/wiki/Photopsin absorbance modeling.
  static const double mixi0 = 0.29956550340058319;
  static const double mixi1 = 0.63373087833825936;
  static const double mixi2 = 0.077705617820981968;
  static const double mixi3 = 1.7557483643287353;
  static const double mixi4 = 0.22158691104574774;
  static const double mixi5 = 0.69391388044116142;
  static const double mixi6 = 0.0987313588422;
  static const double mixi7 = 1.7557483643287353;
  static const double mixi8 = 0.02;
  static const double mixi9 = 0.02;
  static const double mixi10 = 0.20480129041026129;
  static const double mixi11 = 12.226454707163354;

  const V mix0 = Set(df, mixi0);
  const V mix1 = Set(df, mixi1);
  const V mix2 = Set(df, mixi2);
  const V mix3 = Set(df, mixi3);
  const V mix4 = Set(df, mixi4);
  const V mix5 = Set(df, mixi5);
  const V mix6 = Set(df, mixi6);
  const V mix7 = Set(df, mixi7);
  const V mix8 = Set(df, mixi8);
  const V mix9 = Set(df, mixi9);
  const V mix10 = Set(df, mixi10);
  const V mix11 = Set(df, mixi11);

  *out0 = mix0 * in0 + mix1 * in1 + mix2 * in2 + mix3;
  *out1 = mix4 * in0 + mix5 * in1 + mix6 * in2 + mix7;
  *out2 = mix8 * in0 + mix9 * in1 + mix10 * in2 + mix11;

  if (Clamp) {
    *out0 = Max(*out0, mix3);
    *out1 = Max(*out1, mix7);
    *out2 = Max(*out2, mix11);
  }
}

// `blurred` is a temporary image used inside this function and not returned.
Image3F OpsinDynamicsImage(const Image3F& rgb, const ButteraugliParams& params,
                           Image3F* blurred, BlurTemp* blur_temp) {
  PROFILER_FUNC;
  Image3F xyb(rgb.xsize(), rgb.ysize());
  const double kSigma = 1.2;
  Blur(rgb.Plane(0), kSigma, params, blur_temp, &blurred->Plane(0));
  Blur(rgb.Plane(1), kSigma, params, blur_temp, &blurred->Plane(1));
  Blur(rgb.Plane(2), kSigma, params, blur_temp, &blurred->Plane(2));
  const HWY_FULL(float) df;
  const auto intensity_target_multiplier = Set(df, params.intensity_target);
  for (size_t y = 0; y < rgb.ysize(); ++y) {
    const float* BUTTERAUGLI_RESTRICT row_r = rgb.ConstPlaneRow(0, y);
    const float* BUTTERAUGLI_RESTRICT row_g = rgb.ConstPlaneRow(1, y);
    const float* BUTTERAUGLI_RESTRICT row_b = rgb.ConstPlaneRow(2, y);
    const float* BUTTERAUGLI_RESTRICT row_blurred_r =
        blurred->ConstPlaneRow(0, y);
    const float* BUTTERAUGLI_RESTRICT row_blurred_g =
        blurred->ConstPlaneRow(1, y);
    const float* BUTTERAUGLI_RESTRICT row_blurred_b =
        blurred->ConstPlaneRow(2, y);
    float* BUTTERAUGLI_RESTRICT row_out_x = xyb.PlaneRow(0, y);
    float* BUTTERAUGLI_RESTRICT row_out_y = xyb.PlaneRow(1, y);
    float* BUTTERAUGLI_RESTRICT row_out_b = xyb.PlaneRow(2, y);
    const auto min = Set(df, 1e-4f);
    for (size_t x = 0; x < rgb.xsize(); x += Lanes(df)) {
      auto sensitivity0 = Undefined(df);
      auto sensitivity1 = Undefined(df);
      auto sensitivity2 = Undefined(df);
      {
        // Calculate sensitivity based on the smoothed image gamma derivative.
        auto pre_mixed0 = Undefined(df);
        auto pre_mixed1 = Undefined(df);
        auto pre_mixed2 = Undefined(df);
        OpsinAbsorbance<true>(
            df, Load(df, row_blurred_r + x) * intensity_target_multiplier,
            Load(df, row_blurred_g + x) * intensity_target_multiplier,
            Load(df, row_blurred_b + x) * intensity_target_multiplier,
            &pre_mixed0, &pre_mixed1, &pre_mixed2);
        pre_mixed0 = Max(pre_mixed0, min);
        pre_mixed1 = Max(pre_mixed1, min);
        pre_mixed2 = Max(pre_mixed2, min);
        sensitivity0 = Gamma(df, pre_mixed0) / pre_mixed0;
        sensitivity1 = Gamma(df, pre_mixed1) / pre_mixed1;
        sensitivity2 = Gamma(df, pre_mixed2) / pre_mixed2;
        sensitivity0 = Max(sensitivity0, min);
        sensitivity1 = Max(sensitivity1, min);
        sensitivity2 = Max(sensitivity2, min);
      }
      auto cur_mixed0 = Undefined(df);
      auto cur_mixed1 = Undefined(df);
      auto cur_mixed2 = Undefined(df);
      OpsinAbsorbance<false>(df,
                             Load(df, row_r + x) * intensity_target_multiplier,
                             Load(df, row_g + x) * intensity_target_multiplier,
                             Load(df, row_b + x) * intensity_target_multiplier,
                             &cur_mixed0, &cur_mixed1, &cur_mixed2);
      cur_mixed0 *= sensitivity0;
      cur_mixed1 *= sensitivity1;
      cur_mixed2 *= sensitivity2;
      // This is a kludge. The negative values should be zeroed away before
      // blurring. Ideally there would be no negative values in the first place.
      const auto min01 = Set(df, 1.7557483643287353f);
      const auto min2 = Set(df, 12.226454707163354f);
      cur_mixed0 = Max(cur_mixed0, min01);
      cur_mixed1 = Max(cur_mixed1, min01);
      cur_mixed2 = Max(cur_mixed2, min2);

      Store(cur_mixed0 - cur_mixed1, df, row_out_x + x);
      Store(cur_mixed0 + cur_mixed1, df, row_out_y + x);
      Store(cur_mixed2, df, row_out_b + x);
    }
  }
  return xyb;
}

// NOLINTNEXTLINE(google-readability-namespace-comments)
}  // namespace HWY_NAMESPACE
}  // namespace jxl
HWY_AFTER_NAMESPACE();

#if HWY_ONCE
namespace jxl {

HWY_EXPORT(SeparateFrequencies);       // Local function.
HWY_EXPORT(MaskPsychoImage);           // Local function.
HWY_EXPORT(L2DiffAsymmetric);          // Local function.
HWY_EXPORT(L2Diff);                    // Local function.
HWY_EXPORT(SetL2Diff);                 // Local function.
HWY_EXPORT(CombineChannelsToDiffmap);  // Local function.
HWY_EXPORT(MaltaDiffMap);              // Local function.
HWY_EXPORT(MaltaDiffMapLF);            // Local function.
HWY_EXPORT(OpsinDynamicsImage);        // Local function.

#if BUTTERAUGLI_ENABLE_CHECKS

static inline bool IsNan(const float x) {
  uint32_t bits;
  memcpy(&bits, &x, sizeof(bits));
  const uint32_t bitmask_exp = 0x7F800000;
  return (bits & bitmask_exp) == bitmask_exp && (bits & 0x7FFFFF);
}

static inline bool IsNan(const double x) {
  uint64_t bits;
  memcpy(&bits, &x, sizeof(bits));
  return (0x7ff0000000000001ULL <= bits && bits <= 0x7fffffffffffffffULL) ||
         (0xfff0000000000001ULL <= bits && bits <= 0xffffffffffffffffULL);
}

static inline void CheckImage(const ImageF& image, const char* name) {
  PROFILER_FUNC;
  for (size_t y = 0; y < image.ysize(); ++y) {
    const float* BUTTERAUGLI_RESTRICT row = image.Row(y);
    for (size_t x = 0; x < image.xsize(); ++x) {
      if (IsNan(row[x])) {
        printf("NAN: Image %s @ %zu,%zu (of %zu,%zu)\n", name, x, y,
               image.xsize(), image.ysize());
        exit(1);
      }
    }
  }
}

#define CHECK_NAN(x, str)                \
  do {                                   \
    if (IsNan(x)) {                      \
      printf("%d: %s\n", __LINE__, str); \
      abort();                           \
    }                                    \
  } while (0)

#define CHECK_IMAGE(image, name) CheckImage(image, name)

#else  // BUTTERAUGLI_ENABLE_CHECKS

#define CHECK_NAN(x, str)
#define CHECK_IMAGE(image, name)

#endif  // BUTTERAUGLI_ENABLE_CHECKS

// Calculate a 2x2 subsampled image for purposes of recursive butteraugli at
// multiresolution.
static Image3F SubSample2x(const Image3F& in) {
  size_t xs = (in.xsize() + 1) / 2;
  size_t ys = (in.ysize() + 1) / 2;
  Image3F retval(xs, ys);
  for (size_t c = 0; c < 3; ++c) {
    for (size_t y = 0; y < ys; ++y) {
      for (size_t x = 0; x < xs; ++x) {
        retval.PlaneRow(c, y)[x] = 0;
      }
    }
  }
  for (size_t c = 0; c < 3; ++c) {
    for (size_t y = 0; y < in.ysize(); ++y) {
      for (size_t x = 0; x < in.xsize(); ++x) {
        retval.PlaneRow(c, y / 2)[x / 2] += 0.25f * in.PlaneRow(c, y)[x];
      }
    }
    if ((in.xsize() & 1) != 0) {
      for (size_t y = 0; y < retval.ysize(); ++y) {
        size_t last_column = retval.xsize() - 1;
        retval.PlaneRow(c, y)[last_column] *= 2.0f;
      }
    }
    if ((in.ysize() & 1) != 0) {
      for (size_t x = 0; x < retval.xsize(); ++x) {
        size_t last_row = retval.ysize() - 1;
        retval.PlaneRow(c, last_row)[x] *= 2.0f;
      }
    }
  }
  return retval;
}

// Supersample src by 2x and add it to dest.
static void AddSupersampled2x(const ImageF& src, float w, ImageF& dest) {
  for (size_t y = 0; y < dest.ysize(); ++y) {
    for (size_t x = 0; x < dest.xsize(); ++x) {
      // There will be less errors from the more averaged images.
      // We take it into account to some extent using a scaler.
      static const double kHeuristicMixingValue = 0.3;
      dest.Row(y)[x] *= 1.0 - kHeuristicMixingValue * w;
      dest.Row(y)[x] += w * src.Row(y / 2)[x / 2];
    }
  }
}

Image3F* ButteraugliComparator::Temp() const {
  bool was_in_use = temp_in_use_.test_and_set(std::memory_order_acq_rel);
  JXL_ASSERT(!was_in_use);
  (void)was_in_use;
  return &temp_;
}

<<<<<<< HEAD
void ButteraugliComparator::ReleaseTemp() const {
  temp_in_use_.clear(std::memory_order_release);
}
=======
void ButteraugliComparator::ReleaseTemp() const { temp_in_use_.clear(); }
>>>>>>> 44778c69

ButteraugliComparator::ButteraugliComparator(const Image3F& rgb0,
                                             const ButteraugliParams& params)
    : xsize_(rgb0.xsize()),
      ysize_(rgb0.ysize()),
      params_(params),
      temp_(xsize_, ysize_) {
  if (xsize_ < 8 || ysize_ < 8) {
    return;
  }

  Image3F xyb0 = HWY_DYNAMIC_DISPATCH(OpsinDynamicsImage)(rgb0, params, Temp(),
                                                          &blur_temp_);
  ReleaseTemp();
  HWY_DYNAMIC_DISPATCH(SeparateFrequencies)
  (xsize_, ysize_, params_, &blur_temp_, xyb0, pi0_);

  // Awful recursive construction of samples of different resolution.
  // This is an after-thought and possibly somewhat parallel in
  // functionality with the PsychoImage multi-resolution approach.
  sub_.reset(new ButteraugliComparator(SubSample2x(rgb0), params));
}

void ButteraugliComparator::Mask(ImageF* BUTTERAUGLI_RESTRICT mask) const {
  HWY_DYNAMIC_DISPATCH(MaskPsychoImage)
  (pi0_, pi0_, xsize_, ysize_, params_, Temp(), &blur_temp_, mask, nullptr);
  ReleaseTemp();
}

void ButteraugliComparator::Diffmap(const Image3F& rgb1, ImageF& result) const {
  PROFILER_FUNC;
  if (xsize_ < 8 || ysize_ < 8) {
    ZeroFillImage(&result);
    return;
  }
  const Image3F xyb1 = HWY_DYNAMIC_DISPATCH(OpsinDynamicsImage)(
      rgb1, params_, Temp(), &blur_temp_);
  ReleaseTemp();
  DiffmapOpsinDynamicsImage(xyb1, result);
  if (sub_) {
    if (sub_->xsize_ < 8 || sub_->ysize_ < 8) {
      return;
    }
    const Image3F sub_xyb = HWY_DYNAMIC_DISPATCH(OpsinDynamicsImage)(
        SubSample2x(rgb1), params_, sub_->Temp(), &sub_->blur_temp_);
    sub_->ReleaseTemp();
    ImageF subresult;
    sub_->DiffmapOpsinDynamicsImage(sub_xyb, subresult);
    AddSupersampled2x(subresult, 0.5, result);
  }
}

void ButteraugliComparator::DiffmapOpsinDynamicsImage(const Image3F& xyb1,
                                                      ImageF& result) const {
  PROFILER_FUNC;
  if (xsize_ < 8 || ysize_ < 8) {
    ZeroFillImage(&result);
    return;
  }
  PsychoImage pi1;
  HWY_DYNAMIC_DISPATCH(SeparateFrequencies)
  (xsize_, ysize_, params_, &blur_temp_, xyb1, pi1);
  result = ImageF(xsize_, ysize_);
  DiffmapPsychoImage(pi1, result);
}

namespace {

void MaltaDiffMap(const ImageF& lum0, const ImageF& lum1, const double w_0gt1,
                  const double w_0lt1, const double norm1,
                  ImageF* HWY_RESTRICT diffs,
                  Image3F* HWY_RESTRICT block_diff_ac, size_t c) {
  PROFILER_FUNC;
  const double len = 3.75;
  static const double mulli = 0.39905817637;
  HWY_DYNAMIC_DISPATCH(MaltaDiffMap)
  (lum0, lum1, w_0gt1, w_0lt1, norm1, len, mulli, diffs, block_diff_ac, c);
}

void MaltaDiffMapLF(const ImageF& lum0, const ImageF& lum1, const double w_0gt1,
                    const double w_0lt1, const double norm1,
                    ImageF* HWY_RESTRICT diffs,
                    Image3F* HWY_RESTRICT block_diff_ac, size_t c) {
  PROFILER_FUNC;
  const double len = 3.75;
  static const double mulli = 0.611612573796;
  HWY_DYNAMIC_DISPATCH(MaltaDiffMapLF)
  (lum0, lum1, w_0gt1, w_0lt1, norm1, len, mulli, diffs, block_diff_ac, c);
}

}  // namespace

void ButteraugliComparator::DiffmapPsychoImage(const PsychoImage& pi1,
                                               ImageF& diffmap) const {
  PROFILER_FUNC;
  if (xsize_ < 8 || ysize_ < 8) {
    ZeroFillImage(&diffmap);
    return;
  }

  const float hf_asymmetry_ = params_.hf_asymmetry;
  const float xmul_ = params_.xmul;

  ImageF diffs(xsize_, ysize_);
  Image3F block_diff_ac(xsize_, ysize_);
  ZeroFillImage(&block_diff_ac);
  static const double wUhfMalta = 1.10039032555;
  static const double norm1Uhf = 71.7800275169;
  MaltaDiffMap(pi0_.uhf[1], pi1.uhf[1], wUhfMalta * hf_asymmetry_,
               wUhfMalta / hf_asymmetry_, norm1Uhf, &diffs, &block_diff_ac, 1);

  static const double wUhfMaltaX = 173.5;
  static const double norm1UhfX = 5.0;
  MaltaDiffMap(pi0_.uhf[0], pi1.uhf[0], wUhfMaltaX * hf_asymmetry_,
               wUhfMaltaX / hf_asymmetry_, norm1UhfX, &diffs, &block_diff_ac,
               0);

  static const double wHfMalta = 18.7237414387;
  static const double norm1Hf = 4498534.45232;
  MaltaDiffMapLF(pi0_.hf[1], pi1.hf[1], wHfMalta * std::sqrt(hf_asymmetry_),
                 wHfMalta / std::sqrt(hf_asymmetry_), norm1Hf, &diffs,
                 &block_diff_ac, 1);

  static const double wHfMaltaX = 6923.99476109;
  static const double norm1HfX = 8051.15833247;
  MaltaDiffMapLF(pi0_.hf[0], pi1.hf[0], wHfMaltaX * std::sqrt(hf_asymmetry_),
                 wHfMaltaX / std::sqrt(hf_asymmetry_), norm1HfX, &diffs,
                 &block_diff_ac, 0);

  static const double wMfMalta = 37.0819870399;
  static const double norm1Mf = 130262059.556;
  MaltaDiffMapLF(pi0_.mf.Plane(1), pi1.mf.Plane(1), wMfMalta, wMfMalta, norm1Mf,
                 &diffs, &block_diff_ac, 1);

  static const double wMfMaltaX = 8246.75321353;
  static const double norm1MfX = 1009002.70582;
  MaltaDiffMapLF(pi0_.mf.Plane(0), pi1.mf.Plane(0), wMfMaltaX, wMfMaltaX,
                 norm1MfX, &diffs, &block_diff_ac, 0);

  static const double wmul[9] = {
      400.0,         1.50815703118,  0,
      2150.0,        10.6195433239,  16.2176043152,
      29.2353797994, 0.844626970982, 0.703646627719,
  };
  Image3F block_diff_dc(xsize_, ysize_);
  for (size_t c = 0; c < 3; ++c) {
    if (c < 2) {  // No blue channel error accumulated at HF.
      HWY_DYNAMIC_DISPATCH(L2DiffAsymmetric)
      (pi0_.hf[c], pi1.hf[c], wmul[c] * hf_asymmetry_, wmul[c] / hf_asymmetry_,
       &block_diff_ac, c);
    }
    HWY_DYNAMIC_DISPATCH(L2Diff)
    (pi0_.mf.Plane(c), pi1.mf.Plane(c), wmul[3 + c], &block_diff_ac, c);
    HWY_DYNAMIC_DISPATCH(SetL2Diff)
    (pi0_.lf.Plane(c), pi1.lf.Plane(c), wmul[6 + c], &block_diff_dc, c);
  }

  ImageF mask;
  HWY_DYNAMIC_DISPATCH(MaskPsychoImage)
  (pi0_, pi1, xsize_, ysize_, params_, Temp(), &blur_temp_, &mask,
   &block_diff_ac.Plane(1));
  ReleaseTemp();

  HWY_DYNAMIC_DISPATCH(CombineChannelsToDiffmap)
  (mask, block_diff_dc, block_diff_ac, xmul_, &diffmap);
}

double ButteraugliScoreFromDiffmap(const ImageF& diffmap,
                                   const ButteraugliParams* params) {
  PROFILER_FUNC;
  // In approximate-border mode, skip pixels on the border likely to be affected
  // by FastGauss' zero-valued-boundary behavior. The border is about half of
  // the largest-diameter kernel (37x37 pixels), but only if the image is big.
  size_t border = (params != nullptr && params->approximate_border) ? 8 : 0;
  if (diffmap.xsize() <= 2 * border || diffmap.ysize() <= 2 * border) {
    border = 0;
  }
  float retval = 0.0f;
  for (size_t y = border; y < diffmap.ysize() - border; ++y) {
    const float* BUTTERAUGLI_RESTRICT row = diffmap.ConstRow(y);
    for (size_t x = border; x < diffmap.xsize() - border; ++x) {
      retval = std::max(retval, row[x]);
    }
  }
  return retval;
}

bool ButteraugliDiffmap(const Image3F& rgb0, const Image3F& rgb1,
                        double hf_asymmetry, double xmul, ImageF& diffmap) {
  ButteraugliParams params;
  params.hf_asymmetry = hf_asymmetry;
  params.xmul = xmul;
  return ButteraugliDiffmap(rgb0, rgb1, params, diffmap);
}

bool ButteraugliDiffmap(const Image3F& rgb0, const Image3F& rgb1,
                        const ButteraugliParams& params, ImageF& diffmap) {
  PROFILER_FUNC;
  const size_t xsize = rgb0.xsize();
  const size_t ysize = rgb0.ysize();
  if (xsize < 1 || ysize < 1) {
    return JXL_FAILURE("Zero-sized image");
  }
  if (!SameSize(rgb0, rgb1)) {
    return JXL_FAILURE("Size mismatch");
  }
  static const int kMax = 8;
  if (xsize < kMax || ysize < kMax) {
    // Butteraugli values for small (where xsize or ysize is smaller
    // than 8 pixels) images are non-sensical, but most likely it is
    // less disruptive to try to compute something than just give up.
    // Temporarily extend the borders of the image to fit 8 x 8 size.
    size_t xborder = xsize < kMax ? (kMax - xsize) / 2 : 0;
    size_t yborder = ysize < kMax ? (kMax - ysize) / 2 : 0;
    size_t xscaled = std::max<size_t>(kMax, xsize);
    size_t yscaled = std::max<size_t>(kMax, ysize);
    Image3F scaled0(xscaled, yscaled);
    Image3F scaled1(xscaled, yscaled);
    for (int i = 0; i < 3; ++i) {
      for (size_t y = 0; y < yscaled; ++y) {
        for (size_t x = 0; x < xscaled; ++x) {
          size_t x2 =
              std::min<size_t>(xsize - 1, std::max<size_t>(0, x - xborder));
          size_t y2 =
              std::min<size_t>(ysize - 1, std::max<size_t>(0, y - yborder));
          scaled0.PlaneRow(i, y)[x] = rgb0.PlaneRow(i, y2)[x2];
          scaled1.PlaneRow(i, y)[x] = rgb1.PlaneRow(i, y2)[x2];
        }
      }
    }
    ImageF diffmap_scaled;
    const bool ok =
        ButteraugliDiffmap(scaled0, scaled1, params, diffmap_scaled);
    diffmap = ImageF(xsize, ysize);
    for (size_t y = 0; y < ysize; ++y) {
      for (size_t x = 0; x < xsize; ++x) {
        diffmap.Row(y)[x] = diffmap_scaled.Row(y + yborder)[x + xborder];
      }
    }
    return ok;
  }
  ButteraugliComparator butteraugli(rgb0, params);
  butteraugli.Diffmap(rgb1, diffmap);
  return true;
}

bool ButteraugliInterface(const Image3F& rgb0, const Image3F& rgb1,
                          float hf_asymmetry, float xmul, ImageF& diffmap,
                          double& diffvalue) {
  ButteraugliParams params;
  params.hf_asymmetry = hf_asymmetry;
  params.xmul = xmul;
  return ButteraugliInterface(rgb0, rgb1, params, diffmap, diffvalue);
}

bool ButteraugliInterface(const Image3F& rgb0, const Image3F& rgb1,
                          const ButteraugliParams& params, ImageF& diffmap,
                          double& diffvalue) {
#if PROFILER_ENABLED
  double t0 = Now();
#endif
  if (!ButteraugliDiffmap(rgb0, rgb1, params, diffmap)) {
    return false;
  }
#if PROFILER_ENABLED
  double t1 = Now();
  const size_t mp = rgb0.xsize() * rgb0.ysize();
  printf("diff MP/s %f\n", mp / (t1 - t0) * 1E-6);
#endif
  diffvalue = ButteraugliScoreFromDiffmap(diffmap, &params);
  return true;
}

double ButteraugliFuzzyClass(double score) {
  static const double fuzzy_width_up = 4.8;
  static const double fuzzy_width_down = 4.8;
  static const double m0 = 2.0;
  static const double scaler = 0.7777;
  double val;
  if (score < 1.0) {
    // val in [scaler .. 2.0]
    val = m0 / (1.0 + exp((score - 1.0) * fuzzy_width_down));
    val -= 1.0;           // from [1 .. 2] to [0 .. 1]
    val *= 2.0 - scaler;  // from [0 .. 1] to [0 .. 2.0 - scaler]
    val += scaler;        // from [0 .. 2.0 - scaler] to [scaler .. 2.0]
  } else {
    // val in [0 .. scaler]
    val = m0 / (1.0 + exp((score - 1.0) * fuzzy_width_up));
    val *= scaler;
  }
  return val;
}

// #define PRINT_OUT_NORMALIZATION

double ButteraugliFuzzyInverse(double seek) {
  double pos = 0;
  // NOLINTNEXTLINE(clang-analyzer-security.FloatLoopCounter)
  for (double range = 1.0; range >= 1e-10; range *= 0.5) {
    double cur = ButteraugliFuzzyClass(pos);
    if (cur < seek) {
      pos -= range;
    } else {
      pos += range;
    }
  }
#ifdef PRINT_OUT_NORMALIZATION
  if (seek == 1.0) {
    fprintf(stderr, "Fuzzy inverse %g\n", pos);
  }
#endif
  return pos;
}

#ifdef PRINT_OUT_NORMALIZATION
static double print_out_normalization = ButteraugliFuzzyInverse(1.0);
#endif

namespace {

void ScoreToRgb(double score, double good_threshold, double bad_threshold,
                float rgb[3]) {
  double heatmap[12][3] = {
      {0, 0, 0},       {0, 0, 1},
      {0, 1, 1},       {0, 1, 0},  // Good level
      {1, 1, 0},       {1, 0, 0},  // Bad level
      {1, 0, 1},       {0.5, 0.5, 1.0},
      {1.0, 0.5, 0.5},  // Pastel colors for the very bad quality range.
      {1.0, 1.0, 0.5}, {1, 1, 1},
      {1, 1, 1},  // Last color repeated to have a solid range of white.
  };
  if (score < good_threshold) {
    score = (score / good_threshold) * 0.3;
  } else if (score < bad_threshold) {
    score = 0.3 +
            (score - good_threshold) / (bad_threshold - good_threshold) * 0.15;
  } else {
    score = 0.45 + (score - bad_threshold) / (bad_threshold * 12) * 0.5;
  }
  static const int kTableSize = sizeof(heatmap) / sizeof(heatmap[0]);
  score = std::min<double>(std::max<double>(score * (kTableSize - 1), 0.0),
                           kTableSize - 2);
  int ix = static_cast<int>(score);
  ix = std::min(std::max(0, ix), kTableSize - 2);  // Handle NaN
  double mix = score - ix;
  for (int i = 0; i < 3; ++i) {
    double v = mix * heatmap[ix + 1][i] + (1 - mix) * heatmap[ix][i];
    rgb[i] = pow(v, 0.5);
  }
}

}  // namespace

Image3F CreateHeatMapImage(const ImageF& distmap, double good_threshold,
                           double bad_threshold) {
  Image3F heatmap(distmap.xsize(), distmap.ysize());
  for (size_t y = 0; y < distmap.ysize(); ++y) {
    const float* BUTTERAUGLI_RESTRICT row_distmap = distmap.ConstRow(y);
    float* BUTTERAUGLI_RESTRICT row_h0 = heatmap.PlaneRow(0, y);
    float* BUTTERAUGLI_RESTRICT row_h1 = heatmap.PlaneRow(1, y);
    float* BUTTERAUGLI_RESTRICT row_h2 = heatmap.PlaneRow(2, y);
    for (size_t x = 0; x < distmap.xsize(); ++x) {
      const float d = row_distmap[x];
      float rgb[3];
      ScoreToRgb(d, good_threshold, bad_threshold, rgb);
      row_h0[x] = rgb[0];
      row_h1[x] = rgb[1];
      row_h2[x] = rgb[2];
    }
  }
  return heatmap;
}

}  // namespace jxl
#endif  // HWY_ONCE<|MERGE_RESOLUTION|>--- conflicted
+++ resolved
@@ -1767,13 +1767,7 @@
   return &temp_;
 }
 
-<<<<<<< HEAD
-void ButteraugliComparator::ReleaseTemp() const {
-  temp_in_use_.clear(std::memory_order_release);
-}
-=======
 void ButteraugliComparator::ReleaseTemp() const { temp_in_use_.clear(); }
->>>>>>> 44778c69
 
 ButteraugliComparator::ButteraugliComparator(const Image3F& rgb0,
                                              const ButteraugliParams& params)
