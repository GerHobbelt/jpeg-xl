--- conflicted
+++ resolved
@@ -26,7 +26,6 @@
 #endif
 
 namespace {
-<<<<<<< HEAD
 
 #ifndef _MSC_VER
 
@@ -55,8 +54,6 @@
 
 #endif  // _MSC_VER
 
-=======
->>>>>>> bf645698
 // Compiles to a memcpy on little-endian systems.
 FJXL_INLINE void StoreLE64(uint8_t* tgt, uint64_t data) {
 #if (!defined(__BYTE_ORDER__) || (__BYTE_ORDER__ != __ORDER_LITTLE_ENDIAN__))
