--- conflicted
+++ resolved
@@ -289,7 +289,6 @@
           lz77_min_length_ - 1;
       return;
     }
-<<<<<<< HEAD
     // faster specialization of this:
     // *value = ReadHybridUintConfig(configs[ctx], token, br);
     JXL_DASSERT(token < 31);
@@ -298,10 +297,6 @@
     const size_t bits = br->PeekBits(nbits);
     br->Consume(nbits);
     *value = offset | bits;
-    return;
-=======
-    *value = ReadHybridUintConfig(configs[ctx], token, br);
->>>>>>> b5cec6f8
   }
   // True if RLE-only Huffman coding is used, with HybridUintConfig 000.
   bool HuffRleOnly() {
