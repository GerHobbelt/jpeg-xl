// Copyright (c) the JPEG XL Project Authors. All rights reserved.
//
// Use of this source code is governed by a BSD-style
// license that can be found in the LICENSE file.

#ifndef LIB_JXL_MEMORY_MANAGER_INTERNAL_H_
#define LIB_JXL_MEMORY_MANAGER_INTERNAL_H_

// Memory allocator with support for alignment + misalignment.

#include <jxl/memory_manager.h>

#include <cstddef>
#include <memory>

#include "lib/jxl/base/compiler_specific.h"
#include "lib/jxl/base/status.h"

namespace jxl {

namespace memory_manager_internal {

// To avoid RFOs, match L2 fill size (pairs of lines); 2 x cache line size.
static constexpr size_t kAlignment = 2 * 64;
static_assert((kAlignment & (kAlignment - 1)) == 0,
              "kAlignment must be a power of 2");

// Minimum multiple for which cache set conflicts and/or loads blocked by
// preceding stores can occur.
static constexpr size_t kNumAlignmentGroups = 16;
static constexpr size_t kAlias = kNumAlignmentGroups * kAlignment;
static_assert((kNumAlignmentGroups & (kNumAlignmentGroups - 1)) == 0,
              "kNumAlignmentGroups must be a power of 2");

}  // namespace memory_manager_internal

// Initializes the memory manager instance with the passed one. The
// MemoryManager passed in |memory_manager| may be NULL or contain NULL
// functions which will be initialized with the default ones. If either alloc
// or free are NULL, then both must be NULL, otherwise this function returns an
// error.
<<<<<<< HEAD
static JXL_INLINE Status MemoryManagerInit(
    JxlMemoryManager* self, const JxlMemoryManager* memory_manager) {
  if (memory_manager) {
    *self = *memory_manager;
  } else {
    memset(self, 0, sizeof(*self));
  }
  if (!self->_alloc != !self->_free) {
    return false;
  }
  if (!self->_alloc) self->_alloc = jxl::MemoryManagerDefaultAlloc;
  if (!self->_free) self->_free = jxl::MemoryManagerDefaultFree;

  return true;
}

static JXL_INLINE void* MemoryManagerAlloc(
    const JxlMemoryManager* memory_manager, size_t size) {
  return memory_manager->_alloc(memory_manager->opaque, size);
}

static JXL_INLINE void MemoryManagerFree(const JxlMemoryManager* memory_manager,
                                         void* address) {
  return memory_manager->_free(memory_manager->opaque, address);
}
=======
Status MemoryManagerInit(JxlMemoryManager* self,
                         const JxlMemoryManager* memory_manager);

void* MemoryManagerAlloc(const JxlMemoryManager* memory_manager, size_t size);
void MemoryManagerFree(const JxlMemoryManager* memory_manager, void* address);
>>>>>>> f7f20ce0

// Helper class to be used as a deleter in a unique_ptr<T> call.
class MemoryManagerDeleteHelper {
 public:
  explicit MemoryManagerDeleteHelper(const JxlMemoryManager* memory_manager)
      : memory_manager_(memory_manager) {}

  // Delete and free the passed pointer using the memory_manager.
  template <typename T>
  void operator()(T* address) const {
    if (!address) {
      return;
    }
    address->~T();
    return memory_manager_->_free(memory_manager_->opaque, address);
  }

 private:
  const JxlMemoryManager* memory_manager_;
};

template <typename T>
using MemoryManagerUniquePtr = std::unique_ptr<T, MemoryManagerDeleteHelper>;

// Creates a new object T allocating it with the memory allocator into a
// unique_ptr.
template <typename T, typename... Args>
JXL_INLINE MemoryManagerUniquePtr<T> MemoryManagerMakeUnique(
    const JxlMemoryManager* memory_manager, Args&&... args) {
  T* mem =
      static_cast<T*>(memory_manager->_alloc(memory_manager->opaque, sizeof(T)));
  if (!mem) {
    // Allocation error case.
    return MemoryManagerUniquePtr<T>(nullptr,
                                     MemoryManagerDeleteHelper(memory_manager));
  }
  return MemoryManagerUniquePtr<T>(new (mem) T(std::forward<Args>(args)...),
                                   MemoryManagerDeleteHelper(memory_manager));
}

// Returns recommended distance in bytes between the start of two consecutive
// rows.
size_t BytesPerRow(size_t xsize, size_t sizeof_t);

class AlignedMemory {
 public:
  AlignedMemory()
      : allocation_(nullptr), memory_manager_(nullptr), address_(nullptr) {}

  // Copy disallowed.
  AlignedMemory(const AlignedMemory& other) = delete;
  AlignedMemory& operator=(const AlignedMemory& other) = delete;

  // Custom move.
  AlignedMemory(AlignedMemory&& other) noexcept;
  AlignedMemory& operator=(AlignedMemory&& other) noexcept;

  ~AlignedMemory();

  static StatusOr<AlignedMemory> Create(JxlMemoryManager* memory_manager,
                                        size_t size, size_t pre_padding = 0);

  explicit operator bool() const noexcept { return (address_ != nullptr); }

  template <typename T>
  T* address() const {
    return reinterpret_cast<T*>(address_);
  }
  JxlMemoryManager* memory_manager() const { return memory_manager_; }

  // TODO(eustas): we can offer "actually accessible" size; it is 0-2KiB bigger
  //               than requested size, due to generous alignment;
  //               might be useful for resizeable containers (e.g. PaddedBytes)

 private:
  AlignedMemory(JxlMemoryManager* memory_manager, void* allocation,
                size_t pre_padding);

  void* allocation_;
  JxlMemoryManager* memory_manager_;
  void* address_;
};

template <typename T>
class AlignedArray {
 public:
  AlignedArray() : size_(0) {}

  static StatusOr<AlignedArray> Create(JxlMemoryManager* memory_manager,
                                       size_t size) {
    size_t storage_size = size * sizeof(T);
    JXL_ASSIGN_OR_RETURN(AlignedMemory storage,
                         AlignedMemory::Create(memory_manager, storage_size));
    T* items = storage.address<T>();
    for (size_t i = 0; i < size; ++i) {
      new (items + i) T();
    }
    return AlignedArray<T>(std::move(storage), size);
  }

  // Copy disallowed.
  AlignedArray(const AlignedArray& other) = delete;
  AlignedArray& operator=(const AlignedArray& other) = delete;

  // Custom move.
  AlignedArray(AlignedArray&& other) noexcept {
    size_ = other.size_;
    storage_ = std::move(other.storage_);
    other.size_ = 0;
  }

  AlignedArray& operator=(AlignedArray&& other) noexcept {
    if (this == &other) return *this;
    size_ = other.size_;
    storage_ = std::move(other.storage_);
    other.size_ = 0;
    return *this;
  }

  ~AlignedArray() {
    if (!size_) return;
    T* items = storage_.address<T>();
    for (size_t i = 0; i < size_; ++i) {
      items[i].~T();
    }
  }

  T& operator[](const size_t i) {
    JXL_DASSERT(i < size_);
    return *(storage_.address<T>() + i);
  }
  const T& operator[](const size_t i) const {
    JXL_DASSERT(i < size_);
    return *(storage_.address<T>() + i);
  }

 private:
  explicit AlignedArray(AlignedMemory&& storage, size_t size)
      : size_(size), storage_(std::move(storage)) {}
  size_t size_;
  AlignedMemory storage_;
};

}  // namespace jxl

#endif  // LIB_JXL_MEMORY_MANAGER_INTERNAL_H_<|MERGE_RESOLUTION|>--- conflicted
+++ resolved
@@ -39,39 +39,11 @@
 // functions which will be initialized with the default ones. If either alloc
 // or free are NULL, then both must be NULL, otherwise this function returns an
 // error.
-<<<<<<< HEAD
-static JXL_INLINE Status MemoryManagerInit(
-    JxlMemoryManager* self, const JxlMemoryManager* memory_manager) {
-  if (memory_manager) {
-    *self = *memory_manager;
-  } else {
-    memset(self, 0, sizeof(*self));
-  }
-  if (!self->_alloc != !self->_free) {
-    return false;
-  }
-  if (!self->_alloc) self->_alloc = jxl::MemoryManagerDefaultAlloc;
-  if (!self->_free) self->_free = jxl::MemoryManagerDefaultFree;
-
-  return true;
-}
-
-static JXL_INLINE void* MemoryManagerAlloc(
-    const JxlMemoryManager* memory_manager, size_t size) {
-  return memory_manager->_alloc(memory_manager->opaque, size);
-}
-
-static JXL_INLINE void MemoryManagerFree(const JxlMemoryManager* memory_manager,
-                                         void* address) {
-  return memory_manager->_free(memory_manager->opaque, address);
-}
-=======
 Status MemoryManagerInit(JxlMemoryManager* self,
                          const JxlMemoryManager* memory_manager);
 
 void* MemoryManagerAlloc(const JxlMemoryManager* memory_manager, size_t size);
 void MemoryManagerFree(const JxlMemoryManager* memory_manager, void* address);
->>>>>>> f7f20ce0
 
 // Helper class to be used as a deleter in a unique_ptr<T> call.
 class MemoryManagerDeleteHelper {
