// Copyright (c) the JPEG XL Project Authors. All rights reserved.
//
// Use of this source code is governed by a BSD-style
// license that can be found in the LICENSE file.

#include "lib/jxl/enc_chroma_from_luma.h"

#include <float.h>
#include <stdlib.h>

#include <algorithm>
#include <array>
#include <cmath>

#undef HWY_TARGET_INCLUDE
#define HWY_TARGET_INCLUDE "lib/jxl/enc_chroma_from_luma.cc"
#include <hwy/aligned_allocator.h>
#include <hwy/foreach_target.h>
#include <hwy/highway.h>

#include "lib/jxl/aux_out.h"
#include "lib/jxl/base/bits.h"
#include "lib/jxl/base/padded_bytes.h"
#include "lib/jxl/base/profiler.h"
#include "lib/jxl/base/span.h"
#include "lib/jxl/base/status.h"
#include "lib/jxl/common.h"
#include "lib/jxl/dec_transforms-inl.h"
#include "lib/jxl/enc_transforms-inl.h"
#include "lib/jxl/entropy_coder.h"
#include "lib/jxl/image_ops.h"
#include "lib/jxl/modular/encoding/encoding.h"
#include "lib/jxl/quantizer.h"
HWY_BEFORE_NAMESPACE();
namespace jxl {
namespace HWY_NAMESPACE {

static HWY_FULL(float) df;

struct CFLFunction {
  static constexpr float kCoeff = 1.f / 3;
  static constexpr float kThres = 100.0f;
  static constexpr float kInvColorFactor = 1.0f / kDefaultColorFactor;
  CFLFunction(const float* values_m, const float* values_s, size_t num,
              float base, float distance_mul)
      : values_m(values_m),
        values_s(values_s),
        num(num),
        base(base),
        distance_mul(distance_mul) {}

  // Returns f'(x), where f is 1/3 * sum ((|color residual| + 1)^2-1) +
  // distance_mul * x^2 * num.
  float Compute(float x, float eps, float* fpeps, float* fmeps) const {
    float first_derivative = 2 * distance_mul * num * x;
    float first_derivative_peps = 2 * distance_mul * num * (x + eps);
    float first_derivative_meps = 2 * distance_mul * num * (x - eps);

    const auto inv_color_factor = Set(df, kInvColorFactor);
    const auto thres = Set(df, kThres);
    const auto coeffx2 = Set(df, kCoeff * 2.0f);
    const auto one = Set(df, 1.0f);
    const auto zero = Set(df, 0.0f);
    const auto base_v = Set(df, base);
    const auto x_v = Set(df, x);
    const auto xpe_v = Set(df, x + eps);
    const auto xme_v = Set(df, x - eps);
    auto fd_v = Zero(df);
    auto fdpe_v = Zero(df);
    auto fdme_v = Zero(df);
    JXL_ASSERT(num % Lanes(df) == 0);

    for (size_t i = 0; i < num; i += Lanes(df)) {
      // color residual = ax + b
      const auto a = inv_color_factor * Load(df, values_m + i);
      const auto b = base_v * Load(df, values_m + i) - Load(df, values_s + i);
      const auto v = a * x_v + b;
      const auto vpe = a * xpe_v + b;
      const auto vme = a * xme_v + b;
      const auto av = Abs(v);
      const auto avpe = Abs(vpe);
      const auto avme = Abs(vme);
      auto d = coeffx2 * (av + one) * a;
      auto dpe = coeffx2 * (avpe + one) * a;
      auto dme = coeffx2 * (avme + one) * a;
      d = IfThenElse(v < zero, zero - d, d);
      dpe = IfThenElse(vpe < zero, zero - dpe, dpe);
      dme = IfThenElse(vme < zero, zero - dme, dme);
      fd_v += IfThenElse(av >= thres, zero, d);
      fdpe_v += IfThenElse(av >= thres, zero, dpe);
      fdme_v += IfThenElse(av >= thres, zero, dme);
    }

    *fpeps = first_derivative_peps + GetLane(SumOfLanes(df, fdpe_v));
    *fmeps = first_derivative_meps + GetLane(SumOfLanes(df, fdme_v));
    return first_derivative + GetLane(SumOfLanes(df, fd_v));
  }

  const float* JXL_RESTRICT values_m;
  const float* JXL_RESTRICT values_s;
  size_t num;
  float base;
  float distance_mul;
};

int32_t FindBestMultiplier(const float* values_m, const float* values_s,
                           size_t num, float base, float distance_mul,
                           bool fast) {
  if (num == 0) {
    return 0;
  }
  float x;
  if (fast) {
    static constexpr float kInvColorFactor = 1.0f / kDefaultColorFactor;
    auto ca = Zero(df);
    auto cb = Zero(df);
    const auto inv_color_factor = Set(df, kInvColorFactor);
    const auto base_v = Set(df, base);
    for (size_t i = 0; i < num; i += Lanes(df)) {
      // color residual = ax + b
      const auto a = inv_color_factor * Load(df, values_m + i);
      const auto b = base_v * Load(df, values_m + i) - Load(df, values_s + i);
      ca = MulAdd(a, a, ca);
      cb = MulAdd(a, b, cb);
    }
    // + distance_mul * x^2 * num
    x = -GetLane(SumOfLanes(df, cb)) /
        (GetLane(SumOfLanes(df, ca)) + num * distance_mul * 0.5f);
  } else {
    constexpr float eps = 1;
    constexpr float kClamp = 20.0f;
    CFLFunction fn(values_m, values_s, num, base, distance_mul);
    x = 0;
    // Up to 20 Newton iterations, with approximate derivatives.
    // Derivatives are approximate due to the high amount of noise in the exact
    // derivatives.
    for (size_t i = 0; i < 20; i++) {
      float dfpeps, dfmeps;
      float df = fn.Compute(x, eps, &dfpeps, &dfmeps);
      float ddf = (dfpeps - dfmeps) / (2 * eps);
      float step = df / ddf;
      x -= std::min(kClamp, std::max(-kClamp, step));
      if (std::abs(step) < 3e-3) break;
    }
  }
  return std::max(-128.0f, std::min(127.0f, roundf(x)));
}

void InitDCStorage(size_t num_blocks, ImageF* dc_values) {
  // First row: Y channel
  // Second row: X channel
  // Third row: Y channel
  // Fourth row: B channel
  *dc_values = ImageF(RoundUpTo(num_blocks, Lanes(df)), 4);

  JXL_ASSERT(dc_values->xsize() != 0);
  // Zero-fill the last lanes
  for (size_t y = 0; y < 4; y++) {
    for (size_t x = dc_values->xsize() - Lanes(df); x < dc_values->xsize();
         x++) {
      dc_values->Row(y)[x] = 0;
    }
  }
}

<<<<<<< HEAD
void ComputeDC(const ImageF& dc_values, bool fast, int32_t* dc_x, int32_t* dc_b) {
=======
void ComputeDC(const ImageF& dc_values, bool fast, int32_t* dc_x,
               int32_t* dc_b) {
>>>>>>> 3bf2660f
  constexpr float kDistanceMultiplierDC = 1e-5f;
  const float* JXL_RESTRICT dc_values_yx = dc_values.Row(0);
  const float* JXL_RESTRICT dc_values_x = dc_values.Row(1);
  const float* JXL_RESTRICT dc_values_yb = dc_values.Row(2);
  const float* JXL_RESTRICT dc_values_b = dc_values.Row(3);
  *dc_x = FindBestMultiplier(dc_values_yx, dc_values_x, dc_values.xsize(), 0.0f,
                             kDistanceMultiplierDC, fast);
  *dc_b = FindBestMultiplier(dc_values_yb, dc_values_b, dc_values.xsize(),
                             kYToBRatio, kDistanceMultiplierDC, fast);
}

void ComputeTile(const Image3F& opsin, const DequantMatrices& dequant,
                 const AcStrategyImage* ac_strategy, const Quantizer* quantizer,
                 const Rect& r, bool fast, bool use_dct8, ImageSB* map_x,
                 ImageSB* map_b, ImageF* dc_values, float* mem) {
  static_assert(kEncTileDimInBlocks == kColorTileDimInBlocks,
                "Invalid color tile dim");
  size_t xsize_blocks = opsin.xsize() / kBlockDim;
  constexpr float kDistanceMultiplierAC = 1e-3f;

  const size_t y0 = r.y0();
  const size_t x0 = r.x0();
  const size_t x1 = r.x0() + r.xsize();
  const size_t y1 = r.y0() + r.ysize();

  int ty = y0 / kColorTileDimInBlocks;
  int tx = x0 / kColorTileDimInBlocks;

  int8_t* JXL_RESTRICT row_out_x = map_x->Row(ty);
  int8_t* JXL_RESTRICT row_out_b = map_b->Row(ty);

  float* JXL_RESTRICT dc_values_yx = dc_values->Row(0);
  float* JXL_RESTRICT dc_values_x = dc_values->Row(1);
  float* JXL_RESTRICT dc_values_yb = dc_values->Row(2);
  float* JXL_RESTRICT dc_values_b = dc_values->Row(3);

  // All are aligned.
  float* HWY_RESTRICT block_y = mem;
  float* HWY_RESTRICT block_x = block_y + AcStrategy::kMaxCoeffArea;
  float* HWY_RESTRICT block_b = block_x + AcStrategy::kMaxCoeffArea;
  float* HWY_RESTRICT coeffs_yx = block_b + AcStrategy::kMaxCoeffArea;
  float* HWY_RESTRICT coeffs_x = coeffs_yx + kColorTileDim * kColorTileDim;
  float* HWY_RESTRICT coeffs_yb = coeffs_x + kColorTileDim * kColorTileDim;
  float* HWY_RESTRICT coeffs_b = coeffs_yb + kColorTileDim * kColorTileDim;
  float* HWY_RESTRICT scratch_space = coeffs_b + kColorTileDim * kColorTileDim;
  JXL_DASSERT(scratch_space + 2 * AcStrategy::kMaxCoeffArea ==
              block_y + CfLHeuristics::kItemsPerThread);

  // Small (~256 bytes each)
  HWY_ALIGN_MAX float
      dc_y[AcStrategy::kMaxCoeffBlocks * AcStrategy::kMaxCoeffBlocks] = {};
  HWY_ALIGN_MAX float
      dc_x[AcStrategy::kMaxCoeffBlocks * AcStrategy::kMaxCoeffBlocks] = {};
  HWY_ALIGN_MAX float
      dc_b[AcStrategy::kMaxCoeffBlocks * AcStrategy::kMaxCoeffBlocks] = {};
  size_t num_ac = 0;

  for (size_t y = y0; y < y1; ++y) {
    const float* JXL_RESTRICT row_y = opsin.ConstPlaneRow(1, y * kBlockDim);
    const float* JXL_RESTRICT row_x = opsin.ConstPlaneRow(0, y * kBlockDim);
    const float* JXL_RESTRICT row_b = opsin.ConstPlaneRow(2, y * kBlockDim);
    size_t stride = opsin.PixelsPerRow();

    for (size_t x = x0; x < x1; x++) {
      AcStrategy acs = use_dct8
                           ? AcStrategy::FromRawStrategy(AcStrategy::Type::DCT)
                           : ac_strategy->ConstRow(y)[x];
      if (!acs.IsFirstBlock()) continue;
      size_t xs = acs.covered_blocks_x();
      TransformFromPixels(acs.Strategy(), row_y + x * kBlockDim, stride,
                          block_y, scratch_space);
      DCFromLowestFrequencies(acs.Strategy(), block_y, dc_y, xs);
      TransformFromPixels(acs.Strategy(), row_x + x * kBlockDim, stride,
                          block_x, scratch_space);
      DCFromLowestFrequencies(acs.Strategy(), block_x, dc_x, xs);
      TransformFromPixels(acs.Strategy(), row_b + x * kBlockDim, stride,
                          block_b, scratch_space);
      DCFromLowestFrequencies(acs.Strategy(), block_b, dc_b, xs);
      const float* const JXL_RESTRICT qm_x =
          dequant.InvMatrix(acs.Strategy(), 0);
      const float* const JXL_RESTRICT qm_b =
          dequant.InvMatrix(acs.Strategy(), 2);
      // Why does a constant seem to work better than
      // raw_quant_field->Row(y)[x] ?
      float q = use_dct8 ? 1 : quantizer->Scale() * 400.0f;
      float q_dc_x = use_dct8 ? 1 : 1.0f / quantizer->GetInvDcStep(0);
      float q_dc_b = use_dct8 ? 1 : 1.0f / quantizer->GetInvDcStep(2);

      // Copy DCs in dc_values.
      for (size_t iy = 0; iy < acs.covered_blocks_y(); iy++) {
        for (size_t ix = 0; ix < xs; ix++) {
          dc_values_yx[(iy + y) * xsize_blocks + ix + x] =
              dc_y[iy * xs + ix] * q_dc_x;
          dc_values_x[(iy + y) * xsize_blocks + ix + x] =
              dc_x[iy * xs + ix] * q_dc_x;
          dc_values_yb[(iy + y) * xsize_blocks + ix + x] =
              dc_y[iy * xs + ix] * q_dc_b;
          dc_values_b[(iy + y) * xsize_blocks + ix + x] =
              dc_b[iy * xs + ix] * q_dc_b;
        }
      }

      // Do not use this block for computing AC CfL.
      if (acs.covered_blocks_x() + x0 > x1 ||
          acs.covered_blocks_y() + y0 > y1) {
        continue;
      }

      // Copy AC coefficients in the local block. The order in which
      // coefficients get stored does not matter.
      size_t cx = acs.covered_blocks_x();
      size_t cy = acs.covered_blocks_y();
      CoefficientLayout(&cy, &cx);
      // Zero out LFs. This introduces terms in the optimization loop that
      // don't affect the result, as they are all 0, but allow for simpler
      // SIMDfication.
      for (size_t iy = 0; iy < cy; iy++) {
        for (size_t ix = 0; ix < cx; ix++) {
          block_y[cx * kBlockDim * iy + ix] = 0;
          block_x[cx * kBlockDim * iy + ix] = 0;
          block_b[cx * kBlockDim * iy + ix] = 0;
        }
      }
      const auto qv = Set(df, q);
      for (size_t i = 0; i < cx * cy * 64; i += Lanes(df)) {
        const auto b_y = Load(df, block_y + i);
        const auto b_x = Load(df, block_x + i);
        const auto b_b = Load(df, block_b + i);
        const auto qqm_x = qv * Load(df, qm_x + i);
        const auto qqm_b = qv * Load(df, qm_b + i);
        Store(b_y * qqm_x, df, coeffs_yx + num_ac);
        Store(b_x * qqm_x, df, coeffs_x + num_ac);
        Store(b_y * qqm_b, df, coeffs_yb + num_ac);
        Store(b_b * qqm_b, df, coeffs_b + num_ac);
        num_ac += Lanes(df);
      }
    }
  }
  JXL_CHECK(num_ac % Lanes(df) == 0);
  row_out_x[tx] = FindBestMultiplier(coeffs_yx, coeffs_x, num_ac, 0.0f,
                                     kDistanceMultiplierAC, fast);
  row_out_b[tx] = FindBestMultiplier(coeffs_yb, coeffs_b, num_ac, kYToBRatio,
                                     kDistanceMultiplierAC, fast);
}

// NOLINTNEXTLINE(google-readability-namespace-comments)
}  // namespace HWY_NAMESPACE
}  // namespace jxl
HWY_AFTER_NAMESPACE();

#if HWY_ONCE
namespace jxl {

HWY_EXPORT(InitDCStorage);
HWY_EXPORT(ComputeDC);
HWY_EXPORT(ComputeTile);

void CfLHeuristics::Init(const Image3F& opsin) {
  size_t xsize_blocks = opsin.xsize() / kBlockDim;
  size_t ysize_blocks = opsin.ysize() / kBlockDim;
  HWY_DYNAMIC_DISPATCH(InitDCStorage)
  (xsize_blocks * ysize_blocks, &dc_values);
}

void CfLHeuristics::ComputeTile(const Rect& r, const Image3F& opsin,
                                const DequantMatrices& dequant,
                                const AcStrategyImage* ac_strategy,
                                const Quantizer* quantizer, bool fast,
                                size_t thread, ColorCorrelationMap* cmap) {
  bool use_dct8 = ac_strategy == nullptr;
  HWY_DYNAMIC_DISPATCH(ComputeTile)
  (opsin, dequant, ac_strategy, quantizer, r, fast, use_dct8, &cmap->ytox_map,
   &cmap->ytob_map, &dc_values, mem.get() + thread * kItemsPerThread);
}

void CfLHeuristics::ComputeDC(bool fast, ColorCorrelationMap* cmap) {
  int32_t ytob_dc = 0;
  int32_t ytox_dc = 0;
  HWY_DYNAMIC_DISPATCH(ComputeDC)(dc_values, fast, &ytox_dc, &ytob_dc);
  cmap->SetYToBDC(ytob_dc);
  cmap->SetYToXDC(ytox_dc);
}

void ColorCorrelationMapEncodeDC(ColorCorrelationMap* map, BitWriter* writer,
                                 size_t layer, AuxOut* aux_out) {
  float color_factor = map->GetColorFactor();
  float base_correlation_x = map->GetBaseCorrelationX();
  float base_correlation_b = map->GetBaseCorrelationB();
  int32_t ytox_dc = map->GetYToXDC();
  int32_t ytob_dc = map->GetYToBDC();

  BitWriter::Allotment allotment(writer, 1 + 2 * kBitsPerByte + 12 + 32);
  if (ytox_dc == 0 && ytob_dc == 0 && color_factor == kDefaultColorFactor &&
      base_correlation_x == 0.0f && base_correlation_b == kYToBRatio) {
    writer->Write(1, 1);
    ReclaimAndCharge(writer, &allotment, layer, aux_out);
    return;
  }
  writer->Write(1, 0);
  JXL_CHECK(U32Coder::Write(kColorFactorDist, color_factor, writer));
  JXL_CHECK(F16Coder::Write(base_correlation_x, writer));
  JXL_CHECK(F16Coder::Write(base_correlation_b, writer));
  writer->Write(kBitsPerByte, ytox_dc - std::numeric_limits<int8_t>::min());
  writer->Write(kBitsPerByte, ytob_dc - std::numeric_limits<int8_t>::min());
  ReclaimAndCharge(writer, &allotment, layer, aux_out);
}

}  // namespace jxl
#endif  // HWY_ONCE<|MERGE_RESOLUTION|>--- conflicted
+++ resolved
@@ -163,12 +163,8 @@
   }
 }
 
-<<<<<<< HEAD
-void ComputeDC(const ImageF& dc_values, bool fast, int32_t* dc_x, int32_t* dc_b) {
-=======
 void ComputeDC(const ImageF& dc_values, bool fast, int32_t* dc_x,
                int32_t* dc_b) {
->>>>>>> 3bf2660f
   constexpr float kDistanceMultiplierDC = 1e-5f;
   const float* JXL_RESTRICT dc_values_yx = dc_values.Row(0);
   const float* JXL_RESTRICT dc_values_x = dc_values.Row(1);
