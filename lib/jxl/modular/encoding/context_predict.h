--- conflicted
+++ resolved
@@ -322,20 +322,6 @@
   JXL_INLINE LookupResult Lookup(const Properties &properties) const {
     uint32_t pos = 0;
     while (true) {
-<<<<<<< HEAD
-#define TRAVERSE_THE_TREE                                                      \
-  {                                                                            \
-    const FlatDecisionNode &node = nodes_[pos];                                \
-    if (node.property0 < 0) {                                                  \
-      return {node.childID, node.predictor, node.predictor_offset,             \
-              node.multiplier};                                                \
-    }                                                                          \
-    bool p0 = properties[node.property0] <= node.splitval0;                    \
-    uint32_t off0 = properties[node.properties[0]] <= node.splitvals[0];       \
-		/* fix warning C4806: '|': unsafe operation: no value of type 'bool' promoted to type 'int' can equal the given constant */ \
-    uint32_t off1 = 2 | uint32_t(properties[node.properties[1]] <= node.splitvals[1]); \
-    pos = node.childID + (p0 ? off1 : off0);                                   \
-=======
 #define TRAVERSE_THE_TREE                                                \
   {                                                                      \
     const FlatDecisionNode &node = nodes_[pos];                          \
@@ -345,10 +331,9 @@
     }                                                                    \
     bool p0 = properties[node.property0] <= node.splitval0;              \
     uint32_t off0 = properties[node.properties[0]] <= node.splitvals[0]; \
-    uint32_t off1 =                                                      \
-        2 | int{properties[node.properties[1]] <= node.splitvals[1]};    \
+	/* fix warning C4806: '|': unsafe operation: no value of type 'bool' promoted to type 'int' can equal the given constant */ \
+    uint32_t off1 = 2 | uint32_t{properties[node.properties[1]] <= node.splitvals[1]}; \
     pos = node.childID + (p0 ? off1 : off0);                             \
->>>>>>> 15b29f74
   }
 
       TRAVERSE_THE_TREE;
