// Copyright (c) the JPEG XL Project Authors. All rights reserved.
//
// Use of this source code is governed by a BSD-style
// license that can be found in the LICENSE file.

#ifndef LIB_JXL_MODULAR_ENCODING_CONTEXT_PREDICT_H_
#define LIB_JXL_MODULAR_ENCODING_CONTEXT_PREDICT_H_

#include <utility>
#include <vector>

#include "lib/jxl/fields.h"
#include "lib/jxl/modular/modular_image.h"
#include "lib/jxl/modular/options.h"

namespace jxl {

namespace weighted {
constexpr static size_t kNumPredictors = 4;
constexpr static int64_t kPredExtraBits = 3;
constexpr static int64_t kPredictionRound = ((1 << kPredExtraBits) >> 1) - 1;
constexpr static size_t kNumProperties = 1;

struct Header : public Fields {
  JXL_FIELDS_NAME(WeightedPredictorHeader)
  // TODO(janwas): move to cc file, avoid including fields.h.
  Header() { Bundle::Init(this); }

  Status VisitFields(Visitor *JXL_RESTRICT visitor) override {
    if (visitor->AllDefault(*this, &all_default)) {
      // Overwrite all serialized fields, but not any nonserialized_*.
      visitor->SetDefault(this);
      return true;
    }
    auto visit_p = [visitor](pixel_type val, pixel_type *p) {
      uint32_t up = *p;
      JXL_QUIET_RETURN_IF_ERROR(visitor->Bits(5, val, &up));
      *p = up;
      return Status(true);
    };
    JXL_QUIET_RETURN_IF_ERROR(visit_p(16, &p1C));
    JXL_QUIET_RETURN_IF_ERROR(visit_p(10, &p2C));
    JXL_QUIET_RETURN_IF_ERROR(visit_p(7, &p3Ca));
    JXL_QUIET_RETURN_IF_ERROR(visit_p(7, &p3Cb));
    JXL_QUIET_RETURN_IF_ERROR(visit_p(7, &p3Cc));
    JXL_QUIET_RETURN_IF_ERROR(visit_p(0, &p3Cd));
    JXL_QUIET_RETURN_IF_ERROR(visit_p(0, &p3Ce));
    JXL_QUIET_RETURN_IF_ERROR(visitor->Bits(4, 0xd, &w[0]));
    JXL_QUIET_RETURN_IF_ERROR(visitor->Bits(4, 0xc, &w[1]));
    JXL_QUIET_RETURN_IF_ERROR(visitor->Bits(4, 0xc, &w[2]));
    JXL_QUIET_RETURN_IF_ERROR(visitor->Bits(4, 0xc, &w[3]));
    return true;
  }

  bool all_default;
  pixel_type p1C = 0, p2C = 0, p3Ca = 0, p3Cb = 0, p3Cc = 0, p3Cd = 0, p3Ce = 0;
  uint32_t w[kNumPredictors] = {};
};

struct State {
  pixel_type_w prediction[kNumPredictors] = {};
  pixel_type_w pred = 0;  // *before* removing the added bits.
  std::vector<uint32_t> pred_errors[kNumPredictors];
  std::vector<int32_t> error;
  Header header;

  // Allows to approximate division by a number from 1 to 64.
  uint32_t divlookup[64];

  constexpr static pixel_type_w AddBits(pixel_type_w x) {
    return uint64_t(x) << kPredExtraBits;
  }

  State(Header header, size_t xsize, size_t ysize) : header(header) {
    // Extra margin to avoid out-of-bounds writes.
    // All have space for two rows of data.
    for (size_t i = 0; i < 4; i++) {
      pred_errors[i].resize((xsize + 2) * 2);
    }
    error.resize((xsize + 2) * 2);
    // Initialize division lookup table.
    for (int i = 0; i < 64; i++) {
      divlookup[i] = (1 << 24) / (i + 1);
    }
  }

  // Approximates 4+(maxweight<<24)/(x+1), avoiding division
  JXL_INLINE uint32_t ErrorWeight(uint64_t x, uint32_t maxweight) const {
    int shift = static_cast<int>(FloorLog2Nonzero(x + 1)) - 5;
    if (shift < 0) shift = 0;
    return 4 + ((maxweight * divlookup[x >> shift]) >> shift);
  }

  // Approximates the weighted average of the input values with the given
  // weights, avoiding division. Weights must sum to at least 16.
  JXL_INLINE pixel_type_w
  WeightedAverage(const pixel_type_w *JXL_RESTRICT p,
                  std::array<uint32_t, kNumPredictors> w) const {
    uint32_t weight_sum = 0;
    for (size_t i = 0; i < kNumPredictors; i++) {
      weight_sum += w[i];
    }
    JXL_DASSERT(weight_sum > 15);
    uint32_t log_weight = FloorLog2Nonzero(weight_sum);  // at least 4.
    weight_sum = 0;
    for (size_t i = 0; i < kNumPredictors; i++) {
      w[i] >>= log_weight - 4;
      weight_sum += w[i];
    }
    // for rounding.
    pixel_type_w sum = (weight_sum >> 1) - 1;
    for (size_t i = 0; i < kNumPredictors; i++) {
      sum += p[i] * w[i];
    }
    return (sum * divlookup[weight_sum - 1]) >> 24;
  }

  template <bool compute_properties>
  JXL_INLINE pixel_type_w Predict(size_t x, size_t y, size_t xsize,
                                  pixel_type_w N, pixel_type_w W,
                                  pixel_type_w NE, pixel_type_w NW,
                                  pixel_type_w NN, Properties *properties,
                                  size_t offset) {
    size_t cur_row = y & 1 ? 0 : (xsize + 2);
    size_t prev_row = y & 1 ? (xsize + 2) : 0;
    size_t pos_N = prev_row + x;
    size_t pos_NE = x < xsize - 1 ? pos_N + 1 : pos_N;
    size_t pos_NW = x > 0 ? pos_N - 1 : pos_N;
    std::array<uint32_t, kNumPredictors> weights;
    for (size_t i = 0; i < kNumPredictors; i++) {
      // pred_errors[pos_N] also contains the error of pixel W.
      // pred_errors[pos_NW] also contains the error of pixel WW.
      weights[i] = pred_errors[i][pos_N] + pred_errors[i][pos_NE] +
                   pred_errors[i][pos_NW];
      weights[i] = ErrorWeight(weights[i], header.w[i]);
    }

    N = AddBits(N);
    W = AddBits(W);
    NE = AddBits(NE);
    NW = AddBits(NW);
    NN = AddBits(NN);

    pixel_type_w teW = x == 0 ? 0 : error[cur_row + x - 1];
    pixel_type_w teN = error[pos_N];
    pixel_type_w teNW = error[pos_NW];
    pixel_type_w sumWN = teN + teW;
    pixel_type_w teNE = error[pos_NE];

    if (compute_properties) {
      pixel_type_w p = teW;
      if (std::abs(teN) > std::abs(p)) p = teN;
      if (std::abs(teNW) > std::abs(p)) p = teNW;
      if (std::abs(teNE) > std::abs(p)) p = teNE;
      (*properties)[offset++] = p;
    }

    prediction[0] = W + NE - N;
    prediction[1] = N - (((sumWN + teNE) * header.p1C) >> 5);
    prediction[2] = W - (((sumWN + teNW) * header.p2C) >> 5);
    prediction[3] =
        N - ((teNW * header.p3Ca + teN * header.p3Cb + teNE * header.p3Cc +
              (NN - N) * header.p3Cd + (NW - W) * header.p3Ce) >>
             5);

    pred = WeightedAverage(prediction, weights);

    // If all three have the same sign, skip clamping.
    if (((teN ^ teW) | (teN ^ teNW)) > 0) {
      return (pred + kPredictionRound) >> kPredExtraBits;
    }

    // Otherwise, clamp to min/max of neighbouring pixels (just W, NE, N).
    pixel_type_w mx = std::max(W, std::max(NE, N));
    pixel_type_w mn = std::min(W, std::min(NE, N));
    pred = std::max(mn, std::min(mx, pred));
    return (pred + kPredictionRound) >> kPredExtraBits;
  }

  JXL_INLINE void UpdateErrors(pixel_type_w val, size_t x, size_t y,
                               size_t xsize) {
    size_t cur_row = y & 1 ? 0 : (xsize + 2);
    size_t prev_row = y & 1 ? (xsize + 2) : 0;
    val = AddBits(val);
    error[cur_row + x] = pred - val;
    for (size_t i = 0; i < kNumPredictors; i++) {
      pixel_type_w err =
          (std::abs(prediction[i] - val) + kPredictionRound) >> kPredExtraBits;
      // For predicting in the next row.
      pred_errors[i][cur_row + x] = err;
      // Add the error on this pixel to the error on the NE pixel. This has the
      // effect of adding the error on this pixel to the E and EE pixels.
      pred_errors[i][prev_row + x + 1] += err;
    }
  }
};

// Encoder helper function to set the parameters to some presets.
inline void PredictorMode(int i, Header *header) {
  switch (i) {
    case 0:
      // ~ lossless16 predictor
      header->w[0] = 0xd;
      header->w[1] = 0xc;
      header->w[2] = 0xc;
      header->w[3] = 0xc;
      header->p1C = 16;
      header->p2C = 10;
      header->p3Ca = 7;
      header->p3Cb = 7;
      header->p3Cc = 7;
      header->p3Cd = 0;
      header->p3Ce = 0;
      break;
    case 1:
      // ~ default lossless8 predictor
      header->w[0] = 0xd;
      header->w[1] = 0xc;
      header->w[2] = 0xc;
      header->w[3] = 0xb;
      header->p1C = 8;
      header->p2C = 8;
      header->p3Ca = 4;
      header->p3Cb = 0;
      header->p3Cc = 3;
      header->p3Cd = 23;
      header->p3Ce = 2;
      break;
    case 2:
      // ~ west lossless8 predictor
      header->w[0] = 0xd;
      header->w[1] = 0xc;
      header->w[2] = 0xd;
      header->w[3] = 0xc;
      header->p1C = 10;
      header->p2C = 9;
      header->p3Ca = 7;
      header->p3Cb = 0;
      header->p3Cc = 0;
      header->p3Cd = 16;
      header->p3Ce = 9;
      break;
    case 3:
      // ~ north lossless8 predictor
      header->w[0] = 0xd;
      header->w[1] = 0xd;
      header->w[2] = 0xc;
      header->w[3] = 0xc;
      header->p1C = 16;
      header->p2C = 8;
      header->p3Ca = 0;
      header->p3Cb = 16;
      header->p3Cc = 0;
      header->p3Cd = 23;
      header->p3Ce = 0;
      break;
    case 4:
    default:
      // something else, because why not
      header->w[0] = 0xd;
      header->w[1] = 0xc;
      header->w[2] = 0xc;
      header->w[3] = 0xc;
      header->p1C = 10;
      header->p2C = 10;
      header->p3Ca = 5;
      header->p3Cb = 5;
      header->p3Cc = 5;
      header->p3Cd = 12;
      header->p3Ce = 4;
      break;
  }
}
}  // namespace weighted

// Stores a node and its two children at the same time. This significantly
// reduces the number of branches needed during decoding.
struct FlatDecisionNode {
  // Property + splitval of the top node.
  int32_t property0;  // -1 if leaf.
  union {
    PropertyVal splitval0;
    Predictor predictor;
  };
  uint32_t childID;  // childID is ctx id if leaf.
  // Property+splitval of the two child nodes.
  union {
    PropertyVal splitvals[2];
    int32_t multiplier;
  };
  union {
    int32_t properties[2];
    int64_t predictor_offset;
  };
};
using FlatTree = std::vector<FlatDecisionNode>;

class MATreeLookup {
 public:
  explicit MATreeLookup(const FlatTree &tree) : nodes_(tree) {}
  struct LookupResult {
    uint32_t context;
    Predictor predictor;
    int64_t offset;
    int32_t multiplier;
  };
  LookupResult Lookup(const Properties &properties) const {
    uint32_t pos = 0;
    while (true) {
      const FlatDecisionNode &node = nodes_[pos];
      if (node.property0 < 0) {
        return {node.childID, node.predictor, node.predictor_offset,
                node.multiplier};
      }
      bool p0 = properties[node.property0] <= node.splitval0;
      uint32_t off0 = properties[node.properties[0]] <= node.splitvals[0];
<<<<<<< HEAD
      uint32_t off1 = (2 | (uint32_t)(bool)(properties[node.properties[1]] <= node.splitvals[1]));
=======
      uint32_t off1 =
          2 | (properties[node.properties[1]] <= node.splitvals[1] ? 1 : 0);
>>>>>>> f8c9f022
      pos = node.childID + (p0 ? off1 : off0);
    }
  }

 private:
  const FlatTree &nodes_;
};

static constexpr size_t kExtraPropsPerChannel = 4;
static constexpr size_t kNumNonrefProperties =
    kNumStaticProperties + 13 + weighted::kNumProperties;

constexpr size_t kWPProp = kNumNonrefProperties - weighted::kNumProperties;
constexpr size_t kGradientProp = 9;

// Clamps gradient to the min/max of n, w (and l, implicitly).
static JXL_INLINE int32_t ClampedGradient(const int32_t n, const int32_t w,
                                          const int32_t l) {
  const int32_t m = std::min(n, w);
  const int32_t M = std::max(n, w);
  // The end result of this operation doesn't overflow or underflow if the
  // result is between m and M, but the intermediate value may overflow, so we
  // do the intermediate operations in uint32_t and check later if we had an
  // overflow or underflow condition comparing m, M and l directly.
  // grad = M + m - l = n + w - l
  const int32_t grad =
      static_cast<int32_t>(static_cast<uint32_t>(n) + static_cast<uint32_t>(w) -
                           static_cast<uint32_t>(l));
  // We use two sets of ternary operators to force the evaluation of them in
  // any case, allowing the compiler to avoid branches and use cmovl/cmovg in
  // x86.
  const int32_t grad_clamp_M = (l < m) ? M : grad;
  return (l > M) ? m : grad_clamp_M;
}

inline pixel_type_w Select(pixel_type_w a, pixel_type_w b, pixel_type_w c) {
  pixel_type_w p = a + b - c;
  pixel_type_w pa = std::abs(p - a);
  pixel_type_w pb = std::abs(p - b);
  return pa < pb ? a : b;
}

inline void PrecomputeReferences(const Channel &ch, size_t y,
                                 const Image &image, uint32_t i,
                                 Channel *references) {
  ZeroFillImage(&references->plane);
  uint32_t offset = 0;
  size_t num_extra_props = references->w;
  intptr_t onerow = references->plane.PixelsPerRow();
  for (int32_t j = static_cast<int32_t>(i) - 1;
       j >= 0 && offset < num_extra_props; j--) {
    if (image.channel[j].w != image.channel[i].w ||
        image.channel[j].h != image.channel[i].h) {
      continue;
    }
    if (image.channel[j].hshift != image.channel[i].hshift) continue;
    if (image.channel[j].vshift != image.channel[i].vshift) continue;
    pixel_type *JXL_RESTRICT rp = references->Row(0) + offset;
    const pixel_type *JXL_RESTRICT rpp = image.channel[j].Row(y);
    const pixel_type *JXL_RESTRICT rpprev = image.channel[j].Row(y ? y - 1 : 0);
    for (size_t x = 0; x < ch.w; x++, rp += onerow) {
      pixel_type_w v = rpp[x];
      rp[0] = std::abs(v);
      rp[1] = v;
      pixel_type_w vleft = (x ? rpp[x - 1] : 0);
      pixel_type_w vtop = (y ? rpprev[x] : vleft);
      pixel_type_w vtopleft = (x && y ? rpprev[x - 1] : vleft);
      pixel_type_w vpredicted = ClampedGradient(vleft, vtop, vtopleft);
      rp[2] = std::abs(v - vpredicted);
      rp[3] = v - vpredicted;
    }

    offset += kExtraPropsPerChannel;
  }
}

struct PredictionResult {
  int context = 0;
  pixel_type_w guess = 0;
  Predictor predictor;
  int32_t multiplier;
};

inline void InitPropsRow(
    Properties *p,
    const std::array<pixel_type, kNumStaticProperties> &static_props,
    const int y) {
  for (size_t i = 0; i < kNumStaticProperties; i++) {
    (*p)[i] = static_props[i];
  }
  (*p)[2] = y;
  (*p)[9] = 0;  // local gradient.
}

namespace detail {
enum PredictorMode {
  kUseTree = 1,
  kUseWP = 2,
  kForceComputeProperties = 4,
  kAllPredictions = 8,
};

JXL_INLINE pixel_type_w PredictOne(Predictor p, pixel_type_w left,
                                   pixel_type_w top, pixel_type_w toptop,
                                   pixel_type_w topleft, pixel_type_w topright,
                                   pixel_type_w leftleft,
                                   pixel_type_w toprightright,
                                   pixel_type_w wp_pred) {
  switch (p) {
    case Predictor::Zero:
      return pixel_type_w{0};
    case Predictor::Left:
      return left;
    case Predictor::Top:
      return top;
    case Predictor::Select:
      return Select(left, top, topleft);
    case Predictor::Weighted:
      return wp_pred;
    case Predictor::Gradient:
      return pixel_type_w{ClampedGradient(left, top, topleft)};
    case Predictor::TopLeft:
      return topleft;
    case Predictor::TopRight:
      return topright;
    case Predictor::LeftLeft:
      return leftleft;
    case Predictor::Average0:
      return (left + top) / 2;
    case Predictor::Average1:
      return (left + topleft) / 2;
    case Predictor::Average2:
      return (topleft + top) / 2;
    case Predictor::Average3:
      return (top + topright) / 2;
    case Predictor::Average4:
      return (6 * top - 2 * toptop + 7 * left + 1 * leftleft +
              1 * toprightright + 3 * topright + 8) /
             16;
    default:
      return pixel_type_w{0};
  }
}

template <int mode>
inline PredictionResult Predict(
    Properties *p, size_t w, const pixel_type *JXL_RESTRICT pp,
    const intptr_t onerow, const size_t x, const size_t y, Predictor predictor,
    const MATreeLookup *lookup, const Channel *references,
    weighted::State *wp_state, pixel_type_w *predictions) {
  // We start in position 3 because of 2 static properties + y.
  size_t offset = 3;
  constexpr bool compute_properties =
      mode & kUseTree || mode & kForceComputeProperties;
  pixel_type_w left = (x ? pp[-1] : (y ? pp[-onerow] : 0));
  pixel_type_w top = (y ? pp[-onerow] : left);
  pixel_type_w topleft = (x && y ? pp[-1 - onerow] : left);
  pixel_type_w topright = (x + 1 < w && y ? pp[1 - onerow] : top);
  pixel_type_w leftleft = (x > 1 ? pp[-2] : left);
  pixel_type_w toptop = (y > 1 ? pp[-onerow - onerow] : top);
  pixel_type_w toprightright = (x + 2 < w && y ? pp[2 - onerow] : topright);

  if (compute_properties) {
    // location
    (*p)[offset++] = x;
    // neighbors
    (*p)[offset++] = std::abs(top);
    (*p)[offset++] = std::abs(left);
    (*p)[offset++] = top;
    (*p)[offset++] = left;

    // local gradient
    (*p)[offset] = left - (*p)[offset + 1];
    offset++;
    // local gradient
    (*p)[offset++] = left + top - topleft;

    // FFV1 context properties
    (*p)[offset++] = left - topleft;
    (*p)[offset++] = topleft - top;
    (*p)[offset++] = top - topright;
    (*p)[offset++] = top - toptop;
    (*p)[offset++] = left - leftleft;
  }

  pixel_type_w wp_pred = 0;
  if (mode & kUseWP) {
    wp_pred = wp_state->Predict<compute_properties>(
        x, y, w, top, left, topright, topleft, toptop, p, offset);
  }
  if (compute_properties) {
    offset += weighted::kNumProperties;
    // Extra properties.
    const pixel_type *JXL_RESTRICT rp = references->Row(x);
    for (size_t i = 0; i < references->w; i++) {
      (*p)[offset++] = rp[i];
    }
  }
  PredictionResult result;
  if (mode & kUseTree) {
    MATreeLookup::LookupResult lr = lookup->Lookup(*p);
    result.context = lr.context;
    result.guess = lr.offset;
    result.multiplier = lr.multiplier;
    predictor = lr.predictor;
  }
  if (mode & kAllPredictions) {
    for (size_t i = 0; i < kNumModularPredictors; i++) {
      predictions[i] = PredictOne((Predictor)i, left, top, toptop, topleft,
                                  topright, leftleft, toprightright, wp_pred);
    }
  }
  result.guess += PredictOne(predictor, left, top, toptop, topleft, topright,
                             leftleft, toprightright, wp_pred);
  result.predictor = predictor;

  return result;
}
}  // namespace detail

inline PredictionResult PredictNoTreeNoWP(size_t w,
                                          const pixel_type *JXL_RESTRICT pp,
                                          const intptr_t onerow, const int x,
                                          const int y, Predictor predictor) {
  return detail::Predict</*mode=*/0>(
      /*p=*/nullptr, w, pp, onerow, x, y, predictor, /*lookup=*/nullptr,
      /*references=*/nullptr, /*wp_state=*/nullptr, /*predictions=*/nullptr);
}

inline PredictionResult PredictNoTreeWP(size_t w,
                                        const pixel_type *JXL_RESTRICT pp,
                                        const intptr_t onerow, const int x,
                                        const int y, Predictor predictor,
                                        weighted::State *wp_state) {
  return detail::Predict<detail::kUseWP>(
      /*p=*/nullptr, w, pp, onerow, x, y, predictor, /*lookup=*/nullptr,
      /*references=*/nullptr, wp_state, /*predictions=*/nullptr);
}

inline PredictionResult PredictTreeNoWP(Properties *p, size_t w,
                                        const pixel_type *JXL_RESTRICT pp,
                                        const intptr_t onerow, const int x,
                                        const int y,
                                        const MATreeLookup &tree_lookup,
                                        const Channel &references) {
  return detail::Predict<detail::kUseTree>(
      p, w, pp, onerow, x, y, Predictor::Zero, &tree_lookup, &references,
      /*wp_state=*/nullptr, /*predictions=*/nullptr);
}

inline PredictionResult PredictTreeWP(Properties *p, size_t w,
                                      const pixel_type *JXL_RESTRICT pp,
                                      const intptr_t onerow, const int x,
                                      const int y,
                                      const MATreeLookup &tree_lookup,
                                      const Channel &references,
                                      weighted::State *wp_state) {
  return detail::Predict<detail::kUseTree | detail::kUseWP>(
      p, w, pp, onerow, x, y, Predictor::Zero, &tree_lookup, &references,
      wp_state, /*predictions=*/nullptr);
}

inline PredictionResult PredictLearn(Properties *p, size_t w,
                                     const pixel_type *JXL_RESTRICT pp,
                                     const intptr_t onerow, const int x,
                                     const int y, Predictor predictor,
                                     const Channel &references,
                                     weighted::State *wp_state) {
  return detail::Predict<detail::kForceComputeProperties | detail::kUseWP>(
      p, w, pp, onerow, x, y, predictor, /*lookup=*/nullptr, &references,
      wp_state, /*predictions=*/nullptr);
}

inline void PredictLearnAll(Properties *p, size_t w,
                            const pixel_type *JXL_RESTRICT pp,
                            const intptr_t onerow, const int x, const int y,
                            const Channel &references,
                            weighted::State *wp_state,
                            pixel_type_w *predictions) {
  detail::Predict<detail::kForceComputeProperties | detail::kUseWP |
                  detail::kAllPredictions>(
      p, w, pp, onerow, x, y, Predictor::Zero,
      /*lookup=*/nullptr, &references, wp_state, predictions);
}

inline void PredictAllNoWP(size_t w, const pixel_type *JXL_RESTRICT pp,
                           const intptr_t onerow, const int x, const int y,
                           pixel_type_w *predictions) {
  detail::Predict<detail::kAllPredictions>(
      /*p=*/nullptr, w, pp, onerow, x, y, Predictor::Zero,
      /*lookup=*/nullptr,
      /*references=*/nullptr, /*wp_state=*/nullptr, predictions);
}
}  // namespace jxl

#endif  // LIB_JXL_MODULAR_ENCODING_CONTEXT_PREDICT_H_<|MERGE_RESOLUTION|>--- conflicted
+++ resolved
@@ -314,12 +314,8 @@
       }
       bool p0 = properties[node.property0] <= node.splitval0;
       uint32_t off0 = properties[node.properties[0]] <= node.splitvals[0];
-<<<<<<< HEAD
-      uint32_t off1 = (2 | (uint32_t)(bool)(properties[node.properties[1]] <= node.splitvals[1]));
-=======
       uint32_t off1 =
           2 | (properties[node.properties[1]] <= node.splitvals[1] ? 1 : 0);
->>>>>>> f8c9f022
       pos = node.childID + (p0 ? off1 : off0);
     }
   }
