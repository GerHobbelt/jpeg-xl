// Copyright (c) the JPEG XL Project Authors. All rights reserved.
//
// Use of this source code is governed by a BSD-style
// license that can be found in the LICENSE file.

#include "lib/jxl/modular/encoding/enc_ma.h"

#include <algorithm>
#include <limits>
#include <numeric>
#include <queue>
#include <unordered_map>
#include <unordered_set>

#include "lib/jxl/modular/encoding/ma_common.h"

#undef HWY_TARGET_INCLUDE
#define HWY_TARGET_INCLUDE "lib/jxl/modular/encoding/enc_ma.cc"
#include <hwy/foreach_target.h>
#include <hwy/highway.h>

#include "lib/jxl/base/random.h"
#include "lib/jxl/enc_ans.h"
#include "lib/jxl/fast_math-inl.h"
#include "lib/jxl/modular/encoding/context_predict.h"
#include "lib/jxl/modular/options.h"
HWY_BEFORE_NAMESPACE();
namespace jxl {
namespace HWY_NAMESPACE {

const HWY_FULL(float) df;
const HWY_FULL(int32_t) di;
size_t Padded(size_t x) { return RoundUpTo(x, Lanes(df)); }

float EstimateBits(const int32_t *counts, int32_t *rounded_counts,
                   size_t num_symbols) {
  // Try to approximate the effect of rounding up nonzero probabilities.
  int32_t total = std::accumulate(counts, counts + num_symbols, 0);
  const auto min = Set(di, (total + ANS_TAB_SIZE - 1) >> ANS_LOG_TAB_SIZE);
  const auto zero_i = Zero(di);
  for (size_t i = 0; i < num_symbols; i += Lanes(df)) {
    auto counts_v = LoadU(di, &counts[i]);
    counts_v = IfThenElse(counts_v == zero_i, zero_i,
                          IfThenElse(counts_v < min, min, counts_v));
    StoreU(counts_v, di, &rounded_counts[i]);
  }
  // Compute entropy of the "rounded" probabilities.
  const auto zero = Zero(df);
  const size_t total_scalar =
      std::accumulate(rounded_counts, rounded_counts + num_symbols, 0);
  const auto inv_total = Set(df, 1.0f / total_scalar);
  auto bits_lanes = Zero(df);
  auto total_v = Set(di, total_scalar);
  for (size_t i = 0; i < num_symbols; i += Lanes(df)) {
    const auto counts_v = ConvertTo(df, LoadU(di, &counts[i]));
    const auto round_counts_v = LoadU(di, &rounded_counts[i]);
    const auto probs = ConvertTo(df, round_counts_v) * inv_total;
    const auto nbps = IfThenElse(round_counts_v == total_v, BitCast(di, zero),
                                 BitCast(di, FastLog2f(df, probs)));
    bits_lanes -=
        IfThenElse(counts_v == zero, zero, counts_v * BitCast(df, nbps));
  }
  return GetLane(SumOfLanes(df, bits_lanes));
}

void MakeSplitNode(size_t pos, int property, int splitval, Predictor lpred,
                   int64_t loff, Predictor rpred, int64_t roff, Tree *tree) {
  // Note that the tree splits on *strictly greater*.
  (*tree)[pos].lchild = tree->size();
  (*tree)[pos].rchild = tree->size() + 1;
  (*tree)[pos].splitval = splitval;
  (*tree)[pos].property = property;
  tree->emplace_back();
  tree->back().property = -1;
  tree->back().predictor = rpred;
  tree->back().predictor_offset = roff;
  tree->back().multiplier = 1;
  tree->emplace_back();
  tree->back().property = -1;
  tree->back().predictor = lpred;
  tree->back().predictor_offset = loff;
  tree->back().multiplier = 1;
}

enum class IntersectionType { kNone, kPartial, kInside };
IntersectionType BoxIntersects(StaticPropRange needle, StaticPropRange haystack,
                               uint32_t &partial_axis, uint32_t &partial_val) {
  bool partial = false;
  for (size_t i = 0; i < kNumStaticProperties; i++) {
    if (haystack[i][0] >= needle[i][1]) {
      return IntersectionType::kNone;
    }
    if (haystack[i][1] <= needle[i][0]) {
      return IntersectionType::kNone;
    }
    if (haystack[i][0] <= needle[i][0] && haystack[i][1] >= needle[i][1]) {
      continue;
    }
    partial = true;
    partial_axis = i;
    if (haystack[i][0] > needle[i][0] && haystack[i][0] < needle[i][1]) {
      partial_val = haystack[i][0] - 1;
    } else {
      JXL_DASSERT(haystack[i][1] > needle[i][0] &&
                  haystack[i][1] < needle[i][1]);
      partial_val = haystack[i][1] - 1;
    }
  }
  return partial ? IntersectionType::kPartial : IntersectionType::kInside;
}

void SplitTreeSamples(TreeSamples &tree_samples, size_t begin, size_t pos,
                      size_t end, size_t prop) {
  auto cmp = [&](size_t a, size_t b) {
    return int32_t(tree_samples.Property(prop, a)) -
           int32_t(tree_samples.Property(prop, b));
  };
  Rng rng(0);
  while (end > begin + 1) {
    {
      size_t pivot = rng.UniformU(begin, end);
      tree_samples.Swap(begin, pivot);
    }
    size_t pivot_begin = begin;
    size_t pivot_end = pivot_begin + 1;
    for (size_t i = begin + 1; i < end; i++) {
      JXL_DASSERT(i >= pivot_end);
      JXL_DASSERT(pivot_end > pivot_begin);
      int32_t cmp_result = cmp(i, pivot_begin);
      if (cmp_result < 0) {  // i < pivot, move pivot forward and put i before
                             // the pivot.
        tree_samples.ThreeShuffle(pivot_begin, pivot_end, i);
        pivot_begin++;
        pivot_end++;
      } else if (cmp_result == 0) {
        tree_samples.Swap(pivot_end, i);
        pivot_end++;
      }
    }
    JXL_DASSERT(pivot_begin >= begin);
    JXL_DASSERT(pivot_end > pivot_begin);
    JXL_DASSERT(pivot_end <= end);
    for (size_t i = begin; i < pivot_begin; i++) {
      JXL_DASSERT(cmp(i, pivot_begin) < 0);
    }
    for (size_t i = pivot_end; i < end; i++) {
      JXL_DASSERT(cmp(i, pivot_begin) > 0);
    }
    for (size_t i = pivot_begin; i < pivot_end; i++) {
      JXL_DASSERT(cmp(i, pivot_begin) == 0);
    }
    // We now have that [begin, pivot_begin) is < pivot, [pivot_begin,
    // pivot_end) is = pivot, and [pivot_end, end) is > pivot.
    // If pos falls in the first or the last interval, we continue in that
    // interval; otherwise, we are done.
    if (pivot_begin > pos) {
      end = pivot_begin;
    } else if (pivot_end < pos) {
      begin = pivot_end;
    } else {
      break;
    }
  }
}

void FindBestSplit(TreeSamples &tree_samples, float threshold,
                   const std::vector<ModularMultiplierInfo> &mul_info,
                   StaticPropRange initial_static_prop_range,
                   float fast_decode_multiplier, Tree *tree) {
  struct NodeInfo {
    size_t pos;
    size_t begin;
    size_t end;
    uint64_t used_properties;
    StaticPropRange static_prop_range;
  };
  std::vector<NodeInfo> nodes;
  nodes.push_back(NodeInfo{0, 0, tree_samples.NumDistinctSamples(), 0,
                           initial_static_prop_range});

  size_t num_predictors = tree_samples.NumPredictors();
  size_t num_properties = tree_samples.NumProperties();

  // TODO(veluca): consider parallelizing the search (processing multiple nodes
  // at a time).
  while (!nodes.empty()) {
    size_t pos = nodes.back().pos;
    size_t begin = nodes.back().begin;
    size_t end = nodes.back().end;
    uint64_t used_properties = nodes.back().used_properties;
    StaticPropRange static_prop_range = nodes.back().static_prop_range;
    nodes.pop_back();
    if (begin == end) continue;

    struct SplitInfo {
      size_t prop = 0;
      uint32_t val = 0;
      size_t pos = 0;
      float lcost = std::numeric_limits<float>::max();
      float rcost = std::numeric_limits<float>::max();
      Predictor lpred = Predictor::Zero;
      Predictor rpred = Predictor::Zero;
      float Cost() { return lcost + rcost; }
    };

    SplitInfo best_split_static_constant;
    SplitInfo best_split_static;
    SplitInfo best_split_nonstatic;
    SplitInfo best_split_nowp;

    JXL_DASSERT(begin <= end);
    JXL_DASSERT(end <= tree_samples.NumDistinctSamples());

    // Compute the maximum token in the range.
    size_t max_symbols = 0;
    for (size_t pred = 0; pred < num_predictors; pred++) {
      for (size_t i = begin; i < end; i++) {
        uint32_t tok = tree_samples.Token(pred, i);
        max_symbols = max_symbols > tok + 1 ? max_symbols : tok + 1;
      }
    }
    max_symbols = Padded(max_symbols);
    std::vector<int32_t> rounded_counts(max_symbols);
    std::vector<int32_t> counts(max_symbols * num_predictors);
    std::vector<uint32_t> tot_extra_bits(num_predictors);
    for (size_t pred = 0; pred < num_predictors; pred++) {
      for (size_t i = begin; i < end; i++) {
        counts[pred * max_symbols + tree_samples.Token(pred, i)] +=
            tree_samples.Count(i);
        tot_extra_bits[pred] +=
            tree_samples.NBits(pred, i) * tree_samples.Count(i);
      }
    }

    float base_bits;
    {
      size_t pred = tree_samples.PredictorIndex((*tree)[pos].predictor);
      base_bits = EstimateBits(counts.data() + pred * max_symbols,
                               rounded_counts.data(), max_symbols) +
                  tot_extra_bits[pred];
    }

    SplitInfo *best = &best_split_nonstatic;

    SplitInfo forced_split;
    // The multiplier ranges cut halfway through the current ranges of static
    // properties. We do this even if the current node is not a leaf, to
    // minimize the number of nodes in the resulting tree.
    for (size_t i = 0; i < mul_info.size(); i++) {
      uint32_t axis, val;
      IntersectionType t =
          BoxIntersects(static_prop_range, mul_info[i].range, axis, val);
      if (t == IntersectionType::kNone) continue;
      if (t == IntersectionType::kInside) {
        (*tree)[pos].multiplier = mul_info[i].multiplier;
        break;
      }
      if (t == IntersectionType::kPartial) {
        forced_split.val = tree_samples.QuantizeProperty(axis, val);
        forced_split.prop = axis;
        forced_split.lcost = forced_split.rcost = base_bits / 2 - threshold;
        forced_split.lpred = forced_split.rpred = (*tree)[pos].predictor;
        best = &forced_split;
        best->pos = begin;
        JXL_ASSERT(best->prop == tree_samples.PropertyFromIndex(best->prop));
        for (size_t x = begin; x < end; x++) {
          if (tree_samples.Property(best->prop, x) <= best->val) {
            best->pos++;
          }
        }
        break;
      }
    }

    if (best != &forced_split) {
      std::vector<int> prop_value_used_count;
      std::vector<int> count_increase;
      std::vector<size_t> extra_bits_increase;
      // For each property, compute which of its values are used, and what
      // tokens correspond to those usages. Then, iterate through the values,
      // and compute the entropy of each side of the split (of the form `prop >
      // threshold`). Finally, find the split that minimizes the cost.
      struct CostInfo {
        float cost = std::numeric_limits<float>::max();
        float extra_cost = 0;
        float Cost() const { return cost + extra_cost; }
        Predictor pred;  // will be uninitialized in some cases, but never used.
      };
      std::vector<CostInfo> costs_l;
      std::vector<CostInfo> costs_r;

      std::vector<int32_t> counts_above(max_symbols);
      std::vector<int32_t> counts_below(max_symbols);

      // The lower the threshold, the higher the expected noisiness of the
      // estimate. Thus, discourage changing predictors.
      float change_pred_penalty = 800.0f / (100.0f + threshold);
      for (size_t prop = 0; prop < num_properties && base_bits > threshold;
           prop++) {
        costs_l.clear();
        costs_r.clear();
        size_t prop_size = tree_samples.NumPropertyValues(prop);
        if (extra_bits_increase.size() < prop_size) {
          count_increase.resize(prop_size * max_symbols);
          extra_bits_increase.resize(prop_size);
        }
        // Clear prop_value_used_count (which cannot be cleared "on the go")
        prop_value_used_count.clear();
        prop_value_used_count.resize(prop_size);

        size_t first_used = prop_size;
        size_t last_used = 0;

        // TODO(veluca): consider finding multiple splits along a single
        // property at the same time, possibly with a bottom-up approach.
        for (size_t i = begin; i < end; i++) {
          size_t p = tree_samples.Property(prop, i);
          prop_value_used_count[p]++;
          last_used = std::max(last_used, p);
          first_used = std::min(first_used, p);
        }
        costs_l.resize(last_used - first_used);
        costs_r.resize(last_used - first_used);
        // For all predictors, compute the right and left costs of each split.
        for (size_t pred = 0; pred < num_predictors; pred++) {
          // Compute cost and histogram increments for each property value.
          for (size_t i = begin; i < end; i++) {
            size_t p = tree_samples.Property(prop, i);
            size_t cnt = tree_samples.Count(i);
            size_t sym = tree_samples.Token(pred, i);
            count_increase[p * max_symbols + sym] += cnt;
            extra_bits_increase[p] += tree_samples.NBits(pred, i) * cnt;
          }
          memcpy(counts_above.data(), counts.data() + pred * max_symbols,
                 max_symbols * sizeof counts_above[0]);
          memset(counts_below.data(), 0, max_symbols * sizeof counts_below[0]);
          size_t extra_bits_below = 0;
          // Exclude last used: this ensures neither counts_above nor
          // counts_below is empty.
          for (size_t i = first_used; i < last_used; i++) {
            if (!prop_value_used_count[i]) continue;
            extra_bits_below += extra_bits_increase[i];
            // The increase for this property value has been used, and will not
            // be used again: clear it. Also below.
            extra_bits_increase[i] = 0;
            for (size_t sym = 0; sym < max_symbols; sym++) {
              counts_above[sym] -= count_increase[i * max_symbols + sym];
              counts_below[sym] += count_increase[i * max_symbols + sym];
              count_increase[i * max_symbols + sym] = 0;
            }
            float rcost = EstimateBits(counts_above.data(),
                                       rounded_counts.data(), max_symbols) +
                          tot_extra_bits[pred] - extra_bits_below;
            float lcost = EstimateBits(counts_below.data(),
                                       rounded_counts.data(), max_symbols) +
                          extra_bits_below;
            JXL_DASSERT(extra_bits_below <= tot_extra_bits[pred]);
            float penalty = 0;
            // Never discourage moving away from the Weighted predictor.
            if (tree_samples.PredictorFromIndex(pred) !=
                    (*tree)[pos].predictor &&
                (*tree)[pos].predictor != Predictor::Weighted) {
              penalty = change_pred_penalty;
            }
            // If everything else is equal, disfavour Weighted (slower) and
            // favour Zero (faster if it's the only predictor used in a
            // group+channel combination)
            if (tree_samples.PredictorFromIndex(pred) == Predictor::Weighted) {
              penalty += 1e-8;
            }
            if (tree_samples.PredictorFromIndex(pred) == Predictor::Zero) {
              penalty -= 1e-8;
            }
            if (rcost + penalty < costs_r[i - first_used].Cost()) {
              costs_r[i - first_used].cost = rcost;
              costs_r[i - first_used].extra_cost = penalty;
              costs_r[i - first_used].pred =
                  tree_samples.PredictorFromIndex(pred);
            }
            if (lcost + penalty < costs_l[i - first_used].Cost()) {
              costs_l[i - first_used].cost = lcost;
              costs_l[i - first_used].extra_cost = penalty;
              costs_l[i - first_used].pred =
                  tree_samples.PredictorFromIndex(pred);
            }
          }
        }
        // Iterate through the possible splits and find the one with minimum sum
        // of costs of the two sides.
        size_t split = begin;
        for (size_t i = first_used; i < last_used; i++) {
          if (!prop_value_used_count[i]) continue;
          split += prop_value_used_count[i];
          float rcost = costs_r[i - first_used].cost;
          float lcost = costs_l[i - first_used].cost;
          // WP was not used + we would use the WP property or predictor
          bool adds_wp =
              (tree_samples.PropertyFromIndex(prop) == kWPProp &&
               (used_properties & (1LU << prop)) == 0) ||
              ((costs_l[i - first_used].pred == Predictor::Weighted ||
                costs_r[i - first_used].pred == Predictor::Weighted) &&
               (*tree)[pos].predictor != Predictor::Weighted);
          bool zero_entropy_side = rcost == 0 || lcost == 0;

          SplitInfo &best =
              prop < kNumStaticProperties
                  ? (zero_entropy_side ? best_split_static_constant
                                       : best_split_static)
                  : (adds_wp ? best_split_nonstatic : best_split_nowp);
          if (lcost + rcost < best.Cost()) {
            best.prop = prop;
            best.val = i;
            best.pos = split;
            best.lcost = lcost;
            best.lpred = costs_l[i - first_used].pred;
            best.rcost = rcost;
            best.rpred = costs_r[i - first_used].pred;
          }
        }
        // Clear extra_bits_increase and cost_increase for last_used.
        extra_bits_increase[last_used] = 0;
        for (size_t sym = 0; sym < max_symbols; sym++) {
          count_increase[last_used * max_symbols + sym] = 0;
        }
      }

      // Try to avoid introducing WP.
      if (best_split_nowp.Cost() + threshold < base_bits &&
          best_split_nowp.Cost() <= fast_decode_multiplier * best->Cost()) {
        best = &best_split_nowp;
      }
      // Split along static props if possible and not significantly more
      // expensive.
      if (best_split_static.Cost() + threshold < base_bits &&
          best_split_static.Cost() <= fast_decode_multiplier * best->Cost()) {
        best = &best_split_static;
      }
      // Split along static props to create constant nodes if possible.
      if (best_split_static_constant.Cost() + threshold < base_bits) {
        best = &best_split_static_constant;
      }
    }

    if (best->Cost() + threshold < base_bits) {
      uint32_t p = tree_samples.PropertyFromIndex(best->prop);
      pixel_type dequant =
          tree_samples.UnquantizeProperty(best->prop, best->val);
      // Split node and try to split children.
      MakeSplitNode(pos, p, dequant, best->lpred, 0, best->rpred, 0, tree);
      // "Sort" according to winning property
      SplitTreeSamples(tree_samples, begin, best->pos, end, best->prop);
      if (p >= kNumStaticProperties) {
        used_properties |= 1 << best->prop;
      }
      auto new_sp_range = static_prop_range;
      if (p < kNumStaticProperties) {
        JXL_ASSERT(static_cast<uint32_t>(dequant + 1) <= new_sp_range[p][1]);
        new_sp_range[p][1] = dequant + 1;
        JXL_ASSERT(new_sp_range[p][0] < new_sp_range[p][1]);
      }
      nodes.push_back(NodeInfo{(*tree)[pos].rchild, begin, best->pos,
                               used_properties, new_sp_range});
      new_sp_range = static_prop_range;
      if (p < kNumStaticProperties) {
        JXL_ASSERT(new_sp_range[p][0] <= static_cast<uint32_t>(dequant + 1));
        new_sp_range[p][0] = dequant + 1;
        JXL_ASSERT(new_sp_range[p][0] < new_sp_range[p][1]);
      }
      nodes.push_back(NodeInfo{(*tree)[pos].lchild, best->pos, end,
                               used_properties, new_sp_range});
    }
  }
}

// NOLINTNEXTLINE(google-readability-namespace-comments)
}  // namespace HWY_NAMESPACE
}  // namespace jxl
HWY_AFTER_NAMESPACE();

#if HWY_ONCE
namespace jxl {

HWY_EXPORT(FindBestSplit);  // Local function.

void ComputeBestTree(TreeSamples &tree_samples, float threshold,
                     const std::vector<ModularMultiplierInfo> &mul_info,
                     StaticPropRange static_prop_range,
                     float fast_decode_multiplier, Tree *tree) {
  // TODO(veluca): take into account that different contexts can have different
  // uint configs.
  //
  // Initialize tree.
  tree->emplace_back();
  tree->back().property = -1;
  tree->back().predictor = tree_samples.PredictorFromIndex(0);
  tree->back().predictor_offset = 0;
  tree->back().multiplier = 1;
  JXL_ASSERT(tree_samples.NumProperties() < 64);

  JXL_ASSERT(tree_samples.NumDistinctSamples() <=
             std::numeric_limits<uint32_t>::max());
  HWY_DYNAMIC_DISPATCH(FindBestSplit)
  (tree_samples, threshold, mul_info, static_prop_range, fast_decode_multiplier,
   tree);
}

constexpr int32_t TreeSamples::kPropertyRange;
constexpr uint32_t TreeSamples::kDedupEntryUnused;

Status TreeSamples::SetPredictor(Predictor predictor,
                                 ModularOptions::TreeMode wp_tree_mode) {
  if (wp_tree_mode == ModularOptions::TreeMode::kWPOnly) {
    predictors = {Predictor::Weighted};
    residuals.resize(1);
    return true;
  }
  if (wp_tree_mode == ModularOptions::TreeMode::kNoWP &&
      predictor == Predictor::Weighted) {
    return JXL_FAILURE("Invalid predictor settings");
  }
  if (predictor == Predictor::Variable) {
    for (size_t i = 0; i < kNumModularPredictors; i++) {
      predictors.push_back(static_cast<Predictor>(i));
    }
    std::swap(predictors[0], predictors[static_cast<int>(Predictor::Weighted)]);
    std::swap(predictors[1], predictors[static_cast<int>(Predictor::Gradient)]);
  } else if (predictor == Predictor::Best) {
    predictors = {Predictor::Weighted, Predictor::Gradient};
  } else {
    predictors = {predictor};
  }
  if (wp_tree_mode == ModularOptions::TreeMode::kNoWP) {
    auto wp_it =
        std::find(predictors.begin(), predictors.end(), Predictor::Weighted);
    if (wp_it != predictors.end()) {
      predictors.erase(wp_it);
    }
  }
  residuals.resize(predictors.size());
  return true;
}

Status TreeSamples::SetProperties(const std::vector<uint32_t> &properties,
                                  ModularOptions::TreeMode wp_tree_mode) {
  props_to_use = properties;
  if (wp_tree_mode == ModularOptions::TreeMode::kWPOnly) {
    props_to_use = {static_cast<uint32_t>(kWPProp)};
  }
  if (wp_tree_mode == ModularOptions::TreeMode::kGradientOnly) {
    props_to_use = {static_cast<uint32_t>(kGradientProp)};
  }
  if (wp_tree_mode == ModularOptions::TreeMode::kNoWP) {
    auto it = std::find(props_to_use.begin(), props_to_use.end(), kWPProp);
    if (it != props_to_use.end()) {
      props_to_use.erase(it);
    }
  }
  if (props_to_use.empty()) {
    return JXL_FAILURE("Invalid property set configuration");
  }
  props.resize(props_to_use.size());
  return true;
}

void TreeSamples::InitTable(size_t size) {
  JXL_DASSERT((size & (size - 1)) == 0);
  if (dedup_table_.size() == size) return;
  dedup_table_.resize(size, kDedupEntryUnused);
  for (size_t i = 0; i < NumDistinctSamples(); i++) {
    if (sample_counts[i] != std::numeric_limits<uint16_t>::max()) {
      AddToTable(i);
    }
  }
}

bool TreeSamples::AddToTableAndMerge(size_t a) {
  size_t pos1 = Hash1(a);
  size_t pos2 = Hash2(a);
  if (dedup_table_[pos1] != kDedupEntryUnused &&
      IsSameSample(a, dedup_table_[pos1])) {
    JXL_DASSERT(sample_counts[a] == 1);
    sample_counts[dedup_table_[pos1]]++;
    // Remove from hash table samples that are saturated.
    if (sample_counts[dedup_table_[pos1]] ==
        std::numeric_limits<uint16_t>::max()) {
      dedup_table_[pos1] = kDedupEntryUnused;
    }
    return true;
  }
  if (dedup_table_[pos2] != kDedupEntryUnused &&
      IsSameSample(a, dedup_table_[pos2])) {
    JXL_DASSERT(sample_counts[a] == 1);
    sample_counts[dedup_table_[pos2]]++;
    // Remove from hash table samples that are saturated.
    if (sample_counts[dedup_table_[pos2]] ==
        std::numeric_limits<uint16_t>::max()) {
      dedup_table_[pos2] = kDedupEntryUnused;
    }
    return true;
  }
  AddToTable(a);
  return false;
}

void TreeSamples::AddToTable(size_t a) {
  size_t pos1 = Hash1(a);
  size_t pos2 = Hash2(a);
  if (dedup_table_[pos1] == kDedupEntryUnused) {
    dedup_table_[pos1] = a;
  } else if (dedup_table_[pos2] == kDedupEntryUnused) {
    dedup_table_[pos2] = a;
  }
}

void TreeSamples::PrepareForSamples(size_t num_samples) {
  for (auto &res : residuals) {
    res.reserve(res.size() + num_samples);
  }
  for (auto &p : props) {
    p.reserve(p.size() + num_samples);
  }
  size_t total_num_samples = num_samples + sample_counts.size();
  size_t next_pow2 = 1LLU << CeilLog2Nonzero(total_num_samples * 3 / 2);
  InitTable(next_pow2);
}

size_t TreeSamples::Hash1(size_t a) const {
  constexpr uint64_t constant = 0x1e35a7bd;
  uint64_t h = constant;
  for (const auto &r : residuals) {
    h = h * constant + r[a].tok;
    h = h * constant + r[a].nbits;
  }
  for (const auto &p : props) {
    h = h * constant + p[a];
  }
  return (h >> 16) & (dedup_table_.size() - 1);
}
size_t TreeSamples::Hash2(size_t a) const {
  constexpr uint64_t constant = 0x1e35a7bd1e35a7bd;
  uint64_t h = constant;
  for (const auto &p : props) {
    h = h * constant ^ p[a];
  }
  for (const auto &r : residuals) {
    h = h * constant ^ r[a].tok;
    h = h * constant ^ r[a].nbits;
  }
  return (h >> 16) & (dedup_table_.size() - 1);
}

bool TreeSamples::IsSameSample(size_t a, size_t b) const {
  bool ret = true;
  for (const auto &r : residuals) {
    if (r[a].tok != r[b].tok) {
      ret = false;
    }
    if (r[a].nbits != r[b].nbits) {
      ret = false;
    }
  }
  for (const auto &p : props) {
    if (p[a] != p[b]) {
      ret = false;
    }
  }
  return ret;
}

void TreeSamples::AddSample(pixel_type_w pixel, const Properties &properties,
                            const pixel_type_w *predictions) {
  for (size_t i = 0; i < predictors.size(); i++) {
    pixel_type v = pixel - predictions[static_cast<int>(predictors[i])];
    uint32_t tok, nbits, bits;
    HybridUintConfig(4, 1, 2).Encode(PackSigned(v), &tok, &nbits, &bits);
    JXL_DASSERT(tok < 256);
    JXL_DASSERT(nbits < 256);
    residuals[i].emplace_back(
        ResidualToken{static_cast<uint8_t>(tok), static_cast<uint8_t>(nbits)});
  }
  for (size_t i = 0; i < props_to_use.size(); i++) {
    props[i].push_back(QuantizeProperty(i, properties[props_to_use[i]]));
  }
  sample_counts.push_back(1);
  num_samples++;
  if (AddToTableAndMerge(sample_counts.size() - 1)) {
    for (auto &r : residuals) r.pop_back();
    for (auto &p : props) p.pop_back();
    sample_counts.pop_back();
  }
}

void TreeSamples::Swap(size_t a, size_t b) {
  if (a == b) return;
  for (auto &r : residuals) {
    std::swap(r[a], r[b]);
  }
  for (auto &p : props) {
    std::swap(p[a], p[b]);
  }
  std::swap(sample_counts[a], sample_counts[b]);
}

void TreeSamples::ThreeShuffle(size_t a, size_t b, size_t c) {
  if (b == c) return Swap(a, b);
  for (auto &r : residuals) {
    auto tmp = r[a];
    r[a] = r[c];
    r[c] = r[b];
    r[b] = tmp;
  }
  for (auto &p : props) {
    auto tmp = p[a];
    p[a] = p[c];
    p[c] = p[b];
    p[b] = tmp;
  }
  auto tmp = sample_counts[a];
  sample_counts[a] = sample_counts[c];
  sample_counts[c] = sample_counts[b];
  sample_counts[b] = tmp;
}

namespace {
std::vector<int32_t> QuantizeHistogram(const std::vector<uint32_t> &histogram,
<<<<<<< HEAD
                                   size_t num_chunks) {
=======
                                       size_t num_chunks) {
>>>>>>> 3bf2660f
  if (histogram.empty()) return {};
  // TODO(veluca): selecting distinct quantiles is likely not the best
  // way to go about this.
  std::vector<int32_t> thresholds;
  size_t sum = std::accumulate(histogram.begin(), histogram.end(), 0LU);
  size_t cumsum = 0;
  size_t threshold = 0;
  for (size_t i = 0; i + 1 < histogram.size(); i++) {
    cumsum += histogram[i];
    if (cumsum > (threshold + 1) * sum / num_chunks) {
      thresholds.push_back(i);
      while (cumsum >= (threshold + 1) * sum / num_chunks) threshold++;
    }
  }
  return thresholds;
}

std::vector<int32_t> QuantizeSamples(const std::vector<int32_t> &samples,
<<<<<<< HEAD
                                 size_t num_chunks) {
=======
                                     size_t num_chunks) {
>>>>>>> 3bf2660f
  if (samples.empty()) return {};
  int min = *std::min_element(samples.begin(), samples.end());
  constexpr int kRange = 512;
  min = std::min(std::max(min, -kRange), kRange);
  std::vector<uint32_t> counts(2 * kRange + 1);
  for (int s : samples) {
    uint32_t sample_offset = std::min(std::max(s, -kRange), kRange) - min;
    counts[sample_offset]++;
  }
  std::vector<int32_t> thresholds = QuantizeHistogram(counts, num_chunks);
  for (auto &v : thresholds) v += min;
  return thresholds;
}
}  // namespace

void TreeSamples::PreQuantizeProperties(
    const StaticPropRange &range,
    const std::vector<ModularMultiplierInfo> &multiplier_info,
    const std::vector<uint32_t> &group_pixel_count,
    const std::vector<uint32_t> &channel_pixel_count,
    std::vector<pixel_type> &pixel_samples,
    std::vector<pixel_type> &diff_samples, size_t max_property_values) {
  // If we have forced splits because of multipliers, choose channel and group
  // thresholds accordingly.
  std::vector<int32_t> group_multiplier_thresholds;
  std::vector<int32_t> channel_multiplier_thresholds;
  for (const auto &v : multiplier_info) {
    if (v.range[0][0] != range[0][0]) {
      channel_multiplier_thresholds.push_back(v.range[0][0] - 1);
    }
    if (v.range[0][1] != range[0][1]) {
      channel_multiplier_thresholds.push_back(v.range[0][1] - 1);
    }
    if (v.range[1][0] != range[1][0]) {
      group_multiplier_thresholds.push_back(v.range[1][0] - 1);
    }
    if (v.range[1][1] != range[1][1]) {
      group_multiplier_thresholds.push_back(v.range[1][1] - 1);
    }
  }
  std::sort(channel_multiplier_thresholds.begin(),
            channel_multiplier_thresholds.end());
  channel_multiplier_thresholds.resize(
      std::unique(channel_multiplier_thresholds.begin(),
                  channel_multiplier_thresholds.end()) -
      channel_multiplier_thresholds.begin());
  std::sort(group_multiplier_thresholds.begin(),
            group_multiplier_thresholds.end());
  group_multiplier_thresholds.resize(
      std::unique(group_multiplier_thresholds.begin(),
                  group_multiplier_thresholds.end()) -
      group_multiplier_thresholds.begin());

  compact_properties.resize(props_to_use.size());
  auto quantize_channel = [&]() {
    if (!channel_multiplier_thresholds.empty()) {
      return channel_multiplier_thresholds;
    }
    return QuantizeHistogram(channel_pixel_count, max_property_values);
  };
  auto quantize_group_id = [&]() {
    if (!group_multiplier_thresholds.empty()) {
      return group_multiplier_thresholds;
    }
    return QuantizeHistogram(group_pixel_count, max_property_values);
  };
  auto quantize_coordinate = [&]() {
    std::vector<int32_t> quantized;
    quantized.reserve(max_property_values - 1);
    for (size_t i = 0; i + 1 < max_property_values; i++) {
      quantized.push_back((i + 1) * 256 / max_property_values - 1);
    }
    return quantized;
  };
  std::vector<int32_t> abs_pixel_thr;
  std::vector<int32_t> pixel_thr;
  auto quantize_pixel_property = [&]() {
    if (pixel_thr.empty()) {
      pixel_thr = QuantizeSamples(pixel_samples, max_property_values);
    }
    return pixel_thr;
  };
  auto quantize_abs_pixel_property = [&]() {
    if (abs_pixel_thr.empty()) {
      quantize_pixel_property();  // Compute the non-abs thresholds.
      for (auto &v : pixel_samples) v = std::abs(v);
      abs_pixel_thr = QuantizeSamples(pixel_samples, max_property_values);
    }
    return abs_pixel_thr;
  };
  std::vector<int32_t> abs_diff_thr;
  std::vector<int32_t> diff_thr;
  auto quantize_diff_property = [&]() {
    if (diff_thr.empty()) {
      diff_thr = QuantizeSamples(diff_samples, max_property_values);
    }
    return diff_thr;
  };
  auto quantize_abs_diff_property = [&]() {
    if (abs_diff_thr.empty()) {
      quantize_diff_property();  // Compute the non-abs thresholds.
      for (auto &v : diff_samples) v = std::abs(v);
      abs_diff_thr = QuantizeSamples(diff_samples, max_property_values);
    }
    return abs_diff_thr;
  };
  auto quantize_wp = [&]() {
    if (max_property_values < 32) {
      return std::vector<int32_t>{-127, -63, -31, -15, -7, -3, -1, 0,
<<<<<<< HEAD
                              1,    3,   7,   15,  31, 63, 127};
    }
    if (max_property_values < 64) {
      return std::vector<int32_t>{-255, -191, -127, -95, -63, -47, -31, -23,
                              -15,  -11,  -7,   -5,  -3,  -1,  0,   1,
                              3,    5,    7,    11,  15,  23,  31,  47,
                              63,   95,   127,  191, 255};
=======
                                  1,    3,   7,   15,  31, 63, 127};
    }
    if (max_property_values < 64) {
      return std::vector<int32_t>{-255, -191, -127, -95, -63, -47, -31, -23,
                                  -15,  -11,  -7,   -5,  -3,  -1,  0,   1,
                                  3,    5,    7,    11,  15,  23,  31,  47,
                                  63,   95,   127,  191, 255};
>>>>>>> 3bf2660f
    }
    return std::vector<int32_t>{
        -255, -223, -191, -159, -127, -111, -95, -79, -63, -55, -47,
        -39,  -31,  -27,  -23,  -19,  -15,  -13, -11, -9,  -7,  -6,
        -5,   -4,   -3,   -2,   -1,   0,    1,   2,   3,   4,   5,
        6,    7,    9,    11,   13,   15,   19,  23,  27,  31,  39,
        47,   55,   63,   79,   95,   111,  127, 159, 191, 223, 255};
  };

  property_mapping.resize(props_to_use.size());
  for (size_t i = 0; i < props_to_use.size(); i++) {
    if (props_to_use[i] == 0) {
      compact_properties[i] = quantize_channel();
    } else if (props_to_use[i] == 1) {
      compact_properties[i] = quantize_group_id();
    } else if (props_to_use[i] == 2 || props_to_use[i] == 3) {
      compact_properties[i] = quantize_coordinate();
    } else if (props_to_use[i] == 6 || props_to_use[i] == 7 ||
               props_to_use[i] == 8 ||
               (props_to_use[i] >= kNumNonrefProperties &&
                (props_to_use[i] - kNumNonrefProperties) % 4 == 1)) {
      compact_properties[i] = quantize_pixel_property();
    } else if (props_to_use[i] == 4 || props_to_use[i] == 5 ||
               (props_to_use[i] >= kNumNonrefProperties &&
                (props_to_use[i] - kNumNonrefProperties) % 4 == 0)) {
      compact_properties[i] = quantize_abs_pixel_property();
    } else if (props_to_use[i] >= kNumNonrefProperties &&
               (props_to_use[i] - kNumNonrefProperties) % 4 == 2) {
      compact_properties[i] = quantize_abs_diff_property();
    } else if (props_to_use[i] == kWPProp) {
      compact_properties[i] = quantize_wp();
    } else {
      compact_properties[i] = quantize_diff_property();
    }
    property_mapping[i].resize(kPropertyRange * 2 + 1);
    size_t mapped = 0;
    for (size_t j = 0; j < property_mapping[i].size(); j++) {
      while (mapped < compact_properties[i].size() &&
             static_cast<int>(j) - kPropertyRange >
                 compact_properties[i][mapped]) {
        mapped++;
      }
      // property_mapping[i] of a value V is `mapped` if
      // compact_properties[i][mapped] <= j and
      // compact_properties[i][mapped-1] > j
      // This is because the decision node in the tree splits on (property) > j,
      // hence everything that is not > of a threshold should be clustered
      // together.
      property_mapping[i][j] = mapped;
    }
  }
}

void CollectPixelSamples(const Image &image, const ModularOptions &options,
                         size_t group_id,
                         std::vector<uint32_t> &group_pixel_count,
                         std::vector<uint32_t> &channel_pixel_count,
                         std::vector<pixel_type> &pixel_samples,
                         std::vector<pixel_type> &diff_samples) {
  if (options.nb_repeats == 0) return;
  if (group_pixel_count.size() <= group_id) {
    group_pixel_count.resize(group_id + 1);
  }
  if (channel_pixel_count.size() < image.channel.size()) {
    channel_pixel_count.resize(image.channel.size());
  }
  Rng rng(group_id);
  // Sample 10% of the final number of samples for property quantization.
  float fraction = std::min(options.nb_repeats * 0.1, 0.99);
  Rng::GeometricDistribution dist(fraction);
  size_t total_pixels = 0;
  std::vector<size_t> channel_ids;
  for (size_t i = 0; i < image.channel.size(); i++) {
    if (image.channel[i].w <= 1 || image.channel[i].h == 0) {
      continue;  // skip empty or width-1 channels.
    }
    if (i >= image.nb_meta_channels &&
        (image.channel[i].w > options.max_chan_size ||
         image.channel[i].h > options.max_chan_size)) {
      break;
    }
    channel_ids.push_back(i);
    group_pixel_count[group_id] += image.channel[i].w * image.channel[i].h;
    channel_pixel_count[i] += image.channel[i].w * image.channel[i].h;
    total_pixels += image.channel[i].w * image.channel[i].h;
  }
  if (channel_ids.empty()) return;
  pixel_samples.reserve(pixel_samples.size() + fraction * total_pixels);
  diff_samples.reserve(diff_samples.size() + fraction * total_pixels);
  size_t i = 0;
  size_t y = 0;
  size_t x = 0;
  auto advance = [&](size_t amount) {
    x += amount;
    // Detect row overflow (rare).
    while (x >= image.channel[channel_ids[i]].w) {
      x -= image.channel[channel_ids[i]].w;
      y++;
      // Detect end-of-channel (even rarer).
      if (y == image.channel[channel_ids[i]].h) {
        i++;
        y = 0;
        if (i >= channel_ids.size()) {
          return;
        }
      }
    }
  };
  advance(rng.Geometric(dist));
  for (; i < channel_ids.size(); advance(rng.Geometric(dist) + 1)) {
    const pixel_type *row = image.channel[channel_ids[i]].Row(y);
    pixel_samples.push_back(row[x]);
    size_t xp = x == 0 ? 1 : x - 1;
    diff_samples.push_back(row[x] - row[xp]);
  }
}

// TODO(veluca): very simple encoding scheme. This should be improved.
void TokenizeTree(const Tree &tree, std::vector<Token> *tokens,
                  Tree *decoder_tree) {
  JXL_ASSERT(tree.size() <= kMaxTreeSize);
  std::queue<int> q;
  q.push(0);
  size_t leaf_id = 0;
  decoder_tree->clear();
  while (!q.empty()) {
    int cur = q.front();
    q.pop();
    JXL_ASSERT(tree[cur].property >= -1);
    tokens->emplace_back(kPropertyContext, tree[cur].property + 1);
    if (tree[cur].property == -1) {
      tokens->emplace_back(kPredictorContext,
                           static_cast<int>(tree[cur].predictor));
      tokens->emplace_back(kOffsetContext,
                           PackSigned(tree[cur].predictor_offset));
      uint32_t mul_log = Num0BitsBelowLS1Bit_Nonzero(tree[cur].multiplier);
      uint32_t mul_bits = (tree[cur].multiplier >> mul_log) - 1;
      tokens->emplace_back(kMultiplierLogContext, mul_log);
      tokens->emplace_back(kMultiplierBitsContext, mul_bits);
      JXL_ASSERT(tree[cur].predictor < Predictor::Best);
      decoder_tree->emplace_back(-1, 0, leaf_id++, 0, tree[cur].predictor,
                                 tree[cur].predictor_offset,
                                 tree[cur].multiplier);
      continue;
    }
    decoder_tree->emplace_back(tree[cur].property, tree[cur].splitval,
                               decoder_tree->size() + q.size() + 1,
                               decoder_tree->size() + q.size() + 2,
                               Predictor::Zero, 0, 1);
    q.push(tree[cur].lchild);
    q.push(tree[cur].rchild);
    tokens->emplace_back(kSplitValContext, PackSigned(tree[cur].splitval));
  }
}

}  // namespace jxl
#endif  // HWY_ONCE<|MERGE_RESOLUTION|>--- conflicted
+++ resolved
@@ -723,11 +723,7 @@
 
 namespace {
 std::vector<int32_t> QuantizeHistogram(const std::vector<uint32_t> &histogram,
-<<<<<<< HEAD
-                                   size_t num_chunks) {
-=======
                                        size_t num_chunks) {
->>>>>>> 3bf2660f
   if (histogram.empty()) return {};
   // TODO(veluca): selecting distinct quantiles is likely not the best
   // way to go about this.
@@ -746,11 +742,7 @@
 }
 
 std::vector<int32_t> QuantizeSamples(const std::vector<int32_t> &samples,
-<<<<<<< HEAD
-                                 size_t num_chunks) {
-=======
                                      size_t num_chunks) {
->>>>>>> 3bf2660f
   if (samples.empty()) return {};
   int min = *std::min_element(samples.begin(), samples.end());
   constexpr int kRange = 512;
@@ -860,15 +852,6 @@
   auto quantize_wp = [&]() {
     if (max_property_values < 32) {
       return std::vector<int32_t>{-127, -63, -31, -15, -7, -3, -1, 0,
-<<<<<<< HEAD
-                              1,    3,   7,   15,  31, 63, 127};
-    }
-    if (max_property_values < 64) {
-      return std::vector<int32_t>{-255, -191, -127, -95, -63, -47, -31, -23,
-                              -15,  -11,  -7,   -5,  -3,  -1,  0,   1,
-                              3,    5,    7,    11,  15,  23,  31,  47,
-                              63,   95,   127,  191, 255};
-=======
                                   1,    3,   7,   15,  31, 63, 127};
     }
     if (max_property_values < 64) {
@@ -876,7 +859,6 @@
                                   -15,  -11,  -7,   -5,  -3,  -1,  0,   1,
                                   3,    5,    7,    11,  15,  23,  31,  47,
                                   63,   95,   127,  191, 255};
->>>>>>> 3bf2660f
     }
     return std::vector<int32_t>{
         -255, -223, -191, -159, -127, -111, -95, -79, -63, -55, -47,
