--- conflicted
+++ resolved
@@ -153,11 +153,7 @@
   bool basic_info_set;
   bool color_encoding_set;
   bool intensity_target_set;
-<<<<<<< HEAD
-  int brotli_effort = 9;
-=======
   int brotli_effort = -1;
->>>>>>> 01c7db8c
 
   // Takes the first frame in the input_queue, encodes it, and appends
   // the bytes to the output_byte_queue.
