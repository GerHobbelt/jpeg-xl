/* Copyright (c) the JPEG XL Project Authors. All rights reserved.
 *
 * Use of this source code is governed by a BSD-style
 * license that can be found in the LICENSE file.
 */

#ifndef LIB_JXL_ENCODE_INTERNAL_H_
#define LIB_JXL_ENCODE_INTERNAL_H_

#include <vector>

#include "jxl/encode.h"
#include "jxl/memory_manager.h"
#include "jxl/parallel_runner.h"
#include "jxl/types.h"
#include "lib/jxl/base/data_parallel.h"
#include "lib/jxl/enc_frame.h"
#include "lib/jxl/memory_manager_internal.h"

namespace jxl {

// The encoder options (such as quality, compression speed, ...) for a single
// frame, but not encoder-wide options such as box-related options.
typedef struct JxlEncoderFrameSettingsValuesStruct {
  // lossless is a separate setting from cparams because it is a combination
  // setting that overrides multiple settings inside of cparams.
  bool lossless;
  CompressParams cparams;
  JxlFrameHeader header;
  std::vector<JxlBlendInfo> extra_channel_blend_info;
  std::string frame_name;
} JxlEncoderFrameSettingsValues;

typedef std::array<uint8_t, 4> BoxType;

// Utility function that makes a BoxType from a string literal. The string must
// have 4 characters, a 5th null termination character is optional.
constexpr BoxType MakeBoxType(const char* type) {
  return BoxType(
      {{static_cast<uint8_t>(type[0]), static_cast<uint8_t>(type[1]),
        static_cast<uint8_t>(type[2]), static_cast<uint8_t>(type[3])}});
}

constexpr unsigned char kContainerHeader[] = {
    0,   0,   0, 0xc, 'J',  'X', 'L', ' ', 0xd, 0xa, 0x87,
    0xa, 0,   0, 0,   0x14, 'f', 't', 'y', 'p', 'j', 'x',
    'l', ' ', 0, 0,   0,    0,   'j', 'x', 'l', ' '};

constexpr unsigned char kLevelBoxHeader[] = {0, 0, 0, 0x9, 'j', 'x', 'l', 'l'};

struct JxlEncoderQueuedFrame {
  JxlEncoderFrameSettingsValues option_values;
  ImageBundle frame;
  std::vector<uint8_t> ec_initialized;
};

struct JxlEncoderQueuedBox {
  BoxType type;
  std::vector<uint8_t> contents;
  bool compress_box;
};

// Either a frame, or a box, not both.
struct JxlEncoderQueuedInput {
  JxlEncoderQueuedInput(const JxlMemoryManager& memory_manager)
      : frame(nullptr, jxl::MemoryManagerDeleteHelper(&memory_manager)),
        box(nullptr, jxl::MemoryManagerDeleteHelper(&memory_manager)) {}
  MemoryManagerUniquePtr<JxlEncoderQueuedFrame> frame;
  MemoryManagerUniquePtr<JxlEncoderQueuedBox> box;
};

namespace {
template <typename T>
uint8_t* Extend(T* vec, size_t size) {
  vec->resize(vec->size() + size, 0);
  return vec->data() + vec->size() - size;
}
}  // namespace

// Appends a JXL container box header with given type, size, and unbounded
// properties to output.
template <typename T>
void AppendBoxHeader(const jxl::BoxType& type, size_t size, bool unbounded,
                     T* output) {
  uint64_t box_size = 0;
  bool large_size = false;
  if (!unbounded) {
    box_size = size + 8;
    if (box_size >= 0x100000000ull) {
      large_size = true;
    }
  }

  StoreBE32(large_size ? 1 : box_size, Extend(output, 4));

  for (size_t i = 0; i < 4; i++) {
    output->push_back(*(type.data() + i));
  }

  if (large_size) {
    StoreBE64(box_size, Extend(output, 8));
  }
}

}  // namespace jxl

// Internal use only struct, can only be initialized correctly by
// JxlEncoderCreate.
struct JxlEncoderStruct {
  JxlMemoryManager memory_manager;
  jxl::MemoryManagerUniquePtr<jxl::ThreadPool> thread_pool{
      nullptr, jxl::MemoryManagerDeleteHelper(&memory_manager)};
  JxlCmsInterface cms;
  std::vector<jxl::MemoryManagerUniquePtr<JxlEncoderFrameSettings>>
      encoder_options;

  size_t num_queued_frames;
  size_t num_queued_boxes;
  std::vector<jxl::JxlEncoderQueuedInput> input_queue;
  std::vector<uint8_t> output_byte_queue;

  // Force using the container even if not needed
  bool use_container;
  // User declared they will add metadata boxes
  bool use_boxes;

  // TODO(lode): move level into jxl::CompressParams since some C++
  // implementation decisions should be based on it: level 10 allows more
  // features to be used.
  uint32_t codestream_level;
  bool store_jpeg_metadata;
  jxl::CodecMetadata metadata;
  std::vector<uint8_t> jpeg_metadata;

  // Wrote any output at all, so wrote the data before the first user added
  // frame or box, such as signature, basic info, ICC profile or jpeg
  // reconstruction box.
  bool wrote_bytes;
  jxl::CompressParams last_used_cparams;

  // Encoder wrote a jxlp (partial codestream) box, so any next codestream
  // parts must also be written in jxlp boxes, a single jxlc box cannot be
  // used. The counter is used for the 4-byte jxlp box index header.
  size_t jxlp_counter;

  bool frames_closed;
  bool boxes_closed;
  bool basic_info_set;
  bool color_encoding_set;
<<<<<<< HEAD
  int brotli_effort = 9;
=======
  bool intensity_target_set;
>>>>>>> b5cec6f8

  // Takes the first frame in the input_queue, encodes it, and appends
  // the bytes to the output_byte_queue.
  JxlEncoderStatus RefillOutputByteQueue();

  bool MustUseContainer() const {
    return use_container || codestream_level != 5 || store_jpeg_metadata ||
           use_boxes;
  }

  // Appends the bytes of a JXL box header with the provided type and size to
  // the end of the output_byte_queue. If unbounded is true, the size won't be
  // added to the header and the box will be assumed to continue until EOF.
  void AppendBoxHeader(const jxl::BoxType& type, size_t size, bool unbounded);
};

struct JxlEncoderFrameSettingsStruct {
  JxlEncoder* enc;
  jxl::JxlEncoderFrameSettingsValues values;
};

#endif  // LIB_JXL_ENCODE_INTERNAL_H_<|MERGE_RESOLUTION|>--- conflicted
+++ resolved
@@ -147,11 +147,8 @@
   bool boxes_closed;
   bool basic_info_set;
   bool color_encoding_set;
-<<<<<<< HEAD
+  bool intensity_target_set;
   int brotli_effort = 9;
-=======
-  bool intensity_target_set;
->>>>>>> b5cec6f8
 
   // Takes the first frame in the input_queue, encodes it, and appends
   // the bytes to the output_byte_queue.
