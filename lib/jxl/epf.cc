--- conflicted
+++ resolved
@@ -32,505 +32,6 @@
 #include "lib/jxl/quant_weights.h"
 #include "lib/jxl/quantizer.h"
 
-<<<<<<< HEAD
-HWY_BEFORE_NAMESPACE();
-namespace jxl {
-namespace HWY_NAMESPACE {
-
-// These templates are not found via ADL.
-using hwy::HWY_NAMESPACE::Vec;
-
-// The EPF logic treats 8x8 blocks as one unit, each with their own sigma.
-// It should be possible to do two blocks at a time in AVX3 vectors, at some
-// increase in complexity (broadcasting sigma0/1 to lanes 0..7 and 8..15).
-using DF = HWY_CAPPED(float, kBlockDim);
-using DU = HWY_CAPPED(uint32_t, kBlockDim);
-
-DF df;
-
-JXL_INLINE Vec<DF> Weight(Vec<DF> sad, Vec<DF> inv_sigma, Vec<DF> thres) {
-  auto v = MulAdd(sad, inv_sigma, Set(DF(), 1.0f));
-  auto v2 = v * v;
-  return IfThenZeroElse(v <= thres, v2);
-}
-
-template <bool aligned>
-JXL_INLINE void AddPixelStep1(int row, const FilterRows& rows, size_t x,
-                              Vec<DF> sad, Vec<DF> inv_sigma,
-                              const LoopFilter& lf, Vec<DF>* JXL_RESTRICT X,
-                              Vec<DF>* JXL_RESTRICT Y, Vec<DF>* JXL_RESTRICT B,
-                              Vec<DF>* JXL_RESTRICT w) {
-  auto cx = aligned ? Load(DF(), rows.GetInputRow(row, 0) + x)
-                    : LoadU(DF(), rows.GetInputRow(row, 0) + x);
-  auto cy = aligned ? Load(DF(), rows.GetInputRow(row, 1) + x)
-                    : LoadU(DF(), rows.GetInputRow(row, 1) + x);
-  auto cb = aligned ? Load(DF(), rows.GetInputRow(row, 2) + x)
-                    : LoadU(DF(), rows.GetInputRow(row, 2) + x);
-
-  auto weight = Weight(sad, inv_sigma, Set(df, lf.epf_pass1_zeroflush));
-  *w += weight;
-  *X = MulAdd(weight, cx, *X);
-  *Y = MulAdd(weight, cy, *Y);
-  *B = MulAdd(weight, cb, *B);
-}
-
-template <bool aligned>
-JXL_INLINE void AddPixelStep2(int row, const FilterRows& rows, size_t x,
-                              Vec<DF> rx, Vec<DF> ry, Vec<DF> rb,
-                              Vec<DF> inv_sigma, const LoopFilter& lf,
-                              Vec<DF>* JXL_RESTRICT X, Vec<DF>* JXL_RESTRICT Y,
-                              Vec<DF>* JXL_RESTRICT B,
-                              Vec<DF>* JXL_RESTRICT w) {
-  auto cx = aligned ? Load(DF(), rows.GetInputRow(row, 0) + x)
-                    : LoadU(DF(), rows.GetInputRow(row, 0) + x);
-  auto cy = aligned ? Load(DF(), rows.GetInputRow(row, 1) + x)
-                    : LoadU(DF(), rows.GetInputRow(row, 1) + x);
-  auto cb = aligned ? Load(DF(), rows.GetInputRow(row, 2) + x)
-                    : LoadU(DF(), rows.GetInputRow(row, 2) + x);
-
-  auto sad = AbsDiff(cx, rx) * Set(df, lf.epf_channel_scale[0]);
-  sad = MulAdd(AbsDiff(cy, ry), Set(df, lf.epf_channel_scale[1]), sad);
-  sad = MulAdd(AbsDiff(cb, rb), Set(df, lf.epf_channel_scale[2]), sad);
-
-  auto weight = Weight(sad, inv_sigma, Set(df, lf.epf_pass2_zeroflush));
-
-  *w += weight;
-  *X = MulAdd(weight, cx, *X);
-  *Y = MulAdd(weight, cy, *Y);
-  *B = MulAdd(weight, cb, *B);
-}
-
-template <class D, class V>
-void GaborishVector(const D df, const float* JXL_RESTRICT row_t,
-                    const float* JXL_RESTRICT row_m,
-                    const float* JXL_RESTRICT row_b, const V w0, const V w1,
-                    const V w2, float* JXL_RESTRICT row_out) {
-// Filter x0 is only aligned to blocks (8 floats = 32 bytes). For larger
-// vectors, treat loads as unaligned (we manually align the Store).
-#undef LoadMaybeU
-#if HWY_CAP_GE512
-#define LoadMaybeU LoadU
-#else
-#define LoadMaybeU Load
-#endif
-
-  const auto t = LoadMaybeU(df, row_t);
-  const auto tl = LoadU(df, row_t - 1);
-  const auto tr = LoadU(df, row_t + 1);
-  const auto m = LoadMaybeU(df, row_m);
-  const auto l = LoadU(df, row_m - 1);
-  const auto r = LoadU(df, row_m + 1);
-  const auto b = LoadMaybeU(df, row_b);
-  const auto bl = LoadU(df, row_b - 1);
-  const auto br = LoadU(df, row_b + 1);
-  const auto sum0 = m;
-  const auto sum1 = (l + r) + (t + b);
-  const auto sum2 = (tl + tr) + (bl + br);
-  auto pixels = MulAdd(sum2, w2, MulAdd(sum1, w1, sum0 * w0));
-  Store(pixels, df, row_out);
-}
-
-void GaborishRow(const FilterRows& rows, const LoopFilter& /* lf */,
-                 const FilterWeights& filter_weights, size_t x0, size_t x1,
-                 size_t /*sigma_x_offset*/, size_t /* image_y_mod_8 */) {
-  JXL_DASSERT(x0 % Lanes(df) == 0);
-
-  const float* JXL_RESTRICT gab_weights = filter_weights.gab_weights;
-  for (size_t c = 0; c < 3; c++) {
-    const float* JXL_RESTRICT row_t = rows.GetInputRow(-1, c);
-    const float* JXL_RESTRICT row_m = rows.GetInputRow(0, c);
-    const float* JXL_RESTRICT row_b = rows.GetInputRow(1, c);
-    float* JXL_RESTRICT row_out = rows.GetOutputRow(c);
-
-    size_t ix = x0;
-
-#if HWY_CAP_GE512
-    const HWY_FULL(float) dfull;  // Gaborish is not block-dependent.
-
-    // For AVX3, x0 might only be aligned to 8, not 16; if so, do a capped
-    // vector first to ensure full (Store-only!) alignment, then full vectors.
-    const uintptr_t addr = reinterpret_cast<uintptr_t>(row_out + ix);
-    if ((addr % 64) != 0 && ix < x1) {
-      const auto w0 = Set(df, gab_weights[3 * c + 0]);
-      const auto w1 = Set(df, gab_weights[3 * c + 1]);
-      const auto w2 = Set(df, gab_weights[3 * c + 2]);
-      GaborishVector(df, row_t + ix, row_m + ix, row_b + ix, w0, w1, w2,
-                     row_out + ix);
-      ix += Lanes(df);
-    }
-
-    const auto wfull0 = Set(dfull, gab_weights[3 * c + 0]);
-    const auto wfull1 = Set(dfull, gab_weights[3 * c + 1]);
-    const auto wfull2 = Set(dfull, gab_weights[3 * c + 2]);
-    for (; ix + Lanes(dfull) <= x1; ix += Lanes(dfull)) {
-      GaborishVector(dfull, row_t + ix, row_m + ix, row_b + ix, wfull0, wfull1,
-                     wfull2, row_out + ix);
-    }
-#endif
-
-    // Non-AVX3 loop, or last capped vector for AVX3, if necessary
-    const auto w0 = Set(df, gab_weights[3 * c + 0]);
-    const auto w1 = Set(df, gab_weights[3 * c + 1]);
-    const auto w2 = Set(df, gab_weights[3 * c + 2]);
-    for (; ix < x1; ix += Lanes(df)) {
-      GaborishVector(df, row_t + ix, row_m + ix, row_b + ix, w0, w1, w2,
-                     row_out + ix);
-    }
-  }
-}
-
-// Step 0: 5x5 plus-shaped kernel with 5 SADs per pixel (3x3
-// plus-shaped). So this makes this filter a 7x7 filter.
-void Epf0Row(const FilterRows& rows, const LoopFilter& lf,
-             const FilterWeights& filter_weights, size_t x0, size_t x1,
-             size_t sigma_x_offset, size_t image_y_mod_8) {
-  JXL_DASSERT(x0 % Lanes(df) == 0);
-  const float* JXL_RESTRICT row_sigma = rows.GetSigmaRow();
-
-  float sm = lf.epf_pass0_sigma_scale;
-  float bsm = sm * lf.epf_border_sad_mul;
-
-  HWY_ALIGN float sad_mul[kBlockDim] = {bsm, sm, sm, sm, sm, sm, sm, bsm};
-
-  if (image_y_mod_8 == 0 || image_y_mod_8 == kBlockDim - 1) {
-    for (size_t i = 0; i < kBlockDim; i += Lanes(df)) {
-      Store(Set(df, bsm), df, sad_mul + i);
-    }
-  }
-
-  for (size_t x = x0; x < x1; x += Lanes(df)) {
-    size_t bx = (x + sigma_x_offset) / kBlockDim;
-    size_t ix = (x + sigma_x_offset) % kBlockDim;
-    if (row_sigma[bx] < kMinSigma) {
-      for (size_t c = 0; c < 3; c++) {
-        auto px = Load(df, rows.GetInputRow(0, c) + x);
-        Store(px, df, rows.GetOutputRow(c) + x);
-      }
-      continue;
-    }
-
-    const auto sm = Load(df, sad_mul + ix);
-    const auto inv_sigma = Set(DF(), row_sigma[bx]) * sm;
-
-    decltype(Zero(df)) sads[12];
-    for (size_t i = 0; i < 12; i++) sads[i] = Zero(df);
-    constexpr std::array<int, 2> sads_off[12] = {
-        {{-2, 0}}, {{-1, -1}}, {{-1, 0}}, {{-1, 1}}, {{0, -2}}, {{0, -1}},
-        {{0, 1}},  {{0, 2}},   {{1, -1}}, {{1, 0}},  {{1, 1}},  {{2, 0}},
-    };
-
-    // compute sads
-    // TODO(veluca): consider unrolling and optimizing this.
-    for (size_t c = 0; c < 3; c++) {
-      auto scale = Set(df, lf.epf_channel_scale[c]);
-      for (size_t i = 0; i < 12; i++) {
-        auto sad = Zero(df);
-        constexpr std::array<int, 2> plus_off[] = {
-            {{0, 0}}, {{-1, 0}}, {{0, -1}}, {{1, 0}}, {{0, 1}}};
-        for (size_t j = 0; j < 5; j++) {
-          const auto r11 = LoadU(
-              df, rows.GetInputRow(plus_off[j][0], c) + x + plus_off[j][1]);
-          const auto c11 =
-              LoadU(df, rows.GetInputRow(sads_off[i][0] + plus_off[j][0], c) +
-                            x + sads_off[i][1] + plus_off[j][1]);
-          sad += AbsDiff(r11, c11);
-        }
-        sads[i] = MulAdd(sad, scale, sads[i]);
-      }
-    }
-    const auto x_cc = LoadU(df, rows.GetInputRow(0, 0) + x);
-    const auto y_cc = LoadU(df, rows.GetInputRow(0, 1) + x);
-    const auto b_cc = LoadU(df, rows.GetInputRow(0, 2) + x);
-
-    auto w = Set(df, 1);
-    auto X = x_cc;
-    auto Y = y_cc;
-    auto B = b_cc;
-
-    for (size_t i = 0; i < 12; i++) {
-      AddPixelStep1</*aligned=*/false>(/*row=*/sads_off[i][0], rows,
-                                       x + sads_off[i][1], sads[i], inv_sigma,
-                                       lf, &X, &Y, &B, &w);
-    }
-
-#if JXL_HIGH_PRECISION
-    auto inv_w = Set(df, 1.0f) / w;
-#else
-    auto inv_w = ApproximateReciprocal(w);
-#endif
-    Store(X * inv_w, df, rows.GetOutputRow(0) + x);
-    Store(Y * inv_w, df, rows.GetOutputRow(1) + x);
-    Store(B * inv_w, df, rows.GetOutputRow(2) + x);
-  }
-}
-
-// Step 1: 3x3 plus-shaped kernel with 5 SADs per pixel (also 3x3
-// plus-shaped). So this makes this filter a 5x5 filter.
-void Epf1Row(const FilterRows& rows, const LoopFilter& lf,
-             const FilterWeights& filter_weights, size_t x0, size_t x1,
-             size_t sigma_x_offset, size_t image_y_mod_8) {
-  JXL_DASSERT(x0 % Lanes(df) == 0);
-  const float* JXL_RESTRICT row_sigma = rows.GetSigmaRow();
-
-  float sm = 1.0f;
-  float bsm = sm * lf.epf_border_sad_mul;
-
-  HWY_ALIGN float sad_mul[kBlockDim] = {bsm, sm, sm, sm, sm, sm, sm, bsm};
-
-  if (image_y_mod_8 == 0 || image_y_mod_8 == kBlockDim - 1) {
-    for (size_t i = 0; i < kBlockDim; i += Lanes(df)) {
-      Store(Set(df, bsm), df, sad_mul + i);
-    }
-  }
-
-  for (size_t x = x0; x < x1; x += Lanes(df)) {
-    size_t bx = (x + sigma_x_offset) / kBlockDim;
-    size_t ix = (x + sigma_x_offset) % kBlockDim;
-    if (row_sigma[bx] < kMinSigma) {
-      for (size_t c = 0; c < 3; c++) {
-        auto px = Load(df, rows.GetInputRow(0, c) + x);
-        Store(px, df, rows.GetOutputRow(c) + x);
-      }
-      continue;
-    }
-
-    const auto sm = Load(df, sad_mul + ix);
-    const auto inv_sigma = Set(DF(), row_sigma[bx]) * sm;
-    auto sad0 = Zero(df);
-    auto sad1 = Zero(df);
-    auto sad2 = Zero(df);
-    auto sad3 = Zero(df);
-
-    // compute sads
-    for (size_t c = 0; c < 3; c++) {
-      // center px = 22, px above = 21
-      auto t = Undefined(df);
-
-      const auto p20 = Load(df, rows.GetInputRow(-2, c) + x);
-      const auto p21 = Load(df, rows.GetInputRow(-1, c) + x);
-      auto sad0c = AbsDiff(p20, p21);  // SAD 2, 1
-
-      const auto p11 = LoadU(df, rows.GetInputRow(-1, c) + x - 1);
-      auto sad1c = AbsDiff(p11, p21);  // SAD 1, 2
-
-      const auto p31 = LoadU(df, rows.GetInputRow(-1, c) + x + 1);
-      auto sad2c = AbsDiff(p31, p21);  // SAD 3, 2
-
-      const auto p02 = LoadU(df, rows.GetInputRow(0, c) + x - 2);
-      const auto p12 = LoadU(df, rows.GetInputRow(0, c) + x - 1);
-      sad1c += AbsDiff(p02, p12);  // SAD 1, 2
-      sad0c += AbsDiff(p11, p12);  // SAD 2, 1
-
-      const auto p22 = LoadU(df, rows.GetInputRow(0, c) + x);
-      t = AbsDiff(p12, p22);
-      sad1c += t;  // SAD 1, 2
-      sad2c += t;  // SAD 3, 2
-      t = AbsDiff(p22, p21);
-      auto sad3c = t;  // SAD 2, 3
-      sad0c += t;      // SAD 2, 1
-
-      const auto p32 = LoadU(df, rows.GetInputRow(0, c) + x + 1);
-      sad0c += AbsDiff(p31, p32);  // SAD 2, 1
-      t = AbsDiff(p22, p32);
-      sad1c += t;  // SAD 1, 2
-      sad2c += t;  // SAD 3, 2
-
-      const auto p42 = LoadU(df, rows.GetInputRow(0, c) + x + 2);
-      sad2c += AbsDiff(p42, p32);  // SAD 3, 2
-
-      const auto p13 = LoadU(df, rows.GetInputRow(1, c) + x - 1);
-      sad3c += AbsDiff(p13, p12);  // SAD 2, 3
-
-      const auto p23 = Load(df, rows.GetInputRow(1, c) + x);
-      t = AbsDiff(p22, p23);
-      sad0c += t;                  // SAD 2, 1
-      sad3c += t;                  // SAD 2, 3
-      sad1c += AbsDiff(p13, p23);  // SAD 1, 2
-
-      const auto p33 = LoadU(df, rows.GetInputRow(1, c) + x + 1);
-      sad2c += AbsDiff(p33, p23);  // SAD 3, 2
-      sad3c += AbsDiff(p33, p32);  // SAD 2, 3
-
-      const auto p24 = Load(df, rows.GetInputRow(2, c) + x);
-      sad3c += AbsDiff(p24, p23);  // SAD 2, 3
-
-      auto scale = Set(df, lf.epf_channel_scale[c]);
-      sad0 = MulAdd(sad0c, scale, sad0);
-      sad1 = MulAdd(sad1c, scale, sad1);
-      sad2 = MulAdd(sad2c, scale, sad2);
-      sad3 = MulAdd(sad3c, scale, sad3);
-    }
-    const auto x_cc = Load(df, rows.GetInputRow(0, 0) + x);
-    const auto y_cc = Load(df, rows.GetInputRow(0, 1) + x);
-    const auto b_cc = Load(df, rows.GetInputRow(0, 2) + x);
-
-    auto w = Set(df, 1);
-    auto X = x_cc;
-    auto Y = y_cc;
-    auto B = b_cc;
-
-    // Top row
-    AddPixelStep1</*aligned=*/true>(/*row=*/-1, rows, x, sad0, inv_sigma, lf,
-                                    &X, &Y, &B, &w);
-    // Center
-    AddPixelStep1</*aligned=*/false>(/*row=*/0, rows, x - 1, sad1, inv_sigma,
-                                     lf, &X, &Y, &B, &w);
-    AddPixelStep1</*aligned=*/false>(/*row=*/0, rows, x + 1, sad2, inv_sigma,
-                                     lf, &X, &Y, &B, &w);
-    // Bottom
-    AddPixelStep1</*aligned=*/true>(/*row=*/1, rows, x, sad3, inv_sigma, lf, &X,
-                                    &Y, &B, &w);
-#if JXL_HIGH_PRECISION
-    auto inv_w = Set(df, 1.0f) / w;
-#else
-    auto inv_w = ApproximateReciprocal(w);
-#endif
-    Store(X * inv_w, df, rows.GetOutputRow(0) + x);
-    Store(Y * inv_w, df, rows.GetOutputRow(1) + x);
-    Store(B * inv_w, df, rows.GetOutputRow(2) + x);
-  }
-}
-
-// Step 2: 3x3 plus-shaped kernel with a single reference pixel, ran on
-// the output of the previous step.
-void Epf2Row(const FilterRows& rows, const LoopFilter& lf,
-             const FilterWeights& filter_weights, size_t x0, size_t x1,
-             size_t sigma_x_offset, size_t image_y_mod_8) {
-  JXL_DASSERT(x0 % Lanes(df) == 0);
-  const float* JXL_RESTRICT row_sigma = rows.GetSigmaRow();
-
-  float sm = lf.epf_pass2_sigma_scale;
-  float bsm = sm * lf.epf_border_sad_mul;
-
-  HWY_ALIGN float sad_mul[kBlockDim] = {bsm, sm, sm, sm, sm, sm, sm, bsm};
-
-  if (image_y_mod_8 == 0 || image_y_mod_8 == kBlockDim - 1) {
-    for (size_t i = 0; i < kBlockDim; i += Lanes(df)) {
-      Store(Set(df, bsm), df, sad_mul + i);
-    }
-  }
-
-  for (size_t x = x0; x < x1; x += Lanes(df)) {
-    size_t bx = (x + sigma_x_offset) / kBlockDim;
-    size_t ix = (x + sigma_x_offset) % kBlockDim;
-
-    if (row_sigma[bx] < kMinSigma) {
-      for (size_t c = 0; c < 3; c++) {
-        auto px = Load(df, rows.GetInputRow(0, c) + x);
-        Store(px, df, rows.GetOutputRow(c) + x);
-      }
-      continue;
-    }
-
-    const auto sm = Load(df, sad_mul + ix);
-    const auto inv_sigma = Set(DF(), row_sigma[bx]) * sm;
-
-    const auto x_cc = Load(df, rows.GetInputRow(0, 0) + x);
-    const auto y_cc = Load(df, rows.GetInputRow(0, 1) + x);
-    const auto b_cc = Load(df, rows.GetInputRow(0, 2) + x);
-
-    auto w = Set(df, 1);
-    auto X = x_cc;
-    auto Y = y_cc;
-    auto B = b_cc;
-
-    // Top row
-    AddPixelStep2</*aligned=*/true>(/*row=*/-1, rows, x, x_cc, y_cc, b_cc,
-                                    inv_sigma, lf, &X, &Y, &B, &w);
-    // Center
-    AddPixelStep2</*aligned=*/false>(/*row=*/0, rows, x - 1, x_cc, y_cc, b_cc,
-                                     inv_sigma, lf, &X, &Y, &B, &w);
-    AddPixelStep2</*aligned=*/false>(/*row=*/0, rows, x + 1, x_cc, y_cc, b_cc,
-                                     inv_sigma, lf, &X, &Y, &B, &w);
-    // Bottom
-    AddPixelStep2</*aligned=*/true>(/*row=*/1, rows, x, x_cc, y_cc, b_cc,
-                                    inv_sigma, lf, &X, &Y, &B, &w);
-
-#if JXL_HIGH_PRECISION
-    auto inv_w = Set(df, 1.0f) / w;
-#else
-    auto inv_w = ApproximateReciprocal(w);
-#endif
-    Store(X * inv_w, df, rows.GetOutputRow(0) + x);
-    Store(Y * inv_w, df, rows.GetOutputRow(1) + x);
-    Store(B * inv_w, df, rows.GetOutputRow(2) + x);
-  }
-}
-
-constexpr FilterDefinition kGaborishFilter{&GaborishRow, 1};
-constexpr FilterDefinition kEpf0Filter{&Epf0Row, 3};
-constexpr FilterDefinition kEpf1Filter{&Epf1Row, 2};
-constexpr FilterDefinition kEpf2Filter{&Epf2Row, 1};
-
-void FilterPipelineInit(FilterPipeline* fp, const LoopFilter& lf,
-                        const Image3F& in, const Rect& in_rect,
-                        const Rect& image_rect, size_t image_ysize,
-                        Image3F* out, const Rect& out_rect) {
-  JXL_DASSERT(lf.gab || lf.epf_iters > 0);
-  // All EPF filters use sigma so we need to compute it.
-  fp->compute_sigma = lf.epf_iters > 0;
-
-  fp->num_filters = 0;
-  fp->storage_rows_used = 0;
-  // First filter always uses the input image.
-  fp->filters[0].SetInput(&in, in_rect, image_rect, image_ysize);
-
-  if (lf.gab) {
-    fp->AddStep<kGaborishFilter.border>(kGaborishFilter);
-  }
-
-  if (lf.epf_iters == 1) {
-    fp->AddStep<kEpf1Filter.border>(kEpf1Filter);
-  } else if (lf.epf_iters == 2) {
-    fp->AddStep<kEpf1Filter.border>(kEpf1Filter);
-    fp->AddStep<kEpf2Filter.border>(kEpf2Filter);
-  } else if (lf.epf_iters == 3) {
-    fp->AddStep<kEpf0Filter.border>(kEpf0Filter);
-    fp->AddStep<kEpf1Filter.border>(kEpf1Filter);
-    fp->AddStep<kEpf2Filter.border>(kEpf2Filter);
-  }
-
-  // At least one of the filters was enabled so "num_filters" must be non-zero.
-  JXL_DASSERT(fp->num_filters > 0);
-
-  // Set the output of the last filter as the output image.
-  fp->filters[fp->num_filters - 1].SetOutput(out, out_rect);
-
-  // Walk the list of filters backwards to compute how many rows are needed.
-  size_t col_border = 0;
-  for (int i = fp->num_filters - 1; i >= 0; i--) {
-    // Compute the region where we need to apply this filter. Depending on the
-    // step we might need to compute a larger portion than the original rect
-    // because of the border needed by other stages. This is the range of valid
-    // output values we produce, however we run the filter over a larger region
-    // to make those values multiple of Lanes(df).
-    const size_t x0 =
-        FilterPipeline::FilterStep::MaxLeftPadding(image_rect.x0()) -
-        col_border;
-    const size_t x1 =
-        FilterPipeline::FilterStep::MaxLeftPadding(image_rect.x0()) +
-        image_rect.xsize() + col_border;
-
-    fp->filters[i].filter_x0 = x0 - x0 % Lanes(df);
-    fp->filters[i].filter_x1 = RoundUpTo(x1, Lanes(df));
-
-    // The extra border needed for future filtering.
-    fp->filters[i].output_col_border = col_border;
-    col_border += fp->filters[i].filter_def.border;
-  }
-  fp->total_border = col_border;
-  JXL_ASSERT(fp->total_border == lf.Padding());
-  JXL_ASSERT(fp->total_border <= kMaxFilterBorder);
-}
-
-// NOLINTNEXTLINE(google-readability-namespace-comments)
-}  // namespace HWY_NAMESPACE
-}  // namespace jxl
-HWY_AFTER_NAMESPACE();
-
-#if HWY_ONCE
-=======
->>>>>>> ddbf2062
 namespace jxl {
 
 // Mirror n floats starting at *p and store them before p.
@@ -642,33 +143,4 @@
   }
 }
 
-<<<<<<< HEAD
-FilterPipeline* PrepareFilterPipeline(
-    PassesDecoderState* dec_state, const Rect& image_rect, const Image3F& input,
-    const Rect& input_rect, size_t image_ysize, size_t thread,
-    Image3F* JXL_RESTRICT out, const Rect& output_rect) {
-  const LoopFilter& lf = dec_state->shared->frame_header.loop_filter;
-  // image_rect, input and output must all have the same kPaddingXRound
-  // alignment for SIMD, but it doesn't need to be 0.
-  JXL_DASSERT(image_rect.x0() % kBlockDim == input_rect.x0() % kBlockDim);
-  JXL_DASSERT(image_rect.x0() % kBlockDim == output_rect.x0() % kBlockDim);
-
-  // We need enough pixels to access the padding and the rounding to
-  // GroupBorderAssigner::kPaddingXRound to the left of the image.
-  JXL_DASSERT(input_rect.x0() >= input_rect.x0() % kBlockDim + lf.Padding());
-
-  JXL_DASSERT(image_rect.xsize() == input_rect.xsize());
-  JXL_DASSERT(image_rect.xsize() == output_rect.xsize());
-  FilterPipeline* fp = &(dec_state->filter_pipelines[thread]);
-  fp->image_rect = image_rect;
-
-  HWY_DYNAMIC_DISPATCH(FilterPipelineInit)
-  (fp, lf, input, input_rect, image_rect, image_ysize, out, output_rect);
-  return fp;
-}
-
-}  // namespace jxl
-#endif  // HWY_ONCE
-=======
-}  // namespace jxl
->>>>>>> ddbf2062
+}  // namespace jxl