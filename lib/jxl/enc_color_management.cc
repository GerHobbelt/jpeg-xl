--- conflicted
+++ resolved
@@ -213,20 +213,13 @@
   // No lock needed.
   JxlCms* t = reinterpret_cast<JxlCms*>(cms_data);
 
-<<<<<<< HEAD
   const cmsContext context = GetContext();
 
-  float* xform_src = const_cast<float*>(buf_src);  // Read-only.
-  if (t->preprocess_ != ExtraTF::kNone) {
-    xform_src = t->buf_src_.Row(thread);  // Writable buffer.
-    BeforeTransform(t, buf_src, xform_src);
-=======
   const float* xform_src = buf_src;  // Read-only.
   if (t->preprocess != ExtraTF::kNone) {
     float* mutable_xform_src = t->buf_src.Row(thread);  // Writable buffer.
     BeforeTransform(t, buf_src, mutable_xform_src);
     xform_src = mutable_xform_src;
->>>>>>> 4861a954
   }
 
 #if JXL_CMS_VERBOSE >= 2
@@ -247,13 +240,8 @@
         &t->profile_src, buf_dst, skcms_PixelFormat_RGB_fff,
         skcms_AlphaFormat_Opaque, &t->profile_dst, xsize));
 #else   // JPEGXL_ENABLE_SKCMS
-<<<<<<< HEAD
-    cmsDoTransform(context, t->lcms_transform_, xform_src, buf_dst,
-                   static_cast<cmsUInt32Number>(t->xsize_));
-=======
-    cmsDoTransform(t->lcms_transform, xform_src, buf_dst,
+    cmsDoTransform(context, t->lcms_transform, xform_src, buf_dst,
                    static_cast<cmsUInt32Number>(xsize));
->>>>>>> 4861a954
 #endif  // JPEGXL_ENABLE_SKCMS
   }
 #if JXL_CMS_VERBOSE >= 2
@@ -925,13 +913,8 @@
   // cmsDoTransform() thread-safe.
   const uint32_t flags = cmsFLAGS_NOCACHE | cmsFLAGS_BLACKPOINTCOMPENSATION |
                          cmsFLAGS_HIGHRESPRECALC;
-<<<<<<< HEAD
-  lcms_transform_ =
+  t->lcms_transform =
       cmsCreateTransform(context, profile_src.get(), type_src,
-=======
-  t->lcms_transform =
-      cmsCreateTransformTHR(context, profile_src.get(), type_src,
->>>>>>> 4861a954
                             profile_dst.get(), type_dst, intent, flags);
   if (t->lcms_transform == nullptr) {
     JXL_NOTIFY_ERROR("Failed to create transform");
