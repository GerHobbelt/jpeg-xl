--- conflicted
+++ resolved
@@ -678,13 +678,8 @@
   return XYZ;
 }
 
-<<<<<<< HEAD
-Status IdentifyPrimaries(const cmsContext context, const Profile& profile, const cmsCIEXYZ& wp_unadapted,
-                         ColorEncoding* c) {
-=======
 Status IdentifyPrimaries(const cmsContext context, const Profile& profile,
                          const cmsCIEXYZ& wp_unadapted, ColorEncoding* c) {
->>>>>>> a28c316d
   if (!c->HasPrimaries()) return true;
   if (ColorSpaceFromProfile(profile) == ColorSpace::kUnknown) return true;
 
@@ -694,13 +689,9 @@
   const cmsCIEXYZ* adapted_g = static_cast<const cmsCIEXYZ*>(
       cmsReadTag(context, profile.get(), cmsSigGreenColorantTag));
   const cmsCIEXYZ* adapted_b = static_cast<const cmsCIEXYZ*>(
-<<<<<<< HEAD
       cmsReadTag(context, profile.get(), cmsSigBlueColorantTag));
-=======
-      cmsReadTag(profile.get(), cmsSigBlueColorantTag));
 
   cmsCIEXYZ converted_rgb[3];
->>>>>>> a28c316d
   if (adapted_r == nullptr || adapted_g == nullptr || adapted_b == nullptr) {
     // No colorant tag, determine the XYZ coordinates of the primaries by
     // converting from the colorspace.
@@ -723,7 +714,7 @@
 
     const cmsFloat64Number in[9] = {1.0, 0.0, 0.0, 0.0, 1.0,
                                     0.0, 0.0, 0.0, 1.0};
-    cmsDoTransform(xform.get(), in, &converted_rgb->X, 3);
+    cmsDoTransform(context, xform.get(), in, &converted_rgb->X, 3);
     adapted_r = &converted_rgb[0];
     adapted_g = &converted_rgb[1];
     adapted_b = &converted_rgb[2];
