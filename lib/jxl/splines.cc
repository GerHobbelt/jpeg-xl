// Copyright (c) the JPEG XL Project Authors. All rights reserved.
//
// Use of this source code is governed by a BSD-style
// license that can be found in the LICENSE file.

#include "lib/jxl/splines.h"

#include <algorithm>
#include <cmath>

#include "lib/jxl/ans_params.h"
#include "lib/jxl/base/printf_macros.h"
#include "lib/jxl/base/status.h"
#include "lib/jxl/chroma_from_luma.h"
#include "lib/jxl/common.h"
#include "lib/jxl/dct_scales.h"
#include "lib/jxl/entropy_coder.h"
#include "lib/jxl/opsin_params.h"

#undef HWY_TARGET_INCLUDE
#define HWY_TARGET_INCLUDE "lib/jxl/splines.cc"
#include <hwy/foreach_target.h>
#include <hwy/highway.h>

#include "lib/jxl/fast_math-inl.h"
HWY_BEFORE_NAMESPACE();
namespace jxl {
namespace HWY_NAMESPACE {
namespace {

// Given a set of DCT coefficients, this returns the result of performing cosine
// interpolation on the original samples.
float ContinuousIDCT(const float dct[32], const float t) {
  // We compute here the DCT-3 of the `dct` vector, rescaled by a factor of
  // sqrt(32). This is such that an input vector vector {x, 0, ..., 0} produces
  // a constant result of x. dct[0] was scaled in Dequantize() to allow uniform
  // treatment of all the coefficients.
  constexpr float kMultipliers[32] = {
      kPi / 32 * 0,  kPi / 32 * 1,  kPi / 32 * 2,  kPi / 32 * 3,  kPi / 32 * 4,
      kPi / 32 * 5,  kPi / 32 * 6,  kPi / 32 * 7,  kPi / 32 * 8,  kPi / 32 * 9,
      kPi / 32 * 10, kPi / 32 * 11, kPi / 32 * 12, kPi / 32 * 13, kPi / 32 * 14,
      kPi / 32 * 15, kPi / 32 * 16, kPi / 32 * 17, kPi / 32 * 18, kPi / 32 * 19,
      kPi / 32 * 20, kPi / 32 * 21, kPi / 32 * 22, kPi / 32 * 23, kPi / 32 * 24,
      kPi / 32 * 25, kPi / 32 * 26, kPi / 32 * 27, kPi / 32 * 28, kPi / 32 * 29,
      kPi / 32 * 30, kPi / 32 * 31,
  };
  HWY_CAPPED(float, 32) df;
  auto result = Zero(df);
  const auto tandhalf = Set(df, t + 0.5f);
  for (int i = 0; i < 32; i += Lanes(df)) {
    auto cos_arg = LoadU(df, kMultipliers + i) * tandhalf;
    auto cos = FastCosf(df, cos_arg);
    auto local_res = LoadU(df, dct + i) * cos;
    result = MulAdd(Set(df, kSqrt2), local_res, result);
  }
  return GetLane(SumOfLanes(df, result));
}

template <typename DF>
void DrawSegment(DF df, const SplineSegment& segment, const bool add,
                 const size_t y, const size_t x, float* JXL_RESTRICT rows[3]) {
  Rebind<int32_t, DF> di;
  const auto inv_sigma = Set(df, segment.inv_sigma);
  const auto half = Set(df, 0.5f);
  const auto one_over_2s2 = Set(df, 0.353553391f);
  const auto sigma_over_4_times_intensity =
      Set(df, segment.sigma_over_4_times_intensity);
  const auto dx = ConvertTo(df, Iota(di, x)) - Set(df, segment.center_x);
  const auto dy = Set(df, y - segment.center_y);
  const auto sqd = MulAdd(dx, dx, dy * dy);
  const auto distance = Sqrt(sqd);
  const auto one_dimensional_factor =
      FastErff(df, MulAdd(distance, half, one_over_2s2) * inv_sigma) -
      FastErff(df, MulSub(distance, half, one_over_2s2) * inv_sigma);
  auto local_intensity = sigma_over_4_times_intensity * one_dimensional_factor *
                         one_dimensional_factor;
  for (size_t c = 0; c < 3; ++c) {
    const auto cm = Set(df, add ? segment.color[c] : -segment.color[c]);
    const auto in = LoadU(df, rows[c] + x);
    StoreU(MulAdd(cm, local_intensity, in), df, rows[c] + x);
  }
}

void DrawSegment(const SplineSegment& segment, const bool add, const size_t y,
                 const ssize_t x0, ssize_t x1, float* JXL_RESTRICT rows[3]) {
  ssize_t x =
      std::max<ssize_t>(x0, segment.center_x - segment.maximum_distance + 0.5f);
  // one-past-the-end
  x1 =
      std::min<ssize_t>(x1, segment.center_x + segment.maximum_distance + 1.5f);
  HWY_FULL(float) df;
  for (; x + static_cast<ssize_t>(Lanes(df)) <= x1; x += Lanes(df)) {
    DrawSegment(df, segment, add, y, x, rows);
  }
  for (; x < x1; ++x) {
    DrawSegment(HWY_CAPPED(float, 1)(), segment, add, y, x, rows);
  }
}

void ComputeSegments(const Spline::Point& center, const float intensity,
                     const float color[3], const float sigma,
                     std::vector<SplineSegment>& segments,
                     std::vector<std::pair<size_t, size_t>>& segments_by_y,
                     size_t* pixel_limit) {
  // Sanity check sigma, inverse sigma and intensity
  if (!(std::isfinite(sigma) && sigma != 0.0f && std::isfinite(1.0f / sigma) &&
        std::isfinite(intensity))) {
    // Even no-draw should still be accounted.
    *pixel_limit -= std::min<size_t>(*pixel_limit, 4);
    return;
  }
#if JXL_HIGH_PRECISION
  constexpr float kDistanceExp = 5;
#else
  // About 30% faster.
  constexpr float kDistanceExp = 3;
#endif
  // We cap from below colors to at least 0.01.
  float max_color = 0.01f;
  for (size_t c = 0; c < 3; c++) {
    max_color = std::max(max_color, std::abs(color[c] * intensity));
  }
  // Distance beyond which max_color*intensity*exp(-d^2 / (2 * sigma^2)) drops
  // below 10^-kDistanceExp.
  const float maximum_distance =
      std::sqrt(-2 * sigma * sigma *
                (std::log(0.1) * kDistanceExp - std::log(max_color)));
  SplineSegment segment;
  segment.center_y = center.y;
  segment.center_x = center.x;
  memcpy(segment.color, color, sizeof(segment.color));
  segment.inv_sigma = 1.0f / sigma;
  segment.sigma_over_4_times_intensity = .25f * sigma * intensity;
  segment.maximum_distance = maximum_distance;
  float cost = 2.0f * maximum_distance + 2.0f;
  // Check cost^2 fits size_t.
  if (cost >= static_cast<float>(1 << 15)) {
    // Too much to rasterize.
    *pixel_limit = 0;
    return;
  }
  size_t area_cost = static_cast<size_t>(cost * cost);
  if (area_cost > *pixel_limit) {
    *pixel_limit = 0;
    return;
  }
  *pixel_limit -= area_cost;
  // TODO(eustas): this will work incorrectly for (center.y >= 1 << 23)
  //               we have to use double precision in that case...
  ssize_t y0 = center.y - maximum_distance + .5f;
  ssize_t y1 = center.y + maximum_distance + 1.5f;  // one-past-the-end
  for (ssize_t y = std::max<ssize_t>(y0, 0); y < y1; y++) {
    segments_by_y.emplace_back(y, segments.size());
  }
  segments.push_back(segment);
}

void DrawSegments(float* JXL_RESTRICT row_x, float* JXL_RESTRICT row_y,
                  float* JXL_RESTRICT row_b, const Rect& image_rect,
                  const bool add, const SplineSegment* segments,
                  const size_t* segment_indices,
                  const size_t* segment_y_start) {
  JXL_ASSERT(image_rect.ysize() == 1);
  float* JXL_RESTRICT rows[3] = {row_x - image_rect.x0(),
                                 row_y - image_rect.x0(),
                                 row_b - image_rect.x0()};
  size_t y = image_rect.y0();
  for (size_t i = segment_y_start[y]; i < segment_y_start[y + 1]; i++) {
    DrawSegment(segments[segment_indices[i]], add, y, image_rect.x0(),
                image_rect.x0() + image_rect.xsize(), rows);
  }
}

void SegmentsFromPoints(
    const Spline& spline,
    const std::vector<std::pair<Spline::Point, float>>& points_to_draw,
    const float arc_length, std::vector<SplineSegment>& segments,
    std::vector<std::pair<size_t, size_t>>& segments_by_y,
    size_t* pixel_limit) {
  const float inv_arc_length = 1.0f / arc_length;
  int k = 0;
  for (const auto& point_to_draw : points_to_draw) {
    const Spline::Point& point = point_to_draw.first;
    const float multiplier = point_to_draw.second;
    const float progress_along_arc =
        std::min(1.f, (k * kDesiredRenderingDistance) * inv_arc_length);
    ++k;
    float color[3];
    for (size_t c = 0; c < 3; ++c) {
      color[c] =
          ContinuousIDCT(spline.color_dct[c], (32 - 1) * progress_along_arc);
    }
    const float sigma =
        ContinuousIDCT(spline.sigma_dct, (32 - 1) * progress_along_arc);
    ComputeSegments(point, multiplier, color, sigma, segments, segments_by_y,
                    pixel_limit);
    if (*pixel_limit == 0) {
      return;
    }
  }
}
}  // namespace
// NOLINTNEXTLINE(google-readability-namespace-comments)
}  // namespace HWY_NAMESPACE
}  // namespace jxl
HWY_AFTER_NAMESPACE();

#if HWY_ONCE
namespace jxl {
HWY_EXPORT(SegmentsFromPoints);
HWY_EXPORT(DrawSegments);

namespace {

// It is not in spec, but reasonable limit to avoid overflows.
template <typename T>
Status ValidateSplinePointPos(const T& x, const T& y) {
  constexpr T kSplinePosLimit = 1u << 30;
  if ((x >= kSplinePosLimit) || (x <= -kSplinePosLimit) ||
      (y >= kSplinePosLimit) || (y <= -kSplinePosLimit)) {
    return JXL_FAILURE("Spline coordinates out of bounds");
  }
  return true;
}

// Maximum number of spline control points per frame is
//   std::min(kMaxNumControlPoints, xsize * ysize / 2)
constexpr size_t kMaxNumControlPoints = 1u << 20u;
constexpr size_t kMaxNumControlPointsPerPixelRatio = 2;

float AdjustedQuant(const int32_t adjustment) {
  return (adjustment >= 0) ? (1.f + .125f * adjustment)
                           : 1.f / (1.f - .125f * adjustment);
}

float InvAdjustedQuant(const int32_t adjustment) {
  return (adjustment >= 0) ? 1.f / (1.f + .125f * adjustment)
                           : (1.f - .125f * adjustment);
}

// X, Y, B, sigma.
static constexpr float kChannelWeight[] = {0.0042f, 0.075f, 0.07f, .3333f};

Status DecodeAllStartingPoints(std::vector<Spline::Point>* const points,
                               BitReader* const br, ANSSymbolReader* reader,
                               const std::vector<uint8_t>& context_map,
                               const size_t num_splines) {
  points->clear();
  points->reserve(num_splines);
  int64_t last_x = 0;
  int64_t last_y = 0;
  for (size_t i = 0; i < num_splines; i++) {
    int64_t x =
        reader->ReadHybridUint(kStartingPositionContext, br, context_map);
    int64_t y =
        reader->ReadHybridUint(kStartingPositionContext, br, context_map);
    if (i != 0) {
      x = UnpackSigned(x) + last_x;
      y = UnpackSigned(y) + last_y;
    }
    JXL_RETURN_IF_ERROR(ValidateSplinePointPos(x, y));
    points->emplace_back(static_cast<float>(x), static_cast<float>(y));
    last_x = x;
    last_y = y;
  }
  return true;
}

struct Vector {
  float x, y;
  Vector operator-() const { return {-x, -y}; }
  Vector operator+(const Vector& other) const {
    return {x + other.x, y + other.y};
  }
  float SquaredNorm() const { return x * x + y * y; }
};
Vector operator*(const float k, const Vector& vec) {
  return {k * vec.x, k * vec.y};
}

Spline::Point operator+(const Spline::Point& p, const Vector& vec) {
  return {p.x + vec.x, p.y + vec.y};
}
Spline::Point operator-(const Spline::Point& p, const Vector& vec) {
  return p + -vec;
}
Vector operator-(const Spline::Point& a, const Spline::Point& b) {
  return {a.x - b.x, a.y - b.y};
}

// TODO(eustas): avoid making a copy of "points".
void DrawCentripetalCatmullRomSpline(std::vector<Spline::Point> points,
                                     std::vector<Spline::Point>& result) {
  if (points.empty()) return;
  if (points.size() == 1) {
    result.push_back(points[0]);
    return;
  }
  // Number of points to compute between each control point.
  static constexpr int kNumPoints = 16;
  result.reserve((points.size() - 1) * kNumPoints + 1);
  points.insert(points.begin(), points[0] + (points[0] - points[1]));
  points.push_back(points[points.size() - 1] +
                   (points[points.size() - 1] - points[points.size() - 2]));
  // points has at least 4 elements at this point.
  for (size_t start = 0; start < points.size() - 3; ++start) {
    // 4 of them are used, and we draw from p[1] to p[2].
    const Spline::Point* const p = &points[start];
    result.push_back(p[1]);
    float d[3];
    float t[4];
    t[0] = 0;
    for (int k = 0; k < 3; ++k) {
      // TODO(eustas): for each segment delta is calculated 3 times...
      // TODO(eustas): restrict d[k] with reasonable limit and spec it.
      d[k] = std::sqrt(hypotf(p[k + 1].x - p[k].x, p[k + 1].y - p[k].y));
      t[k + 1] = t[k] + d[k];
    }
    for (int i = 1; i < kNumPoints; ++i) {
      const float tt = d[0] + (static_cast<float>(i) / kNumPoints) * d[1];
      Spline::Point a[3];
      for (int k = 0; k < 3; ++k) {
        // TODO(eustas): reciprocal multiplication would be faster.
        a[k] = p[k] + ((tt - t[k]) / d[k]) * (p[k + 1] - p[k]);
      }
      Spline::Point b[2];
      for (int k = 0; k < 2; ++k) {
        b[k] = a[k] + ((tt - t[k]) / (d[k] + d[k + 1])) * (a[k + 1] - a[k]);
      }
      result.push_back(b[0] + ((tt - t[1]) / d[1]) * (b[1] - b[0]));
    }
  }
  result.push_back(points[points.size() - 2]);
}

// Move along the line segments defined by `points`, `kDesiredRenderingDistance`
// pixels at a time, and call `functor` with each point and the actual distance
// to the previous point (which will always be kDesiredRenderingDistance except
// possibly for the very last point).
// TODO(eustas): this method always adds the last point, but never the first
//               (unless those are one); I believe both ends matter.
template <typename Points, typename Functor>
bool ForEachEquallySpacedPoint(const Points& points, const Functor& functor) {
  JXL_ASSERT(!points.empty());
  Spline::Point current = points.front();
  functor(current, kDesiredRenderingDistance);
  auto next = points.begin();
  while (next != points.end()) {
    const Spline::Point* previous = &current;
    float arclength_from_previous = 0.f;
    for (;;) {
      if (next == points.end()) {
        return functor(*previous, arclength_from_previous);
      }
      const float arclength_to_next =
          std::sqrt((*next - *previous).SquaredNorm());
      if (arclength_from_previous + arclength_to_next >=
          kDesiredRenderingDistance) {
        current =
            *previous + ((kDesiredRenderingDistance - arclength_from_previous) /
                         arclength_to_next) *
                            (*next - *previous);
        if (!functor(current, kDesiredRenderingDistance)) {
          return false;
        }
        break;
      }
      arclength_from_previous += arclength_to_next;
      previous = &*next;
      ++next;
    }
  }
  return true;
}

}  // namespace

QuantizedSpline::QuantizedSpline(const Spline& original,
                                 const int32_t quantization_adjustment,
                                 const float y_to_x, const float y_to_b) {
  JXL_ASSERT(!original.control_points.empty());
  control_points_.reserve(original.control_points.size() - 1);
  const Spline::Point& starting_point = original.control_points.front();
  int previous_x = static_cast<int>(roundf(starting_point.x)),
      previous_y = static_cast<int>(roundf(starting_point.y));
  int previous_delta_x = 0, previous_delta_y = 0;
  for (auto it = original.control_points.begin() + 1;
       it != original.control_points.end(); ++it) {
    const int new_x = static_cast<int>(roundf(it->x));
    const int new_y = static_cast<int>(roundf(it->y));
    const int new_delta_x = new_x - previous_x;
    const int new_delta_y = new_y - previous_y;
    control_points_.emplace_back(new_delta_x - previous_delta_x,
                                 new_delta_y - previous_delta_y);
    previous_delta_x = new_delta_x;
    previous_delta_y = new_delta_y;
    previous_x = new_x;
    previous_y = new_y;
  }

  const auto to_int = [](float v) -> int {
    return static_cast<int>(roundf(v));
  };

  const auto quant = AdjustedQuant(quantization_adjustment);
  const auto inv_quant = InvAdjustedQuant(quantization_adjustment);
  for (int c : {1, 0, 2}) {
    float factor = (c == 0) ? y_to_x : (c == 1) ? 0 : y_to_b;
    for (int i = 0; i < 32; ++i) {
      const float dct_factor = (i == 0) ? kSqrt2 : 1.0f;
      const float inv_dct_factor = (i == 0) ? kSqrt0_5 : 1.0f;
      auto restored_y =
          color_dct_[1][i] * inv_dct_factor * kChannelWeight[1] * inv_quant;
      auto decorellated = original.color_dct[c][i] - factor * restored_y;
      color_dct_[c][i] =
          to_int(decorellated * dct_factor * quant / kChannelWeight[c]);
    }
  }
  for (int i = 0; i < 32; ++i) {
    const float dct_factor = (i == 0) ? kSqrt2 : 1.0f;
    sigma_dct_[i] =
        to_int(original.sigma_dct[i] * dct_factor * quant / kChannelWeight[3]);
  }
}

Status QuantizedSpline::Dequantize(const Spline::Point& starting_point,
                                   const int32_t quantization_adjustment,
                                   const float y_to_x, const float y_to_b,
                                   Spline& result) const {
  result.control_points.clear();
  result.control_points.reserve(control_points_.size() + 1);
<<<<<<< HEAD
  int current_x = static_cast<int>(roundf(starting_point.x)),
      current_y = static_cast<int>(roundf(starting_point.y));
  // It is not in spec, but reasonable limit to avoid overflows.
  constexpr int kPosLimit = 1u << 23;
  if ((current_x >= kPosLimit) || (current_x <= -kPosLimit) ||
      (current_y >= kPosLimit) || (current_y <= -kPosLimit)) {
    return JXL_FAILURE("Spline coordinates out of bounds");
  }
=======
  float px = roundf(starting_point.x);
  float py = roundf(starting_point.y);
  JXL_RETURN_IF_ERROR(ValidateSplinePointPos(px, py));
  int current_x = static_cast<int>(px);
  int current_y = static_cast<int>(py);
>>>>>>> 34be5d1c
  result.control_points.push_back(Spline::Point{static_cast<float>(current_x),
                                                static_cast<float>(current_y)});
  int current_delta_x = 0, current_delta_y = 0;
  for (const auto& point : control_points_) {
    current_delta_x += point.first;
    current_delta_y += point.second;
    JXL_RETURN_IF_ERROR(
        ValidateSplinePointPos(current_delta_x, current_delta_y));
    current_x += current_delta_x;
    current_y += current_delta_y;
    JXL_RETURN_IF_ERROR(ValidateSplinePointPos(current_x, current_y));
    result.control_points.push_back(Spline::Point{
        static_cast<float>(current_x), static_cast<float>(current_y)});
  }

  const auto inv_quant = InvAdjustedQuant(quantization_adjustment);
  for (int c = 0; c < 3; ++c) {
    for (int i = 0; i < 32; ++i) {
      const float inv_dct_factor = (i == 0) ? kSqrt0_5 : 1.0f;
      result.color_dct[c][i] =
          color_dct_[c][i] * inv_dct_factor * kChannelWeight[c] * inv_quant;
    }
  }
  for (int i = 0; i < 32; ++i) {
    result.color_dct[0][i] += y_to_x * result.color_dct[1][i];
    result.color_dct[2][i] += y_to_b * result.color_dct[1][i];
  }
  for (int i = 0; i < 32; ++i) {
    const float inv_dct_factor = (i == 0) ? kSqrt0_5 : 1.0f;
    result.sigma_dct[i] =
        sigma_dct_[i] * inv_dct_factor * kChannelWeight[3] * inv_quant;
  }

  return true;
}

Status QuantizedSpline::Decode(const std::vector<uint8_t>& context_map,
                               ANSSymbolReader* const decoder,
                               BitReader* const br,
                               const size_t max_control_points,
                               size_t* total_num_control_points) {
  const size_t num_control_points =
      decoder->ReadHybridUint(kNumControlPointsContext, br, context_map);
  *total_num_control_points += num_control_points;
  if (*total_num_control_points > max_control_points) {
    return JXL_FAILURE("Too many control points: %" PRIuS,
                       *total_num_control_points);
  }
  control_points_.resize(num_control_points);
  // Maximal image dimension.
  constexpr int64_t kDeltaLimit = 1u << 30;
  for (std::pair<int64_t, int64_t>& control_point : control_points_) {
    control_point.first = UnpackSigned(
        decoder->ReadHybridUint(kControlPointsContext, br, context_map));
    control_point.second = UnpackSigned(
        decoder->ReadHybridUint(kControlPointsContext, br, context_map));
    // Check delta-deltas are not outrageous; it is not in spec, but there is
    // no reason to allow larger values.
    if ((control_point.first >= kDeltaLimit) ||
        (control_point.first <= -kDeltaLimit) ||
        (control_point.second >= kDeltaLimit) ||
        (control_point.second <= -kDeltaLimit)) {
      return JXL_FAILURE("Spline delta-delta is out of bounds");
    }
  }

  const auto decode_dct = [decoder, br, &context_map](int dct[32]) -> Status {
    for (int i = 0; i < 32; ++i) {
      dct[i] =
          UnpackSigned(decoder->ReadHybridUint(kDCTContext, br, context_map));
    }
    return true;
  };
  for (int c = 0; c < 3; ++c) {
    JXL_RETURN_IF_ERROR(decode_dct(color_dct_[c]));
  }
  JXL_RETURN_IF_ERROR(decode_dct(sigma_dct_));
  return true;
}

void Splines::Clear() {
  quantization_adjustment_ = 0;
  splines_.clear();
  starting_points_.clear();
  segments_.clear();
  segment_indices_.clear();
  segment_y_start_.clear();
}

Status Splines::Decode(jxl::BitReader* br, const size_t num_pixels) {
  std::vector<uint8_t> context_map;
  ANSCode code;
  JXL_RETURN_IF_ERROR(
      DecodeHistograms(br, kNumSplineContexts, &code, &context_map));
  ANSSymbolReader decoder(&code, br);
  const size_t num_splines =
      1 + decoder.ReadHybridUint(kNumSplinesContext, br, context_map);
  size_t max_control_points = std::min(
      kMaxNumControlPoints, num_pixels / kMaxNumControlPointsPerPixelRatio);
  if (num_splines > max_control_points) {
    return JXL_FAILURE("Too many splines: %" PRIuS, num_splines);
  }
  JXL_RETURN_IF_ERROR(DecodeAllStartingPoints(&starting_points_, br, &decoder,
                                              context_map, num_splines));

  quantization_adjustment_ = UnpackSigned(
      decoder.ReadHybridUint(kQuantizationAdjustmentContext, br, context_map));

  splines_.clear();
  splines_.reserve(num_splines);
  size_t num_control_points = num_splines;
  for (size_t i = 0; i < num_splines; ++i) {
    QuantizedSpline spline;
    JXL_RETURN_IF_ERROR(spline.Decode(context_map, &decoder, br,
                                      max_control_points, &num_control_points));
    splines_.push_back(std::move(spline));
  }

  JXL_RETURN_IF_ERROR(decoder.CheckANSFinalState());

  if (!HasAny()) {
    return JXL_FAILURE("Decoded splines but got none");
  }

  return true;
}

void Splines::AddTo(Image3F* const opsin, const Rect& opsin_rect,
                    const Rect& image_rect) const {
  return Apply</*add=*/true>(opsin, opsin_rect, image_rect);
}
void Splines::AddToRow(float* JXL_RESTRICT row_x, float* JXL_RESTRICT row_y,
                       float* JXL_RESTRICT row_b, const Rect& image_row) const {
  return ApplyToRow</*add=*/true>(row_x, row_y, row_b, image_row);
}

void Splines::SubtractFrom(Image3F* const opsin) const {
  return Apply</*add=*/false>(opsin, Rect(*opsin), Rect(*opsin));
}

Status Splines::InitializeDrawCache(const size_t image_xsize,
                                    const size_t image_ysize,
                                    const ColorCorrelationMap& cmap) {
  // TODO(veluca): avoid storing segments that are entirely outside image
  // boundaries.
  segments_.clear();
  segment_indices_.clear();
  segment_y_start_.clear();
  std::vector<std::pair<size_t, size_t>> segments_by_y;
  Spline spline;
  // TODO(eustas): not in the spec; limit spline pixels with image area.
  float pixel_limit = 16.0f * image_xsize * image_ysize + (1 << 16);
  // Apply some extra cap to avoid overflows.
  constexpr size_t kHardPixelLimit = 1u << 30;
  size_t px_limit = (pixel_limit < static_cast<float>(kHardPixelLimit))
                        ? static_cast<size_t>(pixel_limit)
                        : kHardPixelLimit;
  std::vector<Spline::Point> intermediate_points;
  for (size_t i = 0; i < splines_.size(); ++i) {
    JXL_RETURN_IF_ERROR(
        splines_[i].Dequantize(starting_points_[i], quantization_adjustment_,
                               cmap.YtoXRatio(0), cmap.YtoBRatio(0), spline));
    if (std::adjacent_find(spline.control_points.begin(),
                           spline.control_points.end()) !=
        spline.control_points.end()) {
      // Otherwise division by zero might occur. Once control points coincide,
      // the direction of curve is undefined...
      return JXL_FAILURE(
          "identical successive control points in spline %" PRIuS, i);
    }
    std::vector<std::pair<Spline::Point, float>> points_to_draw;
    const auto add_point = [&](const Spline::Point& point,
                               const float multiplier) -> bool {
      points_to_draw.emplace_back(point, multiplier);
      return (points_to_draw.size() <= px_limit);
    };
    intermediate_points.clear();
    DrawCentripetalCatmullRomSpline(spline.control_points, intermediate_points);
    if (!ForEachEquallySpacedPoint(intermediate_points, add_point)) {
      return JXL_FAILURE("Too many pixels covered with splines");
    }
    const float arc_length =
        (points_to_draw.size() - 2) * kDesiredRenderingDistance +
        points_to_draw.back().second;
    if (arc_length <= 0.f) {
      // This spline wouldn't have any effect.
      continue;
    }
    HWY_DYNAMIC_DISPATCH(SegmentsFromPoints)
    (spline, points_to_draw, arc_length, segments_, segments_by_y, &px_limit);
    if (px_limit == 0) {
      return JXL_FAILURE("Too many pixels covered with splines");
    }
  }
  // TODO(eustas): consider linear sorting here.
  std::sort(segments_by_y.begin(), segments_by_y.end());
  segment_indices_.resize(segments_by_y.size());
  segment_y_start_.resize(image_ysize + 1);
  for (size_t i = 0; i < segments_by_y.size(); i++) {
    segment_indices_[i] = segments_by_y[i].second;
    size_t y = segments_by_y[i].first;
    if (y < image_ysize) {
      segment_y_start_[y + 1]++;
    }
  }
  for (size_t y = 0; y < image_ysize; y++) {
    segment_y_start_[y + 1] += segment_y_start_[y];
  }
  return true;
}

template <bool add>
void Splines::ApplyToRow(float* JXL_RESTRICT row_x, float* JXL_RESTRICT row_y,
                         float* JXL_RESTRICT row_b,
                         const Rect& image_row) const {
  if (segments_.empty()) return;
  JXL_ASSERT(image_row.ysize() == 1);
  for (size_t iy = 0; iy < image_row.ysize(); iy++) {
    HWY_DYNAMIC_DISPATCH(DrawSegments)
    (row_x, row_y, row_b, image_row.Line(iy), add, segments_.data(),
     segment_indices_.data(), segment_y_start_.data());
  }
}

template <bool add>
void Splines::Apply(Image3F* const opsin, const Rect& opsin_rect,
                    const Rect& image_rect) const {
  if (segments_.empty()) return;
  for (size_t iy = 0; iy < image_rect.ysize(); iy++) {
    const size_t y0 = opsin_rect.Line(iy).y0();
    const size_t x0 = opsin_rect.x0();
    ApplyToRow<add>(opsin->PlaneRow(0, y0) + x0, opsin->PlaneRow(1, y0) + x0,
                    opsin->PlaneRow(2, y0) + x0, image_rect.Line(iy));
  }
}

}  // namespace jxl
#endif  // HWY_ONCE<|MERGE_RESOLUTION|>--- conflicted
+++ resolved
@@ -215,7 +215,7 @@
 // It is not in spec, but reasonable limit to avoid overflows.
 template <typename T>
 Status ValidateSplinePointPos(const T& x, const T& y) {
-  constexpr T kSplinePosLimit = 1u << 30;
+  constexpr T kSplinePosLimit = 1u << 23;
   if ((x >= kSplinePosLimit) || (x <= -kSplinePosLimit) ||
       (y >= kSplinePosLimit) || (y <= -kSplinePosLimit)) {
     return JXL_FAILURE("Spline coordinates out of bounds");
@@ -429,22 +429,11 @@
                                    Spline& result) const {
   result.control_points.clear();
   result.control_points.reserve(control_points_.size() + 1);
-<<<<<<< HEAD
-  int current_x = static_cast<int>(roundf(starting_point.x)),
-      current_y = static_cast<int>(roundf(starting_point.y));
-  // It is not in spec, but reasonable limit to avoid overflows.
-  constexpr int kPosLimit = 1u << 23;
-  if ((current_x >= kPosLimit) || (current_x <= -kPosLimit) ||
-      (current_y >= kPosLimit) || (current_y <= -kPosLimit)) {
-    return JXL_FAILURE("Spline coordinates out of bounds");
-  }
-=======
   float px = roundf(starting_point.x);
   float py = roundf(starting_point.y);
   JXL_RETURN_IF_ERROR(ValidateSplinePointPos(px, py));
   int current_x = static_cast<int>(px);
   int current_y = static_cast<int>(py);
->>>>>>> 34be5d1c
   result.control_points.push_back(Spline::Point{static_cast<float>(current_x),
                                                 static_cast<float>(current_y)});
   int current_delta_x = 0, current_delta_y = 0;
