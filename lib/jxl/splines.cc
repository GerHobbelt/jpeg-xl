--- conflicted
+++ resolved
@@ -108,11 +108,7 @@
   if (!(std::isfinite(sigma) && sigma != 0.0f && std::isfinite(1.0f / sigma) &&
         std::isfinite(intensity))) {
     // Even no-draw should still be accounted.
-<<<<<<< HEAD
-    *pixel_limit -= std::min<size_t>(*pixel_limit, 4);
-=======
     *pixel_limit -= std::min<size_t>(*pixel_limit, kThinDotSpan * kThinDotSpan);
->>>>>>> 89875cba
     return;
   }
 #if JXL_HIGH_PRECISION
