// Copyright (c) the JPEG XL Project Authors. All rights reserved.
//
// Use of this source code is governed by a BSD-style
// license that can be found in the LICENSE file.

#include <stdint.h>
#include <stdio.h>

#include <array>
#include <string>
#include <utility>
#include <vector>

#include "gtest/gtest.h"
#include "lib/extras/codec.h"
#include "lib/extras/dec/jxl.h"
#include "lib/jxl/aux_out.h"
#include "lib/jxl/base/compiler_specific.h"
#include "lib/jxl/base/data_parallel.h"
#include "lib/jxl/base/override.h"
#include "lib/jxl/base/padded_bytes.h"
#include "lib/jxl/base/random.h"
#include "lib/jxl/base/thread_pool_internal.h"
#include "lib/jxl/codec_in_out.h"
#include "lib/jxl/color_encoding_internal.h"
#include "lib/jxl/color_management.h"
#include "lib/jxl/enc_butteraugli_comparator.h"
#include "lib/jxl/enc_butteraugli_pnorm.h"
#include "lib/jxl/enc_cache.h"
#include "lib/jxl/enc_color_management.h"
#include "lib/jxl/enc_file.h"
#include "lib/jxl/enc_params.h"
#include "lib/jxl/enc_toc.h"
#include "lib/jxl/image.h"
#include "lib/jxl/image_bundle.h"
#include "lib/jxl/image_ops.h"
#include "lib/jxl/image_test_utils.h"
#include "lib/jxl/modular/encoding/context_predict.h"
#include "lib/jxl/modular/encoding/enc_encoding.h"
#include "lib/jxl/modular/encoding/encoding.h"
#include "lib/jxl/modular/encoding/ma_common.h"
#include "lib/jxl/test_utils.h"
#include "lib/jxl/testdata.h"

namespace jxl {
namespace {
using test::Roundtrip;

void TestLosslessGroups(size_t group_size_shift) {
  ThreadPool* pool = nullptr;
  const PaddedBytes orig = ReadTestData("jxl/flower/flower.png");
  CompressParams cparams;
  cparams.SetLossless();
  cparams.modular_group_size_shift = group_size_shift;

  CodecInOut io_out;
  size_t compressed_size;

  CodecInOut io;
  ASSERT_TRUE(SetFromBytes(Span<const uint8_t>(orig), &io, pool));
  io.ShrinkTo(io.xsize() / 4, io.ysize() / 4);

  compressed_size = Roundtrip(&io, cparams, {}, pool, &io_out);
  EXPECT_LE(compressed_size, 280000u);
  EXPECT_LE(ButteraugliDistance(io, io_out, cparams.ba_params, GetJxlCms(),
                                /*distmap=*/nullptr, pool),
            0.0);
}

TEST(ModularTest, RoundtripLosslessGroups128) { TestLosslessGroups(0); }

TEST(ModularTest, JXL_TSAN_SLOW_TEST(RoundtripLosslessGroups512)) {
  TestLosslessGroups(2);
}

TEST(ModularTest, JXL_TSAN_SLOW_TEST(RoundtripLosslessGroups1024)) {
  TestLosslessGroups(3);
}

TEST(ModularTest, RoundtripLosslessCustomWP_PermuteRCT) {
  ThreadPool* pool = nullptr;
  const PaddedBytes orig =
      ReadTestData("external/wesaturate/500px/u76c0g_bliznaca_srgb8.png");
  CompressParams cparams;
  cparams.SetLossless();
  // 9 = permute to GBR, to test the special case of permutation-only
  cparams.colorspace = 9;
  // slowest speed so different WP modes are tried
  cparams.speed_tier = SpeedTier::kTortoise;
  cparams.options.predictor = {Predictor::Weighted};

  CodecInOut io_out;
  size_t compressed_size;

  CodecInOut io;
  ASSERT_TRUE(SetFromBytes(Span<const uint8_t>(orig), &io, pool));
  io.ShrinkTo(100, 100);

  compressed_size = Roundtrip(&io, cparams, {}, pool, &io_out);
  EXPECT_LE(compressed_size, 10150u);
  EXPECT_LE(ButteraugliDistance(io, io_out, cparams.ba_params, GetJxlCms(),
                                /*distmap=*/nullptr, pool),
            0.0);
}

TEST(ModularTest, RoundtripLossyDeltaPalette) {
  ThreadPool* pool = nullptr;
  const PaddedBytes orig =
      ReadTestData("external/wesaturate/500px/u76c0g_bliznaca_srgb8.png");
  CompressParams cparams;
  cparams.modular_mode = true;
  cparams.color_transform = jxl::ColorTransform::kNone;
  cparams.lossy_palette = true;
  cparams.palette_colors = 0;

  CodecInOut io_out;
  size_t compressed_size;

  CodecInOut io;
  ASSERT_TRUE(SetFromBytes(Span<const uint8_t>(orig), &io, pool));
  io.ShrinkTo(300, 100);

  compressed_size = Roundtrip(&io, cparams, {}, pool, &io_out);
  EXPECT_LE(compressed_size, 6800u);
  cparams.ba_params.intensity_target = 80.0f;
  EXPECT_THAT(ButteraugliDistance(io, io_out, cparams.ba_params, GetJxlCms(),
                                  /*distmap=*/nullptr, pool),
              IsSlightlyBelow(1.5));
}
TEST(ModularTest, RoundtripLossyDeltaPaletteWP) {
  ThreadPool* pool = nullptr;
  const PaddedBytes orig =
      ReadTestData("external/wesaturate/500px/u76c0g_bliznaca_srgb8.png");
  CompressParams cparams;
  cparams.SetLossless();
  cparams.lossy_palette = true;
  cparams.palette_colors = 0;
  cparams.options.predictor = jxl::Predictor::Weighted;

  CodecInOut io_out;
  size_t compressed_size;

  CodecInOut io;
  ASSERT_TRUE(SetFromBytes(Span<const uint8_t>(orig), &io, pool));
  io.ShrinkTo(300, 100);

  compressed_size = Roundtrip(&io, cparams, {}, pool, &io_out);
  EXPECT_LE(compressed_size, 7000u);
  cparams.ba_params.intensity_target = 80.0f;
  EXPECT_THAT(ButteraugliDistance(io, io_out, cparams.ba_params, GetJxlCms(),
                                  /*distmap=*/nullptr, pool),
              IsSlightlyBelow(10.0));
}

TEST(ModularTest, RoundtripLossy) {
  ThreadPool* pool = nullptr;
  const PaddedBytes orig =
      ReadTestData("external/wesaturate/500px/u76c0g_bliznaca_srgb8.png");
  CompressParams cparams;
  cparams.modular_mode = true;
  cparams.butteraugli_distance = 2.f;

  CodecInOut io_out;
  size_t compressed_size;

  CodecInOut io;
  ASSERT_TRUE(SetFromBytes(Span<const uint8_t>(orig), &io, pool));

  compressed_size = Roundtrip(&io, cparams, {}, pool, &io_out);
  EXPECT_LE(compressed_size, 30000u);
  cparams.ba_params.intensity_target = 80.0f;
  EXPECT_THAT(ButteraugliDistance(io, io_out, cparams.ba_params, GetJxlCms(),
                                  /*distmap=*/nullptr, pool),
              IsSlightlyBelow(2.3));
}

TEST(ModularTest, RoundtripLossy16) {
  ThreadPool* pool = nullptr;
  const PaddedBytes orig =
      ReadTestData("external/raw.pixls/DJI-FC6310-16bit_709_v4_krita.png");
  CompressParams cparams;
  cparams.modular_mode = true;
  cparams.butteraugli_distance = 2.f;

  CodecInOut io_out;
  size_t compressed_size;

  CodecInOut io;
  ASSERT_TRUE(SetFromBytes(Span<const uint8_t>(orig), &io, pool));
  JXL_CHECK(io.TransformTo(ColorEncoding::SRGB(), GetJxlCms(), pool));
  io.metadata.m.color_encoding = ColorEncoding::SRGB();

  compressed_size = Roundtrip(&io, cparams, {}, pool, &io_out);
  EXPECT_LE(compressed_size, 300u);
  cparams.ba_params.intensity_target = 80.0f;
  EXPECT_THAT(ButteraugliDistance(io, io_out, cparams.ba_params, GetJxlCms(),
                                  /*distmap=*/nullptr, pool),
              IsSlightlyBelow(1.6));
}

TEST(ModularTest, RoundtripExtraProperties) {
  constexpr size_t kSize = 250;
  Image image(kSize, kSize, /*bitdepth=*/8, 3);
  ModularOptions options;
  options.max_properties = 4;
  options.predictor = Predictor::Zero;
  Rng rng(0);
  for (size_t y = 0; y < kSize; y++) {
    for (size_t x = 0; x < kSize; x++) {
      image.channel[0].plane.Row(y)[x] = image.channel[2].plane.Row(y)[x] =
          rng.UniformU(0, 9);
    }
  }
  ZeroFillImage(&image.channel[1].plane);
  BitWriter writer;
  ASSERT_TRUE(ModularGenericCompress(image, options, &writer));
  writer.ZeroPadToByte();
  Image decoded(kSize, kSize, /*bitdepth=*/8, image.channel.size());
  for (size_t i = 0; i < image.channel.size(); i++) {
    const Channel& ch = image.channel[i];
    decoded.channel[i] = Channel(ch.w, ch.h, ch.hshift, ch.vshift);
  }
  Status status = true;
  {
    BitReader reader(writer.GetSpan());
    BitReaderScopedCloser closer(&reader, &status);
    ASSERT_TRUE(ModularGenericDecompress(&reader, decoded, /*header=*/nullptr,
                                         /*group_id=*/0, &options));
  }
  ASSERT_TRUE(status);
  ASSERT_EQ(image.channel.size(), decoded.channel.size());
  for (size_t c = 0; c < image.channel.size(); c++) {
    for (size_t y = 0; y < image.channel[c].plane.ysize(); y++) {
      for (size_t x = 0; x < image.channel[c].plane.xsize(); x++) {
        EXPECT_EQ(image.channel[c].plane.Row(y)[x],
                  decoded.channel[c].plane.Row(y)[x])
            << "c = " << c << ", x = " << x << ",  y = " << y;
      }
    }
  }
}

TEST(ModularTest, RoundtripLosslessCustomSqueeze) {
  ThreadPool* pool = nullptr;
  const PaddedBytes orig =
      ReadTestData("external/wesaturate/500px/tmshre_riaphotographs_srgb8.png");
  CodecInOut io;
  ASSERT_TRUE(SetFromBytes(Span<const uint8_t>(orig), &io, pool));

  CompressParams cparams;
  cparams.modular_mode = true;
  cparams.color_transform = jxl::ColorTransform::kNone;
  cparams.butteraugli_distance = 0.f;
  cparams.options.predictor = {Predictor::Zero};
  cparams.speed_tier = SpeedTier::kThunder;
  cparams.responsive = 1;
  // Custom squeeze params, atm just for testing
  SqueezeParams p;
  p.horizontal = true;
  p.in_place = false;
  p.begin_c = 0;
  p.num_c = 3;
  cparams.squeezes.push_back(p);
  p.begin_c = 1;
  p.in_place = true;
  p.horizontal = false;
  cparams.squeezes.push_back(p);

  CodecInOut io2;
  EXPECT_LE(Roundtrip(&io, cparams, {}, pool, &io2), 265000u);
  EXPECT_EQ(0.0, ButteraugliDistance(io, io2, cparams.ba_params, GetJxlCms(),
                                     /*distmap=*/nullptr, pool));
}

struct RoundtripLosslessConfig {
  int bitdepth;
  int responsive;
};
class ModularTestParam
    : public ::testing::TestWithParam<RoundtripLosslessConfig> {};

std::vector<RoundtripLosslessConfig> GenerateLosslessTests() {
  std::vector<RoundtripLosslessConfig> all;
  for (int responsive = 0; responsive <= 1; responsive++) {
    for (int bitdepth = 1; bitdepth < 32; bitdepth++) {
      if (responsive && bitdepth > 30) continue;
      all.push_back({bitdepth, responsive});
    }
  }
  return all;
}
std::string LosslessTestDescription(
    const testing::TestParamInfo<ModularTestParam::ParamType>& info) {
  std::stringstream name;
  name << info.param.bitdepth << "bit";
  if (info.param.responsive) name << "Squeeze";
  return name.str();
}

JXL_GTEST_INSTANTIATE_TEST_SUITE_P(RoundtripLossless, ModularTestParam,
                                   testing::ValuesIn(GenerateLosslessTests()),
                                   LosslessTestDescription);

TEST_P(ModularTestParam, RoundtripLossless) {
  RoundtripLosslessConfig config = GetParam();
  int bitdepth = config.bitdepth;
  int responsive = config.responsive;

  ThreadPool* pool = nullptr;
  Rng generator(123);
  const PaddedBytes orig =
      ReadTestData("external/wesaturate/500px/u76c0g_bliznaca_srgb8.png");
  CodecInOut io1;
  ASSERT_TRUE(SetFromBytes(Span<const uint8_t>(orig), &io1, pool));

  // vary the dimensions a bit, in case of bugs related to
  // even vs odd width or height.
  size_t xsize = 423 + bitdepth;
  size_t ysize = 467 + bitdepth;

  CodecInOut io;
  io.SetSize(xsize, ysize);
  io.metadata.m.color_encoding = jxl::ColorEncoding::SRGB(false);
  io.metadata.m.SetUintSamples(bitdepth);

  double factor = ((1lu << bitdepth) - 1lu);
  double ifactor = 1.0 / factor;
  Image3F noise_added(xsize, ysize);

  for (size_t c = 0; c < 3; c++) {
    for (size_t y = 0; y < ysize; y++) {
      const float* in = io1.Main().color()->PlaneRow(c, y);
      float* out = noise_added.PlaneRow(c, y);
      for (size_t x = 0; x < xsize; x++) {
        // make the least significant bits random
        float f = in[x] + generator.UniformF(0.0f, 1.f / 255.f);
        if (f > 1.f) f = 1.f;
        // quantize to the bitdepth we're testing
        unsigned int u = f * factor + 0.5;
        out[x] = u * ifactor;
      }
    }
  }
  io.SetFromImage(std::move(noise_added), jxl::ColorEncoding::SRGB(false));

  CompressParams cparams;
  cparams.modular_mode = true;
  cparams.color_transform = jxl::ColorTransform::kNone;
  cparams.butteraugli_distance = 0.f;
  cparams.options.predictor = {Predictor::Zero};
  cparams.speed_tier = SpeedTier::kThunder;
  cparams.responsive = responsive;
  CodecInOut io2;
  EXPECT_LE(Roundtrip(&io, cparams, {}, pool, &io2),
            bitdepth * xsize * ysize / 3);
  EXPECT_LE(0, ComputeDistance2(io.Main(), io2.Main(), GetJxlCms()));
  size_t different = 0;
  for (size_t c = 0; c < 3; c++) {
    for (size_t y = 0; y < ysize; y++) {
      const float* in = io.Main().color()->PlaneRow(c, y);
      const float* out = io2.Main().color()->PlaneRow(c, y);
      for (size_t x = 0; x < xsize; x++) {
        uint32_t uin = in[x] * factor + 0.5;
        uint32_t uout = out[x] * factor + 0.5;
        // check that the integer values are identical
        if (uin != uout) different++;
      }
    }
  }
  EXPECT_EQ(different, 0);
}

TEST(ModularTest, RoundtripLosslessCustomFloat) {
  ThreadPool* pool = nullptr;
  CodecInOut io;
  size_t xsize = 100, ysize = 300;
  io.SetSize(xsize, ysize);
  io.metadata.m.bit_depth.bits_per_sample = 18;
  io.metadata.m.bit_depth.exponent_bits_per_sample = 6;
  io.metadata.m.bit_depth.floating_point_sample = true;
  io.metadata.m.modular_16_bit_buffer_sufficient = false;
  ColorEncoding color_encoding;
  color_encoding.tf.SetTransferFunction(TransferFunction::kLinear);
  color_encoding.SetColorSpace(ColorSpace::kRGB);
  Image3F testimage(xsize, ysize);
  float factor = 1.f / (1 << 14);
  for (size_t c = 0; c < 3; c++) {
    for (size_t y = 0; y < ysize; y++) {
      float* const JXL_RESTRICT row = testimage.PlaneRow(c, y);
      for (size_t x = 0; x < xsize; x++) {
        row[x] = factor * (x ^ y);
      }
    }
  }
  io.SetFromImage(std::move(testimage), color_encoding);
  io.metadata.m.color_encoding = color_encoding;
  io.metadata.m.SetIntensityTarget(255);

  CompressParams cparams;
  cparams.modular_mode = true;
  cparams.color_transform = jxl::ColorTransform::kNone;
  cparams.butteraugli_distance = 0.f;
  cparams.options.predictor = {Predictor::Zero};
  cparams.speed_tier = SpeedTier::kThunder;
  cparams.decoding_speed_tier = 2;

  CodecInOut io2;
  EXPECT_LE(Roundtrip(&io, cparams, {}, pool, &io2), 23000u);
  EXPECT_EQ(0.0, ButteraugliDistance(io, io2, cparams.ba_params, GetJxlCms(),
                                     /*distmap=*/nullptr, pool));
}

<<<<<<< HEAD
TEST(ModularTest, ClampedGradientTest) {
  Rng rng(0);
  constexpr int max_bits = 29;
  for (size_t i = 0; i < 100000; i++) {
    int32_t a = rng.UniformI(-(1 << max_bits), 1 << max_bits);
    int32_t b = rng.UniformI(-(1 << max_bits), 1 << max_bits);
    int32_t c = rng.UniformI(-(1 << max_bits), 1 << max_bits);
    int32_t cg = ClampedGradient(a, b, c);
    int64_t g = a + b - c;
    int32_t M = (a > b ? a : b);
    int32_t m = (a > b ? b : a);
    if (g > M) g = M;
    if (g < m) g = m;
    EXPECT_EQ(cg, g);
=======
void WriteHeaders(BitWriter* writer, size_t xsize, size_t ysize) {
  BitWriter::Allotment allotment(writer, 16);
  writer->Write(8, 0xFF);
  writer->Write(8, kCodestreamMarker);
  ReclaimAndCharge(writer, &allotment, 0, nullptr);
  CodecMetadata metadata;
  EXPECT_TRUE(metadata.size.Set(xsize, ysize));
  EXPECT_TRUE(WriteSizeHeader(metadata.size, writer, 0, nullptr));
  metadata.m.color_encoding = ColorEncoding::LinearSRGB(/*is_gray=*/true);
  metadata.m.xyb_encoded = false;
  metadata.m.SetUintSamples(31);
  EXPECT_TRUE(WriteImageMetadata(metadata.m, writer, 0, nullptr));
  metadata.transform_data.nonserialized_xyb_encoded = metadata.m.xyb_encoded;
  EXPECT_TRUE(Bundle::Write(metadata.transform_data, writer, 0, nullptr));
  writer->ZeroPadToByte();
  FrameHeader frame_header(&metadata);
  frame_header.encoding = FrameEncoding::kModular;
  frame_header.loop_filter.gab = false;
  frame_header.loop_filter.epf_iters = 0;
  EXPECT_TRUE(WriteFrameHeader(frame_header, writer, nullptr));
}

// Tree with single node, zero predictor, offset is 1 and multiplier is 1,
// entropy code is prefix tree with alphabet size 256 and all bits lengths 8.
void WriteHistograms(BitWriter* writer) {
  writer->Write(1, 1);  // default DC quant
  writer->Write(1, 1);  // has_tree
  // tree histograms
  writer->Write(1, 0);         // LZ77 disabled
  writer->Write(3, 1);         // simple context map
  writer->Write(1, 1);         // prefix code
  writer->Write(7, 0x63);      // UnintConfig(3, 2, 1)
  writer->Write(12, 0xfef);    // alphabet_size = 256
  writer->Write(32, 0x10003);  // all bit lengths 8
  // tree tokens
  writer->Write(8, 0);   // tree leaf
  writer->Write(8, 0);   // zero predictor
  writer->Write(8, 64);  // offset = UnpackSigned(ReverseBits(64)) = 1
  writer->Write(16, 0);  // multiplier = 1
  // histograms
  writer->Write(1, 0);         // LZ77 disabled
  writer->Write(1, 1);         // prefix code
  writer->Write(7, 0x63);      // UnintConfig(3, 2, 1)
  writer->Write(12, 0xfef);    // alphabet_size = 256
  writer->Write(32, 0x10003);  // all bit lengths 8
}

TEST(ModularTest, PredictorIntegerOverflow) {
  const size_t xsize = 1;
  const size_t ysize = 1;
  BitWriter writer;
  WriteHeaders(&writer, xsize, ysize);
  std::vector<BitWriter> group_codes(1);
  {
    BitWriter* bw = &group_codes[0];
    BitWriter::Allotment allotment(bw, 1 << 20);
    WriteHistograms(bw);
    GroupHeader header;
    header.use_global_tree = true;
    EXPECT_TRUE(Bundle::Write(header, bw, 0, nullptr));
    // After UnpackSigned this becomes (1 << 31) - 1, the largest pixel_type,
    // and after adding the offset we get -(1 << 31).
    bw->Write(8, 119);
    bw->Write(28, 0xfffffff);
    bw->ZeroPadToByte();
    ReclaimAndCharge(bw, &allotment, 0, nullptr);
  }
  EXPECT_TRUE(WriteGroupOffsets(group_codes, nullptr, &writer, nullptr));
  writer.AppendByteAligned(group_codes);

  PaddedBytes compressed = std::move(writer).TakeBytes();
  extras::PackedPixelFile ppf;
  extras::JXLDecompressParams params;
  params.accepted_formats.push_back({1, JXL_TYPE_FLOAT, JXL_LITTLE_ENDIAN, 0});
  EXPECT_TRUE(DecodeImageJXL(compressed.data(), compressed.size(), params,
                             nullptr, &ppf));
  ASSERT_EQ(1, ppf.frames.size());
  const auto& img = ppf.frames[0].color;
  const auto pixels = reinterpret_cast<const float*>(img.pixels());
  EXPECT_EQ(-1.0f, pixels[0]);
}

TEST(ModularTest, UnsqueezeIntegerOverflow) {
  // Image width is 9 so we can test both the SIMD and non-vector code paths.
  const size_t xsize = 9;
  const size_t ysize = 2;
  BitWriter writer;
  WriteHeaders(&writer, xsize, ysize);
  std::vector<BitWriter> group_codes(1);
  {
    BitWriter* bw = &group_codes[0];
    BitWriter::Allotment allotment(bw, 1 << 20);
    WriteHistograms(bw);
    GroupHeader header;
    header.use_global_tree = true;
    header.transforms.emplace_back();
    header.transforms[0].id = TransformId::kSqueeze;
    SqueezeParams params;
    params.horizontal = false;
    params.in_place = true;
    params.begin_c = 0;
    params.num_c = 1;
    header.transforms[0].squeezes.emplace_back(params);
    EXPECT_TRUE(Bundle::Write(header, bw, 0, nullptr));
    for (size_t i = 0; i < xsize * ysize; ++i) {
      // After UnpackSigned and adding offset, this becomes (1 << 31) - 1, both
      // in the image and in the residual channels, and unsqueeze makes them
      // ~(3 << 30) and (1 << 30) (in pixel_type_w) and the first wraps around
      // to about -(1 << 30).
      bw->Write(8, 119);
      bw->Write(28, 0xffffffe);
    }
    bw->ZeroPadToByte();
    ReclaimAndCharge(bw, &allotment, 0, nullptr);
  }
  EXPECT_TRUE(WriteGroupOffsets(group_codes, nullptr, &writer, nullptr));
  writer.AppendByteAligned(group_codes);

  PaddedBytes compressed = std::move(writer).TakeBytes();
  extras::PackedPixelFile ppf;
  extras::JXLDecompressParams params;
  params.accepted_formats.push_back({1, JXL_TYPE_FLOAT, JXL_LITTLE_ENDIAN, 0});
  EXPECT_TRUE(DecodeImageJXL(compressed.data(), compressed.size(), params,
                             nullptr, &ppf));
  ASSERT_EQ(1, ppf.frames.size());
  const auto& img = ppf.frames[0].color;
  const auto pixels = reinterpret_cast<const float*>(img.pixels());
  for (size_t x = 0; x < xsize; ++x) {
    EXPECT_NEAR(-0.5f, pixels[x], 1e-10);
    EXPECT_NEAR(0.5f, pixels[xsize + x], 1e-10);
>>>>>>> 658017a0
  }
}

}  // namespace
}  // namespace jxl<|MERGE_RESOLUTION|>--- conflicted
+++ resolved
@@ -410,7 +410,6 @@
                                      /*distmap=*/nullptr, pool));
 }
 
-<<<<<<< HEAD
 TEST(ModularTest, ClampedGradientTest) {
   Rng rng(0);
   constexpr int max_bits = 29;
@@ -425,7 +424,9 @@
     if (g > M) g = M;
     if (g < m) g = m;
     EXPECT_EQ(cg, g);
-=======
+  }
+}
+
 void WriteHeaders(BitWriter* writer, size_t xsize, size_t ysize) {
   BitWriter::Allotment allotment(writer, 16);
   writer->Write(8, 0xFF);
@@ -556,7 +557,6 @@
   for (size_t x = 0; x < xsize; ++x) {
     EXPECT_NEAR(-0.5f, pixels[x], 1e-10);
     EXPECT_NEAR(0.5f, pixels[xsize + x], 1e-10);
->>>>>>> 658017a0
   }
 }
 
