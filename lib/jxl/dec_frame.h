--- conflicted
+++ resolved
@@ -224,14 +224,9 @@
     use_task_id_ = num_threads > num_tasks;
     if (dec_state_->render_pipeline) {
       dec_state_->render_pipeline->PrepareForThreads(
-<<<<<<< HEAD
-          storage_size, modular_frame_decoder_.UsesFullImage() &&
-                            frame_header_.encoding == FrameEncoding::kVarDCT);
-=======
           storage_size,
           /*use_group_ids=*/modular_frame_decoder_.UsesFullImage() &&
               frame_header_.encoding == FrameEncoding::kVarDCT);
->>>>>>> ddbf2062
     }
   }
 
@@ -276,9 +271,9 @@
   bool render_spotcolors_ = true;
   bool coalescing_ = true;
 
-  std::vector<bool> processed_section_;
+  std::vector<uint8_t> processed_section_;
   std::vector<uint8_t> decoded_passes_per_ac_group_;
-  std::vector<bool> decoded_dc_groups_;
+  std::vector<uint8_t> decoded_dc_groups_;
   bool decoded_dc_global_;
   bool decoded_ac_global_;
   bool HasEverything() const;
