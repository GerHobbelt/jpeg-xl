--- conflicted
+++ resolved
@@ -284,14 +284,9 @@
   JXL_ENC_FRAME_INDEX_BOX = 31,
 
   /** Sets brotli encode effort for use in JPEG recompression and compressed
-<<<<<<< HEAD
-   * metadata boxes (brob). Ranges from 0 (fastest) to 11 (slowest).
-   * Default: 9.
-=======
    * metadata boxes (brob). Can be -1 (default) or 0 (fastest) to 11 (slowest).
    * Default is based on the general encode effort in case of JPEG
    * recompression, and 4 for brob boxes.
->>>>>>> 01c7db8c
    */
   JXL_ENC_FRAME_SETTING_BROTLI_EFFORT = 32,
 
