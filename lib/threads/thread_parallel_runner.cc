// Copyright (c) the JPEG XL Project Authors. All rights reserved.
//
// Use of this source code is governed by a BSD-style
// license that can be found in the LICENSE file.

#include <jxl/memory_manager.h>
#include <jxl/parallel_runner.h>
#include <jxl/thread_parallel_runner.h>
#include <string.h>

#include <cstdint>
#include <cstdlib>
#include <thread>

#include "lib/threads/thread_parallel_runner_internal.h"

namespace {

// Default JxlMemoryManager using malloc and free for the jpegxl_threads
// library. Same as the default JxlMemoryManager for the jpegxl library
// itself.

// Default alloc and free functions.
void* ThreadMemoryManagerDefaultAlloc(void* opaque, size_t size) {
  return malloc(size);
}

void ThreadMemoryManagerDefaultFree(void* opaque, void* address) {
  free(address);
}

// Initializes the memory manager instance with the passed one. The
// MemoryManager passed in |memory_manager| may be NULL or contain NULL
// functions which will be initialized with the default ones. If either alloc
// or free are NULL, then both must be NULL, otherwise this function returns an
// error.
bool ThreadMemoryManagerInit(JxlMemoryManager* self,
                             const JxlMemoryManager* memory_manager) {
  if (memory_manager) {
    *self = *memory_manager;
  } else {
    memset(self, 0, sizeof(*self));
  }
<<<<<<< HEAD
  if (!self->_alloc != !self->_free) {
    return false;
  }
  if (!self->_alloc) self->_alloc = ThreadMemoryManagerDefaultAlloc;
  if (!self->_free) self->_free = ThreadMemoryManagerDefaultFree;
=======
  bool is_default_alloc = (self->alloc == nullptr);
  bool is_default_free = (self->free == nullptr);
  if (is_default_alloc != is_default_free) {
    return false;
  }
  if (is_default_alloc) self->alloc = ThreadMemoryManagerDefaultAlloc;
  if (is_default_free) self->free = ThreadMemoryManagerDefaultFree;
>>>>>>> f7f20ce0

  return true;
}

void* ThreadMemoryManagerAlloc(const JxlMemoryManager* memory_manager,
                               size_t size) {
  return memory_manager->_alloc(memory_manager->opaque, size);
}

void ThreadMemoryManagerFree(const JxlMemoryManager* memory_manager,
                             void* address) {
<<<<<<< HEAD
  return memory_manager->_free(memory_manager->opaque, address);
=======
  memory_manager->free(memory_manager->opaque, address);
>>>>>>> f7f20ce0
}

}  // namespace

JxlParallelRetCode JxlThreadParallelRunner(
    void* runner_opaque, void* jpegxl_opaque, JxlParallelRunInit init,
    JxlParallelRunFunction func, uint32_t start_range, uint32_t end_range) {
  return jpegxl::ThreadParallelRunner::Runner(
      runner_opaque, jpegxl_opaque, init, func, start_range, end_range);
}

/// Starts the given number of worker threads and blocks until they are ready.
/// "num_worker_threads" defaults to one per hyperthread. If zero, all tasks
/// run on the main thread.
void* JxlThreadParallelRunnerCreate(const JxlMemoryManager* memory_manager,
                                    size_t num_worker_threads) {
  JxlMemoryManager local_memory_manager;
  if (!ThreadMemoryManagerInit(&local_memory_manager, memory_manager))
    return nullptr;

  void* alloc = ThreadMemoryManagerAlloc(&local_memory_manager,
                                         sizeof(jpegxl::ThreadParallelRunner));
  if (!alloc) return nullptr;
  // Placement new constructor on allocated memory
  jpegxl::ThreadParallelRunner* runner =
      new (alloc) jpegxl::ThreadParallelRunner(num_worker_threads);
  runner->memory_manager = local_memory_manager;

  return runner;
}

void JxlThreadParallelRunnerDestroy(void* runner_opaque) {
  jpegxl::ThreadParallelRunner* runner =
      reinterpret_cast<jpegxl::ThreadParallelRunner*>(runner_opaque);
  if (runner) {
    JxlMemoryManager local_memory_manager = runner->memory_manager;
    // Call destructor directly since custom free function is used.
    runner->~ThreadParallelRunner();
    ThreadMemoryManagerFree(&local_memory_manager, runner);
  }
}

// Get default value for num_worker_threads parameter of
// InitJxlThreadParallelRunner.
size_t JxlThreadParallelRunnerDefaultNumWorkerThreads() {
  return std::thread::hardware_concurrency();
}<|MERGE_RESOLUTION|>--- conflicted
+++ resolved
@@ -41,13 +41,6 @@
   } else {
     memset(self, 0, sizeof(*self));
   }
-<<<<<<< HEAD
-  if (!self->_alloc != !self->_free) {
-    return false;
-  }
-  if (!self->_alloc) self->_alloc = ThreadMemoryManagerDefaultAlloc;
-  if (!self->_free) self->_free = ThreadMemoryManagerDefaultFree;
-=======
   bool is_default_alloc = (self->alloc == nullptr);
   bool is_default_free = (self->free == nullptr);
   if (is_default_alloc != is_default_free) {
@@ -55,7 +48,6 @@
   }
   if (is_default_alloc) self->alloc = ThreadMemoryManagerDefaultAlloc;
   if (is_default_free) self->free = ThreadMemoryManagerDefaultFree;
->>>>>>> f7f20ce0
 
   return true;
 }
@@ -67,11 +59,7 @@
 
 void ThreadMemoryManagerFree(const JxlMemoryManager* memory_manager,
                              void* address) {
-<<<<<<< HEAD
-  return memory_manager->_free(memory_manager->opaque, address);
-=======
-  memory_manager->free(memory_manager->opaque, address);
->>>>>>> f7f20ce0
+  memory_manager->_free(memory_manager->opaque, address);
 }
 
 }  // namespace
