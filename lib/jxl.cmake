# Copyright (c) the JPEG XL Project Authors. All rights reserved.
#
# Use of this source code is governed by a BSD-style
# license that can be found in the LICENSE file.

# Lists all source files for the JPEG XL decoder library. These are also used
# by the encoder: the encoder uses both dec and enc ourse files, while the
# decoder uses only dec source files.
# TODO(lode): further prune these files and move to JPEGXL_INTERNAL_SOURCES_ENC:
#             only those files that the decoder absolutely needs, and or not
#             only for encoding, should be listed here.
set(JPEGXL_INTERNAL_SOURCES_DEC
  jxl/ac_context.h
  jxl/ac_strategy.cc
  jxl/ac_strategy.h
  jxl/alpha.cc
  jxl/alpha.h
  jxl/ans_common.cc
  jxl/ans_common.h
  jxl/ans_params.h
  jxl/aux_out.cc
  jxl/aux_out.h
  jxl/aux_out_fwd.h
  jxl/base/arch_macros.h
  jxl/base/bits.h
  jxl/base/byte_order.h
  jxl/base/cache_aligned.cc
  jxl/base/cache_aligned.h
  jxl/base/compiler_specific.h
  jxl/base/data_parallel.cc
  jxl/base/data_parallel.h
  jxl/base/file_io.h
  jxl/base/iaca.h
  jxl/base/os_macros.h
  jxl/base/override.h
  jxl/base/padded_bytes.cc
  jxl/base/padded_bytes.h
  jxl/base/printf_macros.h
  jxl/base/profiler.h
  jxl/base/random.cc
  jxl/base/random.h
  jxl/base/scope_guard.h
  jxl/base/span.h
  jxl/base/status.cc
  jxl/base/status.h
  jxl/base/thread_pool_internal.h
  jxl/blending.cc
  jxl/blending.h
  jxl/box_content_decoder.cc
  jxl/box_content_decoder.h
  jxl/chroma_from_luma.cc
  jxl/chroma_from_luma.h
  jxl/codec_in_out.h
  jxl/coeff_order.cc
  jxl/coeff_order.h
  jxl/coeff_order_fwd.h
  jxl/color_encoding_internal.cc
  jxl/color_encoding_internal.h
  jxl/color_management.cc
  jxl/color_management.h
  jxl/common.h
  jxl/compressed_dc.cc
  jxl/compressed_dc.h
  jxl/convolve-inl.h
  jxl/convolve.cc
  jxl/convolve.h
  jxl/dct-inl.h
  jxl/dct_block-inl.h
  jxl/dct_scales.cc
  jxl/dct_scales.h
  jxl/dct_util.h
  jxl/dec_ans.cc
  jxl/dec_ans.h
  jxl/dec_bit_reader.h
  jxl/dec_cache.cc
  jxl/dec_cache.h
  jxl/dec_context_map.cc
  jxl/dec_context_map.h
  jxl/dec_external_image.cc
  jxl/dec_external_image.h
  jxl/dec_frame.cc
  jxl/dec_frame.h
  jxl/dec_group.cc
  jxl/dec_group.h
  jxl/dec_group_border.cc
  jxl/dec_group_border.h
  jxl/dec_huffman.cc
  jxl/dec_huffman.h
  jxl/dec_modular.cc
  jxl/dec_modular.h
  jxl/dec_noise.cc
  jxl/dec_noise.h
  jxl/dec_params.h
  jxl/dec_patch_dictionary.cc
  jxl/dec_patch_dictionary.h
  jxl/dec_transforms-inl.h
  jxl/dec_xyb-inl.h
  jxl/dec_xyb.cc
  jxl/dec_xyb.h
  jxl/decode.cc
  jxl/decode_to_jpeg.cc
  jxl/decode_to_jpeg.h
  jxl/enc_bit_writer.cc
  jxl/enc_bit_writer.h
  jxl/entropy_coder.cc
  jxl/entropy_coder.h
  jxl/epf.cc
  jxl/epf.h
  jxl/exif.cc
  jxl/exif.h
  jxl/fast_dct-inl.h
  jxl/fast_dct.cc
  jxl/fast_dct.h
  jxl/fast_dct128-inl.h
  jxl/fast_dct16-inl.h
  jxl/fast_dct256-inl.h
  jxl/fast_dct32-inl.h
  jxl/fast_dct64-inl.h
  jxl/fast_dct8-inl.h
  jxl/fast_math-inl.h
  jxl/field_encodings.h
  jxl/fields.cc
  jxl/fields.h
  jxl/frame_header.cc
  jxl/frame_header.h
  jxl/gauss_blur.cc
  jxl/gauss_blur.h
  jxl/headers.cc
  jxl/headers.h
  jxl/huffman_table.cc
  jxl/huffman_table.h
  jxl/icc_codec.cc
  jxl/icc_codec.h
  jxl/icc_codec_common.cc
  jxl/icc_codec_common.h
  jxl/image.cc
  jxl/image.h
  jxl/image_bundle.cc
  jxl/image_bundle.h
  jxl/image_metadata.cc
  jxl/image_metadata.h
  jxl/image_ops.h
  jxl/jpeg/dec_jpeg_data.cc
  jxl/jpeg/dec_jpeg_data.h
  jxl/jpeg/dec_jpeg_data_writer.cc
  jxl/jpeg/dec_jpeg_data_writer.h
  jxl/jpeg/dec_jpeg_output_chunk.h
  jxl/jpeg/dec_jpeg_serialization_state.h
  jxl/jpeg/jpeg_data.cc
  jxl/jpeg/jpeg_data.h
  jxl/jxl_inspection.h
  jxl/lehmer_code.h
  jxl/linalg.h
  jxl/loop_filter.cc
  jxl/loop_filter.h
  jxl/luminance.cc
  jxl/luminance.h
  jxl/memory_manager_internal.cc
  jxl/memory_manager_internal.h
  jxl/modular/encoding/context_predict.h
  jxl/modular/encoding/dec_ma.cc
  jxl/modular/encoding/dec_ma.h
  jxl/modular/encoding/encoding.cc
  jxl/modular/encoding/encoding.h
  jxl/modular/encoding/ma_common.h
  jxl/modular/modular_image.cc
  jxl/modular/modular_image.h
  jxl/modular/options.h
  jxl/modular/transform/palette.h
  jxl/modular/transform/rct.cc
  jxl/modular/transform/rct.h
  jxl/modular/transform/squeeze.cc
  jxl/modular/transform/squeeze.h
  jxl/modular/transform/transform.cc
  jxl/modular/transform/transform.h
  jxl/noise.h
  jxl/opsin_params.cc
  jxl/opsin_params.h
  jxl/passes_state.cc
  jxl/passes_state.h
  jxl/patch_dictionary_internal.h
  jxl/quant_weights.cc
  jxl/quant_weights.h
  jxl/quantizer-inl.h
  jxl/quantizer.cc
  jxl/quantizer.h
  jxl/rational_polynomial-inl.h
  jxl/render_pipeline/low_memory_render_pipeline.cc
  jxl/render_pipeline/low_memory_render_pipeline.h
  jxl/render_pipeline/render_pipeline.cc
  jxl/render_pipeline/render_pipeline.h
  jxl/render_pipeline/render_pipeline_stage.h
  jxl/render_pipeline/simple_render_pipeline.cc
  jxl/render_pipeline/simple_render_pipeline.h
  jxl/render_pipeline/stage_blending.cc
  jxl/render_pipeline/stage_blending.h
  jxl/render_pipeline/stage_chroma_upsampling.cc
  jxl/render_pipeline/stage_chroma_upsampling.h
  jxl/render_pipeline/stage_epf.cc
  jxl/render_pipeline/stage_epf.h
  jxl/render_pipeline/stage_gaborish.cc
  jxl/render_pipeline/stage_gaborish.h
  jxl/render_pipeline/stage_noise.cc
  jxl/render_pipeline/stage_noise.h
  jxl/render_pipeline/stage_patches.cc
  jxl/render_pipeline/stage_patches.h
  jxl/render_pipeline/stage_splines.cc
  jxl/render_pipeline/stage_splines.h
  jxl/render_pipeline/stage_spot.cc
  jxl/render_pipeline/stage_spot.h
  jxl/render_pipeline/stage_upsampling.cc
  jxl/render_pipeline/stage_upsampling.h
  jxl/render_pipeline/stage_write.cc
  jxl/render_pipeline/stage_write.h
  jxl/render_pipeline/stage_xyb.cc
  jxl/render_pipeline/stage_xyb.h
  jxl/render_pipeline/stage_ycbcr.cc
  jxl/render_pipeline/stage_ycbcr.h
  jxl/render_pipeline/test_render_pipeline_stages.h
  jxl/sanitizers.h
  jxl/simd_util-inl.h
  jxl/size_constraints.h
  jxl/splines.cc
  jxl/splines.h
  jxl/toc.cc
  jxl/toc.h
  jxl/transfer_functions-inl.h
  jxl/transpose-inl.h
  jxl/xorshift128plus-inl.h
)

# List of source files only needed by the encoder or by tools (including
# decoding tools), but not by the decoder library.
set(JPEGXL_INTERNAL_SOURCES_ENC
  jxl/butteraugli/butteraugli.cc
  jxl/butteraugli/butteraugli.h
  jxl/butteraugli_wrapper.cc
  jxl/dec_file.cc
  jxl/dec_file.h
  jxl/enc_ac_strategy.cc
  jxl/enc_ac_strategy.h
  jxl/enc_adaptive_quantization.cc
  jxl/enc_adaptive_quantization.h
  jxl/enc_ans.cc
  jxl/enc_ans.h
  jxl/enc_ans_params.h
  jxl/enc_ar_control_field.cc
  jxl/enc_ar_control_field.h
  jxl/enc_butteraugli_comparator.cc
  jxl/enc_butteraugli_comparator.h
  jxl/enc_butteraugli_pnorm.cc
  jxl/enc_butteraugli_pnorm.h
  jxl/enc_cache.cc
  jxl/enc_cache.h
  jxl/enc_chroma_from_luma.cc
  jxl/enc_chroma_from_luma.h
  jxl/enc_cluster.cc
  jxl/enc_cluster.h
  jxl/enc_coeff_order.cc
  jxl/enc_coeff_order.h
  jxl/enc_color_management.cc
  jxl/enc_color_management.h
  jxl/enc_comparator.cc
  jxl/enc_comparator.h
  jxl/enc_context_map.cc
  jxl/enc_context_map.h
  jxl/enc_detect_dots.cc
  jxl/enc_detect_dots.h
  jxl/enc_dot_dictionary.cc
  jxl/enc_dot_dictionary.h
  jxl/enc_entropy_coder.cc
  jxl/enc_entropy_coder.h
  jxl/enc_external_image.cc
  jxl/enc_external_image.h
  jxl/enc_fast_heuristics.cc
  jxl/enc_file.cc
  jxl/enc_file.h
  jxl/enc_frame.cc
  jxl/enc_frame.h
  jxl/enc_gamma_correct.h
  jxl/enc_group.cc
  jxl/enc_group.h
  jxl/enc_heuristics.cc
  jxl/enc_heuristics.h
  jxl/enc_huffman.cc
  jxl/enc_huffman.h
  jxl/enc_icc_codec.cc
  jxl/enc_icc_codec.h
  jxl/enc_image_bundle.cc
  jxl/enc_image_bundle.h
  jxl/enc_jxl_skcms.h
  jxl/enc_modular.cc
  jxl/enc_modular.h
  jxl/enc_noise.cc
  jxl/enc_noise.h
  jxl/enc_params.h
  jxl/enc_patch_dictionary.cc
  jxl/enc_patch_dictionary.h
  jxl/enc_photon_noise.cc
  jxl/enc_photon_noise.h
  jxl/enc_quant_weights.cc
  jxl/enc_quant_weights.h
  jxl/enc_splines.cc
  jxl/enc_splines.h
  jxl/enc_toc.cc
  jxl/enc_toc.h
  jxl/enc_transforms-inl.h
  jxl/enc_transforms.cc
  jxl/enc_transforms.h
  jxl/enc_xyb.cc
  jxl/enc_xyb.h
  jxl/encode.cc
  jxl/encode_internal.h
  jxl/gaborish.cc
  jxl/gaborish.h
  jxl/huffman_tree.cc
  jxl/huffman_tree.h
  jxl/jpeg/enc_jpeg_data.cc
  jxl/jpeg/enc_jpeg_data.h
  jxl/jpeg/enc_jpeg_data_reader.cc
  jxl/jpeg/enc_jpeg_data_reader.h
  jxl/jpeg/enc_jpeg_huffman_decode.cc
  jxl/jpeg/enc_jpeg_huffman_decode.h
  jxl/linalg.cc
  jxl/modular/encoding/enc_debug_tree.cc
  jxl/modular/encoding/enc_debug_tree.h
  jxl/modular/encoding/enc_encoding.cc
  jxl/modular/encoding/enc_encoding.h
  jxl/modular/encoding/enc_ma.cc
  jxl/modular/encoding/enc_ma.h
  jxl/modular/transform/enc_palette.cc
  jxl/modular/transform/enc_palette.h
  jxl/modular/transform/enc_rct.cc
  jxl/modular/transform/enc_rct.h
  jxl/modular/transform/enc_squeeze.cc
  jxl/modular/transform/enc_squeeze.h
  jxl/modular/transform/enc_transform.cc
  jxl/modular/transform/enc_transform.h
  jxl/optimize.cc
  jxl/optimize.h
  jxl/progressive_split.cc
  jxl/progressive_split.h
)

set(JPEGXL_DEC_INTERNAL_LIBS
  brotlidec-static
  brotlicommon-static
  hwy
  Threads::Threads
)

if(JPEGXL_ENABLE_PROFILER)
list(APPEND JPEGXL_DEC_INTERNAL_LIBS jxl_profiler)
endif()

set(JPEGXL_INTERNAL_LIBS
  ${JPEGXL_DEC_INTERNAL_LIBS}
  brotlienc-static
<<<<<<< HEAD
=======
  Threads::Threads
>>>>>>> dbbe2e26
  ${ATOMICS_LIBRARIES}
)

# strips the -static suffix from all the elements in LIST
function(strip_static OUTPUT_VAR LIB_LIST)
  foreach(lib IN LISTS ${LIB_LIST})
    string(REGEX REPLACE "-static$" "" lib "${lib}")
    list(APPEND out_list "${lib}")
  endforeach()
  set(${OUTPUT_VAR} ${out_list} PARENT_SCOPE)
endfunction()

if (JPEGXL_ENABLE_SKCMS)
  list(APPEND JPEGXL_INTERNAL_FLAGS -DJPEGXL_ENABLE_SKCMS=1)
  if (JPEGXL_BUNDLE_SKCMS)
    list(APPEND JPEGXL_INTERNAL_FLAGS -DJPEGXL_BUNDLE_SKCMS=1)
    # skcms objects are later added to JPEGXL_INTERNAL_OBJECTS
  else ()
    list(APPEND JPEGXL_INTERNAL_LIBS skcms)
  endif ()
else ()
  list(APPEND JPEGXL_INTERNAL_LIBS lcms2)
endif ()

if (NOT JPEGXL_ENABLE_TRANSCODE_JPEG)
  list(APPEND JPEGXL_INTERNAL_FLAGS -DJPEGXL_ENABLE_TRANSCODE_JPEG=0)
endif ()

set(OBJ_COMPILE_DEFINITIONS
  JPEGXL_MAJOR_VERSION=${JPEGXL_MAJOR_VERSION}
  JPEGXL_MINOR_VERSION=${JPEGXL_MINOR_VERSION}
  JPEGXL_PATCH_VERSION=${JPEGXL_PATCH_VERSION}
  # Used to determine if we are building the library when defined or just
  # including the library when not defined. This is public so libjxl shared
  # library gets this define too.
  JXL_INTERNAL_LIBRARY_BUILD
)

# Decoder-only object library
add_library(jxl_dec-obj OBJECT ${JPEGXL_INTERNAL_SOURCES_DEC})
target_compile_options(jxl_dec-obj PRIVATE ${JPEGXL_INTERNAL_FLAGS})
target_compile_options(jxl_dec-obj PUBLIC ${JPEGXL_COVERAGE_FLAGS})
set_property(TARGET jxl_dec-obj PROPERTY POSITION_INDEPENDENT_CODE ON)
target_include_directories(jxl_dec-obj PUBLIC
  ${PROJECT_SOURCE_DIR}
  ${CMAKE_CURRENT_SOURCE_DIR}/include
  $<TARGET_PROPERTY:hwy,INTERFACE_INCLUDE_DIRECTORIES>
  $<TARGET_PROPERTY:brotlicommon-static,INTERFACE_INCLUDE_DIRECTORIES>
)
target_compile_definitions(jxl_dec-obj PUBLIC
  ${OBJ_COMPILE_DEFINITIONS}
)
if (JPEGXL_ENABLE_PROFILER)
target_link_libraries(jxl_dec-obj PUBLIC jxl_profiler)
endif()

# Object library. This is used to hold the set of objects and properties.
add_library(jxl_enc-obj OBJECT ${JPEGXL_INTERNAL_SOURCES_ENC})
target_compile_options(jxl_enc-obj PRIVATE ${JPEGXL_INTERNAL_FLAGS})
target_compile_options(jxl_enc-obj PUBLIC ${JPEGXL_COVERAGE_FLAGS})
set_property(TARGET jxl_enc-obj PROPERTY POSITION_INDEPENDENT_CODE ON)
target_include_directories(jxl_enc-obj PUBLIC
  ${PROJECT_SOURCE_DIR}
  ${CMAKE_CURRENT_SOURCE_DIR}/include
  $<TARGET_PROPERTY:hwy,INTERFACE_INCLUDE_DIRECTORIES>
  $<TARGET_PROPERTY:brotlicommon-static,INTERFACE_INCLUDE_DIRECTORIES>
)
target_compile_definitions(jxl_enc-obj PUBLIC
  ${OBJ_COMPILE_DEFINITIONS}
)
if (JPEGXL_ENABLE_PROFILER)
target_link_libraries(jxl_enc-obj PUBLIC jxl_profiler)
endif()

#TODO(lode): don't depend on CMS for the core library
if (JPEGXL_ENABLE_SKCMS)
  target_include_directories(jxl_enc-obj PRIVATE
    $<TARGET_PROPERTY:skcms,INCLUDE_DIRECTORIES>
  )
else ()
  target_include_directories(jxl_enc-obj PRIVATE
    $<TARGET_PROPERTY:lcms2,INCLUDE_DIRECTORIES>
  )
endif ()

# Headers for exporting/importing public headers
include(GenerateExportHeader)
set_target_properties(jxl_dec-obj PROPERTIES
  CXX_VISIBILITY_PRESET hidden
  VISIBILITY_INLINES_HIDDEN 1
  DEFINE_SYMBOL JXL_INTERNAL_LIBRARY_BUILD
)
target_include_directories(jxl_dec-obj PUBLIC
    ${CMAKE_CURRENT_BINARY_DIR}/include)

set_target_properties(jxl_enc-obj PROPERTIES
  CXX_VISIBILITY_PRESET hidden
  VISIBILITY_INLINES_HIDDEN 1
  DEFINE_SYMBOL JXL_INTERNAL_LIBRARY_BUILD
)
generate_export_header(jxl_enc-obj
  BASE_NAME JXL
  EXPORT_FILE_NAME include/jxl/jxl_export.h)
target_include_directories(jxl_enc-obj PUBLIC
    ${CMAKE_CURRENT_BINARY_DIR}/include)

# Private static library. This exposes all the internal functions and is used
# for tests.
add_library(jxl_dec-static STATIC
  $<TARGET_OBJECTS:jxl_dec-obj>
)
target_link_libraries(jxl_dec-static
  PUBLIC ${JPEGXL_COVERAGE_FLAGS} ${JPEGXL_DEC_INTERNAL_LIBS})
target_include_directories(jxl_dec-static PUBLIC
  "${PROJECT_SOURCE_DIR}"
  "${CMAKE_CURRENT_SOURCE_DIR}/include"
  "${CMAKE_CURRENT_BINARY_DIR}/include")

# The list of objects in the static and shared libraries.
set(JPEGXL_INTERNAL_OBJECTS
  $<TARGET_OBJECTS:jxl_enc-obj>
  $<TARGET_OBJECTS:jxl_dec-obj>
)
if (JPEGXL_ENABLE_SKCMS AND JPEGXL_BUNDLE_SKCMS)
  list(APPEND JPEGXL_INTERNAL_OBJECTS $<TARGET_OBJECTS:skcms-obj>)
endif()

# Private static library. This exposes all the internal functions and is used
# for tests.
# TODO(lode): once the source files are correctly split so that it is possible
# to do, remove $<TARGET_OBJECTS:jxl_dec-obj> here and depend on jxl_dec-static
add_library(jxl-static STATIC ${JPEGXL_INTERNAL_OBJECTS})
target_link_libraries(jxl-static
  PUBLIC ${JPEGXL_COVERAGE_FLAGS} ${JPEGXL_INTERNAL_LIBS})
target_include_directories(jxl-static PUBLIC
  "${PROJECT_SOURCE_DIR}"
  "${CMAKE_CURRENT_SOURCE_DIR}/include"
  "${CMAKE_CURRENT_BINARY_DIR}/include")

# JXL_EXPORT is defined to "__declspec(dllimport)" automatically by CMake
# in Windows builds when including headers from the C API and compiling from
# outside the jxl library. This is required when using the shared library,
# however in windows this causes the function to not be found when linking
# against the static library. This define JXL_EXPORT= here forces it to not
# use dllimport in tests and other tools that require the static library.
target_compile_definitions(jxl-static INTERFACE -DJXL_EXPORT=)
target_compile_definitions(jxl_dec-static INTERFACE -DJXL_EXPORT=)

# TODO(deymo): Move TCMalloc linkage to the tools/ directory since the library
# shouldn't do any allocs anyway.
if(${JPEGXL_ENABLE_TCMALLOC})
  pkg_check_modules(TCMallocMinimal REQUIRED IMPORTED_TARGET
      libtcmalloc_minimal)
  # tcmalloc 2.8 has concurrency issues that makes it sometimes return nullptr
  # for large allocs. See https://github.com/gperftools/gperftools/issues/1204
  # for details.
  if(TCMallocMinimal_VERSION VERSION_EQUAL 2.8)
    message(FATAL_ERROR
        "tcmalloc version 2.8 has a concurrency bug. You have installed "
        "version ${TCMallocMinimal_VERSION}, please either downgrade tcmalloc "
        "to version 2.7, upgrade to 2.8.1 or newer or pass "
        "-DJPEGXL_ENABLE_TCMALLOC=OFF to jpeg-xl cmake line. See the following "
        "bug for details:\n"
        "   https://github.com/gperftools/gperftools/issues/1204\n")
  endif()
  target_link_libraries(jxl-static PUBLIC PkgConfig::TCMallocMinimal)
endif()  # JPEGXL_ENABLE_TCMALLOC

# Install the static library too, but as jxl.a file without the -static except
# in Windows.
if (NOT WIN32)
  set_target_properties(jxl-static PROPERTIES OUTPUT_NAME "jxl")
  set_target_properties(jxl_dec-static PROPERTIES OUTPUT_NAME "jxl_dec")
endif()
install(TARGETS jxl-static DESTINATION ${CMAKE_INSTALL_LIBDIR})
install(TARGETS jxl_dec-static DESTINATION ${CMAKE_INSTALL_LIBDIR})

if (((NOT DEFINED "${TARGET_SUPPORTS_SHARED_LIBS}") OR
     TARGET_SUPPORTS_SHARED_LIBS) AND NOT JPEGXL_STATIC AND BUILD_SHARED_LIBS)

# Public shared library.
add_library(jxl SHARED ${JPEGXL_INTERNAL_OBJECTS})
strip_static(JPEGXL_INTERNAL_SHARED_LIBS JPEGXL_INTERNAL_LIBS)
target_link_libraries(jxl PUBLIC ${JPEGXL_COVERAGE_FLAGS})
target_link_libraries(jxl PRIVATE ${JPEGXL_INTERNAL_SHARED_LIBS})
# Shared library include path contains only the "include/" paths.
target_include_directories(jxl PUBLIC
  "${CMAKE_CURRENT_SOURCE_DIR}/include"
  "${CMAKE_CURRENT_BINARY_DIR}/include")
set_target_properties(jxl PROPERTIES
  VERSION ${JPEGXL_LIBRARY_VERSION}
  SOVERSION ${JPEGXL_LIBRARY_SOVERSION}
  LIBRARY_OUTPUT_DIRECTORY "${CMAKE_BINARY_DIR}"
  RUNTIME_OUTPUT_DIRECTORY "${CMAKE_BINARY_DIR}")

# Public shared decoder library.
add_library(jxl_dec SHARED $<TARGET_OBJECTS:jxl_dec-obj>)
strip_static(JPEGXL_DEC_INTERNAL_SHARED_LIBS JPEGXL_DEC_INTERNAL_LIBS)
target_link_libraries(jxl_dec PUBLIC ${JPEGXL_COVERAGE_FLAGS})
target_link_libraries(jxl_dec PRIVATE ${JPEGXL_DEC_INTERNAL_SHARED_LIBS})
# Shared library include path contains only the "include/" paths.
target_include_directories(jxl_dec PUBLIC
  "${CMAKE_CURRENT_SOURCE_DIR}/include"
  "${CMAKE_CURRENT_BINARY_DIR}/include")
set_target_properties(jxl_dec PROPERTIES
  VERSION ${JPEGXL_LIBRARY_VERSION}
  SOVERSION ${JPEGXL_LIBRARY_SOVERSION}
  LIBRARY_OUTPUT_DIRECTORY "${CMAKE_BINARY_DIR}"
  RUNTIME_OUTPUT_DIRECTORY "${CMAKE_BINARY_DIR}")

# Check whether the linker support excluding libs
set(LINKER_EXCLUDE_LIBS_FLAG "-Wl,--exclude-libs=ALL")
include(CheckCSourceCompiles)
list(APPEND CMAKE_EXE_LINKER_FLAGS ${LINKER_EXCLUDE_LIBS_FLAG})
check_c_source_compiles("int main(){return 0;}" LINKER_SUPPORT_EXCLUDE_LIBS)
list(REMOVE_ITEM CMAKE_EXE_LINKER_FLAGS ${LINKER_EXCLUDE_LIBS_FLAG})

# Add a jxl.version file as a version script to tag symbols with the
# appropriate version number. This script is also used to limit what's exposed
# in the shared library from the static dependencies bundled here.
foreach(target IN ITEMS jxl jxl_dec)
  set_target_properties(${target} PROPERTIES
      LINK_DEPENDS ${CMAKE_CURRENT_SOURCE_DIR}/jxl/jxl.version)
  if(APPLE)
  set_property(TARGET ${target} APPEND_STRING PROPERTY
      LINK_FLAGS "-Wl,-exported_symbols_list,${CMAKE_CURRENT_SOURCE_DIR}/jxl/jxl_osx.syms")
  elseif(WIN32)
    # Nothing needed here, we use __declspec(dllexport) (jxl_export.h)
  else()
  set_property(TARGET ${target} APPEND_STRING PROPERTY
      LINK_FLAGS " -Wl,--version-script=${CMAKE_CURRENT_SOURCE_DIR}/jxl/jxl.version")
  endif()  # APPLE
  # This hides the default visibility symbols from static libraries bundled into
  # the shared library. In particular this prevents exposing symbols from hwy
  # and skcms in the shared library.
  if(${LINKER_SUPPORT_EXCLUDE_LIBS})
    set_property(TARGET ${target} APPEND_STRING PROPERTY
        LINK_FLAGS " ${LINKER_EXCLUDE_LIBS_FLAG}")
  endif()
endforeach()

# Only install libjxl shared library. The libjxl_dec is not installed since it
# contains symbols also in libjxl which would conflict if programs try to use
# both.
install(TARGETS jxl
  RUNTIME DESTINATION ${CMAKE_INSTALL_BINDIR}
  LIBRARY DESTINATION ${CMAKE_INSTALL_LIBDIR}
  ARCHIVE DESTINATION ${CMAKE_INSTALL_LIBDIR})
else()
add_library(jxl ALIAS jxl-static)
add_library(jxl_dec ALIAS jxl_dec-static)
endif()  # TARGET_SUPPORTS_SHARED_LIBS AND NOT JPEGXL_STATIC AND
         # BUILD_SHARED_LIBS

# Add a pkg-config file for libjxl.
set(JPEGXL_LIBRARY_REQUIRES
    "libhwy libbrotlicommon libbrotlienc libbrotlidec")
if(NOT JPEGXL_ENABLE_SKCMS)
  set(JPEGXL_LIBRARY_REQUIRES "${JPEGXL_LIBRARY_REQUIRES} lcms2")
endif()
configure_file("${CMAKE_CURRENT_SOURCE_DIR}/jxl/libjxl.pc.in"
               "libjxl.pc" @ONLY)
install(FILES "${CMAKE_CURRENT_BINARY_DIR}/libjxl.pc"
  DESTINATION "${CMAKE_INSTALL_LIBDIR}/pkgconfig")<|MERGE_RESOLUTION|>--- conflicted
+++ resolved
@@ -356,10 +356,7 @@
 set(JPEGXL_INTERNAL_LIBS
   ${JPEGXL_DEC_INTERNAL_LIBS}
   brotlienc-static
-<<<<<<< HEAD
-=======
   Threads::Threads
->>>>>>> dbbe2e26
   ${ATOMICS_LIBRARIES}
 )
 
