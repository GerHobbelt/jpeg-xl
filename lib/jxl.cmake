--- conflicted
+++ resolved
@@ -361,11 +361,7 @@
 set(JPEGXL_INTERNAL_LIBS
   ${JPEGXL_DEC_INTERNAL_LIBS}
   brotlienc-static
-<<<<<<< HEAD
-  Threads::Threads
   ${ATOMICS_LIBRARIES}
-=======
->>>>>>> 215c5776
 )
 
 # strips the -static suffix from all the elements in LIST
