--- conflicted
+++ resolved
@@ -349,11 +349,7 @@
 
     // TODO(firsching): Convert the extra channels, beside one potential alpha
     // channel. FIXME!
-<<<<<<< HEAD
-    JXL_CHECK(frame.extra_channels().size() <= (int)has_alpha);
-=======
     JXL_ENSURE(frame.extra_channels().size() <= (has_alpha ? 1 : 0));
->>>>>>> f7f20ce0
     ppf->frames.push_back(std::move(packed_frame));
   }
 
